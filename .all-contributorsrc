{
  "projectName": "robo.js",
  "projectOwner": "Wave-Play",
  "repoType": "github",
  "repoHost": "https://github.com",
  "files": [
    "CONTRIBUTING.md",
    "README.md"
  ],
  "imageSize": 100,
  "commit": false,
  "commitType": "docs",
  "commitConvention": "angular",
  "contributors": [
    {
      "login": "Pkmmte",
      "name": "Pkmmte Xeleon",
      "avatar_url": "https://avatars.githubusercontent.com/u/3953360?v=4",
      "profile": "http://pkmmte.com",
      "contributions": [
        "staff",
        "code",
        "maintenance"
      ]
    },
    {
      "login": "Nazeofel",
      "name": "Alexander",
      "avatar_url": "https://avatars.githubusercontent.com/u/96749659?v=4",
      "profile": "https://github.com/Nazeofel",
      "contributions": [
        "staff",
        "code",
        "maintenance"
      ]
    },
    {
      "login": "0xMouiz",
      "name": "Mouiz",
      "avatar_url": "https://avatars.githubusercontent.com/u/96005374?v=4",
      "profile": "https://github.com/0xMouiz",
      "contributions": [
        "doc"
      ]
    },
    {
      "login": "mbos2",
      "name": "Matej Bošnjak",
      "avatar_url": "https://avatars.githubusercontent.com/u/56090587?v=4",
      "profile": "https://github.com/mbos2",
      "contributions": [
        "doc"
      ]
    },
    {
      "login": "ArnavK-09",
      "name": "Arnav K",
      "avatar_url": "https://avatars.githubusercontent.com/u/69188140?v=4",
      "profile": "https://github.com/ArnavK-09",
      "contributions": [
        "example",
        "plugin",
<<<<<<< HEAD
        "doc",
=======
        "doc"
      ]
    },
    {
      "login": "waruhachi",
      "name": "waru",
      "avatar_url": "https://avatars.githubusercontent.com/u/156133757?v=4",
      "profile": "https://github.com/waruhachi",
      "contributions": [
>>>>>>> a34d9cfe
        "code"
      ]
    }
  ],
  "contributorsPerLine": 7,
  "skipCi": true,
  "linkToUsage": true,
  "types": {
    "staff": {
      "symbol": "✨",
      "description": "WavePlay Staff",
      "link": "[<%= symbol %>](\"<%= description %>\"),"
    }
  }
}<|MERGE_RESOLUTION|>--- conflicted
+++ resolved
@@ -60,10 +60,8 @@
       "contributions": [
         "example",
         "plugin",
-<<<<<<< HEAD
         "doc",
-=======
-        "doc"
+        "code"
       ]
     },
     {
@@ -72,7 +70,6 @@
       "avatar_url": "https://avatars.githubusercontent.com/u/156133757?v=4",
       "profile": "https://github.com/waruhachi",
       "contributions": [
->>>>>>> a34d9cfe
         "code"
       ]
     }
