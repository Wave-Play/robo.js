{
<<<<<<< HEAD
	"signedContributors": [
		{
			"name": "Nazeofel",
			"id": 96749659,
			"comment_id": 1732773043,
			"created_at": "2023-09-25T01:37:00Z",
			"repoId": 621894628,
			"pullRequestNo": 47
		},
		{
			"name": "Pkmmte",
			"id": 3953360,
			"comment_id": 1751792867,
			"created_at": "2023-10-07T18:47:47Z",
			"repoId": 621894628,
			"pullRequestNo": 55
		},
		{
			"name": "ArnavK-09",
			"id": 69188140,
			"comment_id": 1768542075,
			"created_at": "2023-10-18T14:07:58Z",
			"repoId": 621894628,
			"pullRequestNo": 61
		}
	]
=======
  "signedContributors": [
    {
      "name": "Nazeofel",
      "id": 96749659,
      "comment_id": 1732773043,
      "created_at": "2023-09-25T01:37:00Z",
      "repoId": 621894628,
      "pullRequestNo": 47
    },
    {
      "name": "Pkmmte",
      "id": 3953360,
      "comment_id": 1751792867,
      "created_at": "2023-10-07T18:47:47Z",
      "repoId": 621894628,
      "pullRequestNo": 55
    },
    {
      "name": "ArnavK-09",
      "id": 69188140,
      "comment_id": 1768542075,
      "created_at": "2023-10-18T14:07:58Z",
      "repoId": 621894628,
      "pullRequestNo": 61
    },
    {
      "name": "bloomsirenix",
      "id": 66263341,
      "comment_id": 2103459484,
      "created_at": "2024-05-09T21:39:39Z",
      "repoId": 621894628,
      "pullRequestNo": 237
    }
  ]
>>>>>>> 0dbc9e9f
}<|MERGE_RESOLUTION|>--- conflicted
+++ resolved
@@ -1,32 +1,4 @@
 {
-<<<<<<< HEAD
-	"signedContributors": [
-		{
-			"name": "Nazeofel",
-			"id": 96749659,
-			"comment_id": 1732773043,
-			"created_at": "2023-09-25T01:37:00Z",
-			"repoId": 621894628,
-			"pullRequestNo": 47
-		},
-		{
-			"name": "Pkmmte",
-			"id": 3953360,
-			"comment_id": 1751792867,
-			"created_at": "2023-10-07T18:47:47Z",
-			"repoId": 621894628,
-			"pullRequestNo": 55
-		},
-		{
-			"name": "ArnavK-09",
-			"id": 69188140,
-			"comment_id": 1768542075,
-			"created_at": "2023-10-18T14:07:58Z",
-			"repoId": 621894628,
-			"pullRequestNo": 61
-		}
-	]
-=======
   "signedContributors": [
     {
       "name": "Nazeofel",
@@ -61,5 +33,4 @@
       "pullRequestNo": 237
     }
   ]
->>>>>>> 0dbc9e9f
 }