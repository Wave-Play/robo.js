lockfileVersion: '9.0'

settings:
  autoInstallPeers: true
  excludeLinksFromLockfile: false

importers:

  .:
    dependencies:
      '@changesets/cli':
        specifier: 2.27.1
        version: 2.27.1
    devDependencies:
      '@eslint/js':
        specifier: ^9.3.0
        version: 9.3.0
      all-contributors-cli:
        specifier: ^6.26.1
        version: 6.26.1
      eslint:
        specifier: 9.3.0
        version: 9.3.0
      globals:
        specifier: ^15.3.0
        version: 15.3.0
      prettier:
        specifier: 2.8.5
        version: 2.8.5
      turbo:
        specifier: 2.2.3
        version: 2.2.3
      typescript:
        specifier: 5.0.2
        version: 5.0.2
      typescript-eslint:
        specifier: ^7.9.0
        version: 7.9.0(eslint@9.3.0)(typescript@5.0.2)

  packages/@robojs/analytics:
    devDependencies:
      '@swc/core':
        specifier: ^1.6.13
        version: 1.7.36
      '@types/node':
        specifier: ^20.14.10
        version: 20.16.5
      discord.js:
        specifier: ^14.15.3
        version: 14.16.3
      prettier:
        specifier: ^3.3.3
        version: 3.3.3
      robo.js:
        specifier: workspace:*
        version: link:../../robo
      typescript:
        specifier: ^5.5.3
        version: 5.6.3

  packages/@robojs/cron:
    dependencies:
      croner:
        specifier: ^9.0.0
        version: 9.0.0
      uuid:
        specifier: ^10.0.0
        version: 10.0.0
    devDependencies:
      '@swc/core':
        specifier: ^1.7.36
        version: 1.7.36
      '@types/node':
        specifier: ^22.7.7
        version: 22.7.7
      '@types/uuid':
        specifier: ^10.0.0
        version: 10.0.0
      discord.js:
        specifier: ^14.16.3
        version: 14.16.3
      prettier:
        specifier: ^3.3.3
        version: 3.3.3
      robo.js:
        specifier: workspace:*
        version: link:../../robo
      typescript:
        specifier: ^5.6.3
        version: 5.6.3

  packages/@robojs/patch:
    devDependencies:
      '@swc/core':
        specifier: ^1.7.23
        version: 1.7.36
      '@types/node':
        specifier: ^22.5.2
        version: 22.7.7
      discord.js:
        specifier: ^14.16.1
        version: 14.16.3
      prettier:
        specifier: ^3.3.3
        version: 3.3.3
      robo.js:
        specifier: workspace:*
        version: link:../../robo
      typescript:
        specifier: ^5.5.4
        version: 5.6.3
      vite:
        specifier: ^5.2.0
        version: 5.2.0(@types/node@22.7.7)

  packages/@robojs/trpc:
    dependencies:
      '@tanstack/react-query':
        specifier: 5.49.2
        version: 5.49.2(react@18.3.1)
      '@trpc/client':
        specifier: 11.0.0-rc.502
        version: 11.0.0-rc.502(@trpc/server@11.0.0-rc.502)
      '@trpc/react-query':
        specifier: 11.0.0-rc.502
        version: 11.0.0-rc.502(@tanstack/react-query@5.49.2(react@18.3.1))(@trpc/client@11.0.0-rc.502(@trpc/server@11.0.0-rc.502))(@trpc/server@11.0.0-rc.502)(react-dom@19.1.0(react@18.3.1))(react@18.3.1)
      '@trpc/server':
        specifier: 11.0.0-rc.502
        version: 11.0.0-rc.502
    devDependencies:
      '@robojs/server':
        specifier: workspace:*
        version: link:../../plugin-api
      '@swc/core':
        specifier: ^1.6.3
        version: 1.7.36
      '@types/node':
        specifier: ^20.14.6
        version: 20.16.5
      '@types/react':
        specifier: 18.3.1
        version: 18.3.1
      discord.js:
        specifier: ^14.15.3
        version: 14.16.3
      prettier:
        specifier: ^3.3.2
        version: 3.3.3
      react:
        specifier: 18.3.1
        version: 18.3.1
      robo.js:
        specifier: workspace:*
        version: link:../../robo
      typescript:
        specifier: ^5.4.5
        version: 5.6.3

  packages/create-discord-activity:
    dependencies:
      discord.js:
        specifier: 14.16.3
        version: 14.16.3
      robo.js:
        specifier: workspace:*
        version: link:../robo
    devDependencies:
      '@swc/core':
        specifier: 1.7.36
        version: 1.7.36
      '@types/node':
        specifier: 22.7.7
        version: 22.7.7
      prettier:
        specifier: 3.3.3
        version: 3.3.3
      typescript:
        specifier: 5.6.3
        version: 5.6.3

  packages/create-robo:
    dependencies:
      '@inquirer/prompts':
        specifier: ^4.3.2
        version: 4.3.2
      async-retry:
        specifier: ^1.3.3
        version: 1.3.3
      discord.js:
        specifier: 14.10.2
        version: 14.10.2
      got:
        specifier: ^13.0.0
        version: 13.0.0
      robo.js:
        specifier: workspace:*
        version: link:../robo
      tar:
        specifier: ^6.1.13
        version: 6.1.13
    devDependencies:
      '@types/async-retry':
        specifier: ^1.4.5
        version: 1.4.5
      '@types/node':
        specifier: ^18.16.3
        version: 18.16.3
      '@types/tar':
        specifier: ^6.1.4
        version: 6.1.4
      chokidar-cli:
        specifier: ^3.0.0
        version: 3.0.0
      tsup:
        specifier: 6.7.0
        version: 6.7.0(@swc/core@1.7.36)(postcss@8.5.4)(typescript@5.0.2)
      typescript:
        specifier: 5.0.2
        version: 5.0.2

  packages/plugin-ai:
    dependencies:
      formdata-node:
        specifier: ^6.0.3
        version: 6.0.3
    devDependencies:
      '@robojs/server':
        specifier: workspace:*
        version: link:../plugin-api
      '@swc/core':
        specifier: ^1.3.44
        version: 1.7.36
      '@types/node':
        specifier: ^18.14.6
        version: 18.14.6
      discord.js:
        specifier: 14.16.3
        version: 14.16.3
      openai:
        specifier: 4.87.3
        version: 4.87.3(ws@8.18.2)
      robo.js:
        specifier: workspace:*
        version: link:../robo
      typescript:
        specifier: ^5.0.0
        version: 5.6.3

  packages/plugin-ai-voice:
    dependencies:
      fluent-ffmpeg:
        specifier: ^2.1.2
        version: 2.1.2
      microsoft-cognitiveservices-speech-sdk:
        specifier: ^1.32.0
        version: 1.32.0
      openai:
        specifier: ^3.2.1
        version: 3.2.1
      opusscript:
        specifier: ^0.1.0
        version: 0.1.0
    devDependencies:
      '@discordjs/voice':
        specifier: ^0.16.0
        version: 0.16.0(opusscript@0.1.0)
      '@robojs/ai':
        specifier: workspace:*
        version: link:../plugin-ai
      '@swc/core':
        specifier: ^1.3.44
        version: 1.7.36
      '@types/fluent-ffmpeg':
        specifier: ^2.1.22
        version: 2.1.22
      '@types/node':
        specifier: ^18.14.6
        version: 18.14.6
      discord.js:
        specifier: ^14.7.1
        version: 14.16.3
      robo.js:
        specifier: workspace:*
        version: link:../robo
      typescript:
        specifier: ^5.0.0
        version: 5.6.3

  packages/plugin-api:
    dependencies:
      fastify:
        specifier: ^4.15.0
        version: 4.15.0
    devDependencies:
      '@swc/core':
        specifier: ^1.11.29
        version: 1.11.29
      '@types/node':
        specifier: ^20.16.5
        version: 20.16.5
      '@typescript-eslint/eslint-plugin':
        specifier: ^5.56.0
        version: 5.56.0(@typescript-eslint/parser@5.56.0(eslint@8.36.0)(typescript@5.6.3))(eslint@8.36.0)(typescript@5.6.3)
      '@typescript-eslint/parser':
        specifier: ^5.56.0
        version: 5.56.0(eslint@8.36.0)(typescript@5.6.3)
      discord.js:
        specifier: ^14.7.1
        version: 14.16.3
      eslint:
        specifier: ^8.36.0
        version: 8.36.0
      prettier:
        specifier: ^2.8.5
        version: 2.8.5
      robo.js:
        specifier: workspace:*
        version: link:../robo
      typescript:
        specifier: ^5.0.0
        version: 5.6.3
      vite:
        specifier: ^5.2.0
        version: 5.2.0(@types/node@20.16.5)

  packages/plugin-better-stack:
    dependencies:
      '@logtail/node':
        specifier: ^0.4.12
        version: 0.4.12
    devDependencies:
      '@swc/core':
        specifier: ^1.3.44
        version: 1.7.36
      '@types/node':
        specifier: ^18.14.6
        version: 18.14.6
      discord.js:
        specifier: ^14.7.1
        version: 14.16.3
      robo.js:
        specifier: workspace:*
        version: link:../robo
      typescript:
        specifier: ^5.0.0
        version: 5.6.3

  packages/plugin-confessions:
    dependencies:
      bad-words:
        specifier: ^3.0.4
        version: 3.0.4
    devDependencies:
      '@roboplay/robo.js':
        specifier: ^0.9.6
        version: 0.9.6(@swc/core@1.7.36)(discord.js@14.16.3)(keyv@4.5.4)(typescript@5.6.3)
      '@swc/core':
        specifier: ^1.3.44
        version: 1.7.36
      '@types/bad-words':
        specifier: ^3.0.1
        version: 3.0.1
      '@types/node':
        specifier: ^18.14.6
        version: 18.14.6
      '@typescript-eslint/eslint-plugin':
        specifier: ^5.56.0
        version: 5.56.0(@typescript-eslint/parser@5.56.0(eslint@8.36.0)(typescript@5.6.3))(eslint@8.36.0)(typescript@5.6.3)
      '@typescript-eslint/parser':
        specifier: ^5.56.0
        version: 5.56.0(eslint@8.36.0)(typescript@5.6.3)
      discord.js:
        specifier: ^14.7.1
        version: 14.16.3
      eslint:
        specifier: ^8.36.0
        version: 8.36.0
      prettier:
        specifier: ^2.8.5
        version: 2.8.5
      typescript:
        specifier: ^5.0.0
        version: 5.6.3

  packages/plugin-devtools:
    devDependencies:
      '@swc/core':
        specifier: ^1.3.44
        version: 1.7.36
      '@types/node':
        specifier: ^18.14.6
        version: 18.14.6
      discord.js:
        specifier: ^14.13.0
        version: 14.16.3
      robo.js:
        specifier: workspace:*
        version: link:../robo
      typescript:
        specifier: ^5.0.0
        version: 5.6.3

  packages/plugin-gpt:
    dependencies:
      openai:
        specifier: ^3.2.1
        version: 3.2.1
    devDependencies:
      '@roboplay/robo.js':
        specifier: 0.6.1
        version: 0.6.1(@swc/core@1.7.36)(discord.js@14.7.1)(typescript@5.7.2)
      '@types/node':
        specifier: 18.14.6
        version: 18.14.6
      discord.js:
        specifier: 14.7.1
        version: 14.7.1

  packages/plugin-maintenance:
    devDependencies:
      '@swc/core':
        specifier: ^1.3.44
        version: 1.7.36
      '@types/node':
        specifier: ^18.14.6
        version: 18.14.6
      discord.js:
        specifier: ^14.7.1
        version: 14.16.3
      robo.js:
        specifier: workspace:*
        version: link:../robo
      typescript:
        specifier: ^5.0.0
        version: 5.6.3

  packages/plugin-modtools:
    devDependencies:
      '@swc/core':
        specifier: ^1.3.44
        version: 1.7.36
      '@types/node':
        specifier: ^18.14.6
        version: 18.14.6
      discord.js:
        specifier: ^14.13.0
        version: 14.16.3
      robo.js:
        specifier: workspace:*
        version: link:../robo
      typescript:
        specifier: ^5.0.0
        version: 5.6.3

  packages/plugin-poll:
    devDependencies:
      '@roboplay/robo.js':
        specifier: 0.6.1
        version: 0.6.1(@swc/core@1.7.36)(discord.js@14.7.1)(typescript@5.6.3)
      '@swc/core':
        specifier: ^1.3.44
        version: 1.7.36
      '@types/node':
        specifier: ^18.14.6
        version: 18.14.6
      discord.js:
        specifier: 14.7.1
        version: 14.7.1
      typescript:
        specifier: ^5.0.0
        version: 5.6.3

  packages/plugin-sync:
    dependencies:
      nanoid:
        specifier: ^5.0.7
        version: 5.0.7
      ws:
        specifier: ^8.16.0
        version: 8.16.0
    devDependencies:
      '@robojs/server':
        specifier: workspace:*
        version: link:../plugin-api
      '@swc/core':
        specifier: ^1.4.17
        version: 1.7.36
      '@types/node':
        specifier: ^20.12.7
        version: 20.16.5
      '@types/react':
        specifier: ^18.3.1
        version: 18.3.1
      '@types/ws':
        specifier: ^8.5.10
        version: 8.5.10
      discord.js:
        specifier: ^14.14.1
        version: 14.16.3
      prettier:
        specifier: ^3.2.5
        version: 3.3.3
      react:
        specifier: 18.3.1
        version: 18.3.1
      robo.js:
        specifier: workspace:*
        version: link:../robo
      typescript:
        specifier: ^5.4.5
        version: 5.6.3

  packages/robo:
    dependencies:
      robo.js:
        specifier: 'link:'
        version: 'link:'
    devDependencies:
      '@swc/core':
        specifier: 1.11.29
        version: 1.11.29
      '@types/jest':
        specifier: ^29.5.5
        version: 29.5.14
      '@types/node':
        specifier: 18.15.5
        version: 18.15.5
      chokidar-cli:
        specifier: ^3.0.0
        version: 3.0.0
      discord.js:
        specifier: 14.19.3
        version: 14.19.3
      jest:
        specifier: ^29.7.0
        version: 29.7.0(@types/node@18.15.5)
      jest-resolver-enhanced:
        specifier: ^1.1.0
        version: 1.1.0
      keyv:
        specifier: ^4.5.2
        version: 4.5.4
      ts-jest:
        specifier: ^29.1.1
<<<<<<< HEAD
        version: 29.1.1(@babel/core@7.27.3)(@jest/types@29.6.3)(babel-jest@29.7.0(@babel/core@7.27.3))(jest@29.7.0(@types/node@18.15.5))(typescript@5.4.5)
      tsup:
        specifier: 6.7.0
        version: 6.7.0(@swc/core@1.3.41)(postcss@8.5.4)(typescript@5.4.5)
=======
        version: 29.3.4(@babel/core@7.27.3)(esbuild@0.17.19)(jest@29.7.0)(typescript@5.4.5)
      tsup:
        specifier: 6.7.0
        version: 6.7.0(@swc/core@1.11.29)(typescript@5.4.5)
>>>>>>> d71c6709
      typescript:
        specifier: 5.4.5
        version: 5.4.5
      vite:
        specifier: ^5.2.0
        version: 5.2.0(@types/node@18.15.5)

  packages/sage:
    dependencies:
      '@inquirer/prompts':
        specifier: ^4.3.2
        version: 4.3.2
      commander:
        specifier: 10.0.0
        version: 10.0.0
      depcheck:
        specifier: ^1.4.7
        version: 1.4.7
      discord.js:
        specifier: ^14.16.1
        version: 14.16.3
      robo.js:
        specifier: workspace:*
        version: link:../robo
      tar:
        specifier: ^6.1.13
        version: 6.1.13
    devDependencies:
      '@types/node':
        specifier: 18.15.5
        version: 18.15.5
      '@types/tar':
        specifier: ^6.1.4
        version: 6.1.4
      chokidar-cli:
        specifier: ^3.0.0
        version: 3.0.0
      tsup:
        specifier: 6.7.0
        version: 6.7.0(@swc/core@1.7.36)(postcss@8.5.4)(typescript@5.0.2)
      typescript:
        specifier: 5.0.2
        version: 5.0.2

  scripts:
    dependencies:
      '@roboplay/sage':
        specifier: 0.6.15
        version: 0.6.15(@swc/core@1.7.36)(keyv@4.5.4)(typescript@5.7.2)(vite@5.2.0)
      robo.js:
        specifier: ^0.10.26
        version: 0.10.26(@swc/core@1.7.36)(discord.js@14.19.3)(keyv@4.5.4)(typescript@5.7.2)(vite@5.2.0)
    devDependencies:
      tsx:
        specifier: ^4.19.2
        version: 4.19.2
      typescript:
        specifier: ^5.7.2
        version: 5.7.2

packages:

  '@ampproject/remapping@2.3.0':
    resolution: {integrity: sha512-30iZtAPgz+LTIYoeivqYo853f02jBYSd5uGnGpkFV0M3xOt9aN73erkgYAmZU43x4VfqcnLxW9Kpg3R5LC4YYw==}
    engines: {node: '>=6.0.0'}

  '@babel/code-frame@7.27.1':
    resolution: {integrity: sha512-cjQ7ZlQ0Mv3b47hABuTevyTuYN4i+loJKGeV9flcCgIK37cCXRh+L1bd3iBHlynerhQ7BhCkn2BPbQUL+rGqFg==}
    engines: {node: '>=6.9.0'}

  '@babel/compat-data@7.27.3':
    resolution: {integrity: sha512-V42wFfx1ymFte+ecf6iXghnnP8kWTO+ZLXIyZq+1LAXHHvTZdVxicn4yiVYdYMGaCO3tmqub11AorKkv+iodqw==}
    engines: {node: '>=6.9.0'}

  '@babel/core@7.27.3':
    resolution: {integrity: sha512-hyrN8ivxfvJ4i0fIJuV4EOlV0WDMz5Ui4StRTgVaAvWeiRCilXgwVvxJKtFQ3TKtHgJscB2YiXKGNJuVwhQMtA==}
    engines: {node: '>=6.9.0'}

  '@babel/generator@7.27.3':
    resolution: {integrity: sha512-xnlJYj5zepml8NXtjkG0WquFUv8RskFqyFcVgTBp5k+NaA/8uw/K+OSVf8AMGw5e9HKP2ETd5xpK5MLZQD6b4Q==}
    engines: {node: '>=6.9.0'}

  '@babel/helper-compilation-targets@7.27.2':
    resolution: {integrity: sha512-2+1thGUUWWjLTYTHZWK1n8Yga0ijBz1XAhUXcKy81rd5g6yh7hGqMp45v7cadSbEHc9G3OTv45SyneRN3ps4DQ==}
    engines: {node: '>=6.9.0'}

  '@babel/helper-module-imports@7.27.1':
    resolution: {integrity: sha512-0gSFWUPNXNopqtIPQvlD5WgXYI5GY2kP2cCvoT8kczjbfcfuIljTbcWrulD1CIPIX2gt1wghbDy08yE1p+/r3w==}
    engines: {node: '>=6.9.0'}

  '@babel/helper-module-transforms@7.27.3':
    resolution: {integrity: sha512-dSOvYwvyLsWBeIRyOeHXp5vPj5l1I011r52FM1+r1jCERv+aFXYk4whgQccYEGYxK2H3ZAIA8nuPkQ0HaUo3qg==}
    engines: {node: '>=6.9.0'}
    peerDependencies:
      '@babel/core': ^7.0.0

  '@babel/helper-plugin-utils@7.27.1':
    resolution: {integrity: sha512-1gn1Up5YXka3YYAHGKpbideQ5Yjf1tDa9qYcgysz+cNCXukyLl6DjPXhD3VRwSb8c0J9tA4b2+rHEZtc6R0tlw==}
    engines: {node: '>=6.9.0'}

  '@babel/helper-string-parser@7.27.1':
    resolution: {integrity: sha512-qMlSxKbpRlAridDExk92nSobyDdpPijUq2DW6oDnUqd0iOGxmQjyqhMIihI9+zv4LPyZdRje2cavWPbCbWm3eA==}
    engines: {node: '>=6.9.0'}

  '@babel/helper-validator-identifier@7.27.1':
    resolution: {integrity: sha512-D2hP9eA+Sqx1kBZgzxZh0y1trbuU+JoDkiEwqhQ36nodYqJwyEIhPSdMNd7lOm/4io72luTPWH20Yda0xOuUow==}
    engines: {node: '>=6.9.0'}

  '@babel/helper-validator-option@7.27.1':
    resolution: {integrity: sha512-YvjJow9FxbhFFKDSuFnVCe2WxXk1zWc22fFePVNEaWJEu8IrZVlda6N0uHwzZrUM1il7NC9Mlp4MaJYbYd9JSg==}
    engines: {node: '>=6.9.0'}

  '@babel/helpers@7.27.3':
    resolution: {integrity: sha512-h/eKy9agOya1IGuLaZ9tEUgz+uIRXcbtOhRtUyyMf8JFmn1iT13vnl/IGVWSkdOCG/pC57U4S1jnAabAavTMwg==}
    engines: {node: '>=6.9.0'}

  '@babel/parser@7.27.3':
    resolution: {integrity: sha512-xyYxRj6+tLNDTWi0KCBcZ9V7yg3/lwL9DWh9Uwh/RIVlIfFidggcgxKX3GCXwCiswwcGRawBKbEg2LG/Y8eJhw==}
    engines: {node: '>=6.0.0'}
    hasBin: true

  '@babel/plugin-syntax-async-generators@7.8.4':
    resolution: {integrity: sha512-tycmZxkGfZaxhMRbXlPXuVFpdWlXpir2W4AMhSJgRKzk/eDlIXOhb2LHWoLpDF7TEHylV5zNhykX6KAgHJmTNw==}
    peerDependencies:
      '@babel/core': ^7.0.0-0

  '@babel/plugin-syntax-bigint@7.8.3':
    resolution: {integrity: sha512-wnTnFlG+YxQm3vDxpGE57Pj0srRU4sHE/mDkt1qv2YJJSeUAec2ma4WLUnUPeKjyrfntVwe/N6dCXpU+zL3Npg==}
    peerDependencies:
      '@babel/core': ^7.0.0-0

  '@babel/plugin-syntax-class-properties@7.12.13':
    resolution: {integrity: sha512-fm4idjKla0YahUNgFNLCB0qySdsoPiZP3iQE3rky0mBUtMZ23yDJ9SJdg6dXTSDnulOVqiF3Hgr9nbXvXTQZYA==}
    peerDependencies:
      '@babel/core': ^7.0.0-0

  '@babel/plugin-syntax-class-static-block@7.14.5':
    resolution: {integrity: sha512-b+YyPmr6ldyNnM6sqYeMWE+bgJcJpO6yS4QD7ymxgH34GBPNDM/THBh8iunyvKIZztiwLH4CJZ0RxTk9emgpjw==}
    engines: {node: '>=6.9.0'}
    peerDependencies:
      '@babel/core': ^7.0.0-0

  '@babel/plugin-syntax-import-attributes@7.27.1':
    resolution: {integrity: sha512-oFT0FrKHgF53f4vOsZGi2Hh3I35PfSmVs4IBFLFj4dnafP+hIWDLg3VyKmUHfLoLHlyxY4C7DGtmHuJgn+IGww==}
    engines: {node: '>=6.9.0'}
    peerDependencies:
      '@babel/core': ^7.0.0-0

  '@babel/plugin-syntax-import-meta@7.10.4':
    resolution: {integrity: sha512-Yqfm+XDx0+Prh3VSeEQCPU81yC+JWZ2pDPFSS4ZdpfZhp4MkFMaDC1UqseovEKwSUpnIL7+vK+Clp7bfh0iD7g==}
    peerDependencies:
      '@babel/core': ^7.0.0-0

  '@babel/plugin-syntax-json-strings@7.8.3':
    resolution: {integrity: sha512-lY6kdGpWHvjoe2vk4WrAapEuBR69EMxZl+RoGRhrFGNYVK8mOPAW8VfbT/ZgrFbXlDNiiaxQnAtgVCZ6jv30EA==}
    peerDependencies:
      '@babel/core': ^7.0.0-0

  '@babel/plugin-syntax-jsx@7.27.1':
    resolution: {integrity: sha512-y8YTNIeKoyhGd9O0Jiyzyyqk8gdjnumGTQPsz0xOZOQ2RmkVJeZ1vmmfIvFEKqucBG6axJGBZDE/7iI5suUI/w==}
    engines: {node: '>=6.9.0'}
    peerDependencies:
      '@babel/core': ^7.0.0-0

  '@babel/plugin-syntax-logical-assignment-operators@7.10.4':
    resolution: {integrity: sha512-d8waShlpFDinQ5MtvGU9xDAOzKH47+FFoney2baFIoMr952hKOLp1HR7VszoZvOsV/4+RRszNY7D17ba0te0ig==}
    peerDependencies:
      '@babel/core': ^7.0.0-0

  '@babel/plugin-syntax-nullish-coalescing-operator@7.8.3':
    resolution: {integrity: sha512-aSff4zPII1u2QD7y+F8oDsz19ew4IGEJg9SVW+bqwpwtfFleiQDMdzA/R+UlWDzfnHFCxxleFT0PMIrR36XLNQ==}
    peerDependencies:
      '@babel/core': ^7.0.0-0

  '@babel/plugin-syntax-numeric-separator@7.10.4':
    resolution: {integrity: sha512-9H6YdfkcK/uOnY/K7/aA2xpzaAgkQn37yzWUMRK7OaPOqOpGS1+n0H5hxT9AUw9EsSjPW8SVyMJwYRtWs3X3ug==}
    peerDependencies:
      '@babel/core': ^7.0.0-0

  '@babel/plugin-syntax-object-rest-spread@7.8.3':
    resolution: {integrity: sha512-XoqMijGZb9y3y2XskN+P1wUGiVwWZ5JmoDRwx5+3GmEplNyVM2s2Dg8ILFQm8rWM48orGy5YpI5Bl8U1y7ydlA==}
    peerDependencies:
      '@babel/core': ^7.0.0-0

  '@babel/plugin-syntax-optional-catch-binding@7.8.3':
    resolution: {integrity: sha512-6VPD0Pc1lpTqw0aKoeRTMiB+kWhAoT24PA+ksWSBrFtl5SIRVpZlwN3NNPQjehA2E/91FV3RjLWoVTglWcSV3Q==}
    peerDependencies:
      '@babel/core': ^7.0.0-0

  '@babel/plugin-syntax-optional-chaining@7.8.3':
    resolution: {integrity: sha512-KoK9ErH1MBlCPxV0VANkXW2/dw4vlbGDrFgz8bmUsBGYkFRcbRwMh6cIJubdPrkxRwuGdtCk0v/wPTKbQgBjkg==}
    peerDependencies:
      '@babel/core': ^7.0.0-0

  '@babel/plugin-syntax-private-property-in-object@7.14.5':
    resolution: {integrity: sha512-0wVnp9dxJ72ZUJDV27ZfbSj6iHLoytYZmh3rFcxNnvsJF3ktkzLDZPy/mA17HGsaQT3/DQsWYX1f1QGWkCoVUg==}
    engines: {node: '>=6.9.0'}
    peerDependencies:
      '@babel/core': ^7.0.0-0

  '@babel/plugin-syntax-top-level-await@7.14.5':
    resolution: {integrity: sha512-hx++upLv5U1rgYfwe1xBQUhRmU41NEvpUvrp8jkrSCdvGSnM5/qdRMtylJ6PG5OFkBaHkbTAKTnd3/YyESRHFw==}
    engines: {node: '>=6.9.0'}
    peerDependencies:
      '@babel/core': ^7.0.0-0

  '@babel/plugin-syntax-typescript@7.27.1':
    resolution: {integrity: sha512-xfYCBMxveHrRMnAWl1ZlPXOZjzkN82THFvLhQhFXFt81Z5HnN+EtUkZhv/zcKpmT3fzmWZB0ywiBrbC3vogbwQ==}
    engines: {node: '>=6.9.0'}
    peerDependencies:
      '@babel/core': ^7.0.0-0

  '@babel/runtime@7.27.3':
    resolution: {integrity: sha512-7EYtGezsdiDMyY80+65EzwiGmcJqpmcZCojSXaRgdrBaGtWTgDZKq69cPIVped6MkIM78cTQ2GOiEYjwOlG4xw==}
    engines: {node: '>=6.9.0'}

  '@babel/template@7.27.2':
    resolution: {integrity: sha512-LPDZ85aEJyYSd18/DkjNh4/y1ntkE5KwUHWTiqgRxruuZL2F1yuHligVHLvcHY2vMHXttKFpJn6LwfI7cw7ODw==}
    engines: {node: '>=6.9.0'}

  '@babel/traverse@7.27.3':
    resolution: {integrity: sha512-lId/IfN/Ye1CIu8xG7oKBHXd2iNb2aW1ilPszzGcJug6M8RCKfVNcYhpI5+bMvFYjK7lXIM0R+a+6r8xhHp2FQ==}
    engines: {node: '>=6.9.0'}

  '@babel/types@7.27.3':
    resolution: {integrity: sha512-Y1GkI4ktrtvmawoSq+4FCVHNryea6uR+qUQy0AGxLSsjCX0nVmkYQMBLHDkXZuo5hGx7eYdnIaslsdBFm7zbUw==}
    engines: {node: '>=6.9.0'}

  '@bcoe/v8-coverage@0.2.3':
    resolution: {integrity: sha512-0hYQ8SB4Db5zvZB4axdMHGwEaQjkZzFjQiN9LVYvIFB2nSUHW9tYpxWriPrWDASIxiaXax83REcLxuSdnGPZtw==}

  '@changesets/apply-release-plan@7.0.12':
    resolution: {integrity: sha512-EaET7As5CeuhTzvXTQCRZeBUcisoYPDDcXvgTE/2jmmypKp0RC7LxKj/yzqeh/1qFTZI7oDGFcL1PHRuQuketQ==}

  '@changesets/assemble-release-plan@6.0.8':
    resolution: {integrity: sha512-y8+8LvZCkKJdbUlpXFuqcavpzJR80PN0OIfn8HZdwK7Sh6MgLXm4hKY5vu6/NDoKp8lAlM4ERZCqRMLxP4m+MQ==}

  '@changesets/changelog-git@0.2.1':
    resolution: {integrity: sha512-x/xEleCFLH28c3bQeQIyeZf8lFXyDFVn1SgcBiR2Tw/r4IAWlk1fzxCEZ6NxQAjF2Nwtczoen3OA2qR+UawQ8Q==}

  '@changesets/cli@2.27.1':
    resolution: {integrity: sha512-iJ91xlvRnnrJnELTp4eJJEOPjgpF3NOh4qeQehM6Ugiz9gJPRZ2t+TsXun6E3AMN4hScZKjqVXl0TX+C7AB3ZQ==}
    hasBin: true

  '@changesets/config@3.1.1':
    resolution: {integrity: sha512-bd+3Ap2TKXxljCggI0mKPfzCQKeV/TU4yO2h2C6vAihIo8tzseAn2e7klSuiyYYXvgu53zMN1OeYMIQkaQoWnA==}

  '@changesets/errors@0.2.0':
    resolution: {integrity: sha512-6BLOQUscTpZeGljvyQXlWOItQyU71kCdGz7Pi8H8zdw6BI0g3m43iL4xKUVPWtG+qrrL9DTjpdn8eYuCQSRpow==}

  '@changesets/get-dependents-graph@2.1.3':
    resolution: {integrity: sha512-gphr+v0mv2I3Oxt19VdWRRUxq3sseyUpX9DaHpTUmLj92Y10AGy+XOtV+kbM6L/fDcpx7/ISDFK6T8A/P3lOdQ==}

  '@changesets/get-release-plan@4.0.12':
    resolution: {integrity: sha512-KukdEgaafnyGryUwpHG2kZ7xJquOmWWWk5mmoeQaSvZTWH1DC5D/Sw6ClgGFYtQnOMSQhgoEbDxAbpIIayKH1g==}

  '@changesets/get-version-range-type@0.4.0':
    resolution: {integrity: sha512-hwawtob9DryoGTpixy1D3ZXbGgJu1Rhr+ySH2PvTLHvkZuQ7sRT4oQwMh0hbqZH1weAooedEjRsbrWcGLCeyVQ==}

  '@changesets/git@3.0.4':
    resolution: {integrity: sha512-BXANzRFkX+XcC1q/d27NKvlJ1yf7PSAgi8JG6dt8EfbHFHi4neau7mufcSca5zRhwOL8j9s6EqsxmT+s+/E6Sw==}

  '@changesets/logger@0.1.1':
    resolution: {integrity: sha512-OQtR36ZlnuTxKqoW4Sv6x5YIhOmClRd5pWsjZsddYxpWs517R0HkyiefQPIytCVh4ZcC5x9XaG8KTdd5iRQUfg==}

  '@changesets/parse@0.4.1':
    resolution: {integrity: sha512-iwksMs5Bf/wUItfcg+OXrEpravm5rEd9Bf4oyIPL4kVTmJQ7PNDSd6MDYkpSJR1pn7tz/k8Zf2DhTCqX08Ou+Q==}

  '@changesets/pre@2.0.2':
    resolution: {integrity: sha512-HaL/gEyFVvkf9KFg6484wR9s0qjAXlZ8qWPDkTyKF6+zqjBe/I2mygg3MbpZ++hdi0ToqNUF8cjj7fBy0dg8Ug==}

  '@changesets/read@0.6.5':
    resolution: {integrity: sha512-UPzNGhsSjHD3Veb0xO/MwvasGe8eMyNrR/sT9gR8Q3DhOQZirgKhhXv/8hVsI0QpPjR004Z9iFxoJU6in3uGMg==}

  '@changesets/should-skip-package@0.1.2':
    resolution: {integrity: sha512-qAK/WrqWLNCP22UDdBTMPH5f41elVDlsNyat180A33dWxuUDyNpg6fPi/FyTZwRriVjg0L8gnjJn2F9XAoF0qw==}

  '@changesets/types@4.1.0':
    resolution: {integrity: sha512-LDQvVDv5Kb50ny2s25Fhm3d9QSZimsoUGBsUioj6MC3qbMUCuC8GPIvk/M6IvXx3lYhAs0lwWUQLb+VIEUCECw==}

  '@changesets/types@6.1.0':
    resolution: {integrity: sha512-rKQcJ+o1nKNgeoYRHKOS07tAMNd3YSN0uHaJOZYjBAgxfV7TUE7JE+z4BzZdQwb5hKaYbayKN5KrYV7ODb2rAA==}

  '@changesets/write@0.3.2':
    resolution: {integrity: sha512-kDxDrPNpUgsjDbWBvUo27PzKX4gqeKOlhibaOXDJA6kuBisGqNHv/HwGJrAu8U/dSf8ZEFIeHIPtvSlZI1kULw==}

  '@discordjs/builders@1.11.2':
    resolution: {integrity: sha512-F1WTABdd8/R9D1icJzajC4IuLyyS8f3rTOz66JsSI3pKvpCAtsMBweu8cyNYsIyvcrKAVn9EPK+Psoymq+XC0A==}
    engines: {node: '>=16.11.0'}

  '@discordjs/collection@1.5.3':
    resolution: {integrity: sha512-SVb428OMd3WO1paV3rm6tSjM4wC+Kecaa1EUGX7vc6/fddvw/6lg90z4QtCqm21zvVe92vMMDt9+DkIvjXImQQ==}
    engines: {node: '>=16.11.0'}

  '@discordjs/collection@2.1.1':
    resolution: {integrity: sha512-LiSusze9Tc7qF03sLCujF5iZp7K+vRNEDBZ86FT9aQAv3vxMLihUvKvpsCWiQ2DJq1tVckopKm1rxomgNUc9hg==}
    engines: {node: '>=18'}

  '@discordjs/formatters@0.3.3':
    resolution: {integrity: sha512-wTcI1Q5cps1eSGhl6+6AzzZkBBlVrBdc9IUhJbijRgVjCNIIIZPgqnUj3ntFODsHrdbGU8BEG9XmDQmgEEYn3w==}
    engines: {node: '>=16.11.0'}

  '@discordjs/formatters@0.5.0':
    resolution: {integrity: sha512-98b3i+Y19RFq1Xke4NkVY46x8KjJQjldHUuEbCqMvp1F5Iq9HgnGpu91jOi/Ufazhty32eRsKnnzS8n4c+L93g==}
    engines: {node: '>=18'}

  '@discordjs/formatters@0.6.1':
    resolution: {integrity: sha512-5cnX+tASiPCqCWtFcFslxBVUaCetB0thvM/JyavhbXInP1HJIEU+Qv/zMrnuwSsX3yWH2lVXNJZeDK3EiP4HHg==}
    engines: {node: '>=16.11.0'}

  '@discordjs/rest@1.7.1':
    resolution: {integrity: sha512-Ofa9UqT0U45G/eX86cURQnX7gzOJLG2oC28VhIk/G6IliYgQF7jFByBJEykPSHE4MxPhqCleYvmsrtfKh1nYmQ==}
    engines: {node: '>=16.9.0'}

  '@discordjs/rest@2.5.0':
    resolution: {integrity: sha512-PWhchxTzpn9EV3vvPRpwS0EE2rNYB9pvzDU/eLLW3mByJl0ZHZjHI2/wA8EbH2gRMQV7nu+0FoDF84oiPl8VAQ==}
    engines: {node: '>=18'}

  '@discordjs/util@0.1.0':
    resolution: {integrity: sha512-e7d+PaTLVQav6rOc2tojh2y6FE8S7REkqLldq1XF4soCx74XB/DIjbVbVLtBemf0nLW77ntz0v+o5DytKwFNLQ==}
    engines: {node: '>=16.9.0'}

  '@discordjs/util@0.3.1':
    resolution: {integrity: sha512-HxXKYKg7vohx2/OupUN/4Sd02Ev3PBJ5q0gtjdcvXb0ErCva8jNHWfe/v5sU3UKjIB/uxOhc+TDOnhqffj9pRA==}
    engines: {node: '>=16.9.0'}

  '@discordjs/util@1.1.1':
    resolution: {integrity: sha512-eddz6UnOBEB1oITPinyrB2Pttej49M9FZQY8NxgEvc3tq6ZICZ19m70RsmzRdDHk80O9NoYN/25AqJl8vPVf/g==}
    engines: {node: '>=18'}

  '@discordjs/voice@0.16.0':
    resolution: {integrity: sha512-ToGCvHD1cBscuW3p+C7zOF5+L7MJmU4GjdOARfNk9mkHyFFZq4grK+Sxr3QXKbp27DtfDBc9uqD4GUOYgxngfA==}
    engines: {node: '>=16.9.0'}
    deprecated: This version uses deprecated encryption modes. Please use a newer version.

  '@discordjs/ws@0.8.3':
    resolution: {integrity: sha512-hcYtppanjHecbdNyCKQNH2I4RP9UrphDgmRgLYrATEQF1oo4sYSve7ZmGsBEXSzH72MO2tBPdWSThunbxUVk0g==}
    engines: {node: '>=16.9.0'}

  '@discordjs/ws@1.1.1':
    resolution: {integrity: sha512-PZ+vLpxGCRtmr2RMkqh8Zp+BenUaJqlS6xhgWKEZcgC/vfHLEzpHtKkB0sl3nZWpwtcKk6YWy+pU3okL2I97FA==}
    engines: {node: '>=16.11.0'}

  '@discordjs/ws@1.2.2':
    resolution: {integrity: sha512-dyfq7yn0wO0IYeYOs3z79I6/HumhmKISzFL0Z+007zQJMtAFGtt3AEoq1nuLXtcunUE5YYYQqgKvybXukAK8/w==}
    engines: {node: '>=16.11.0'}

  '@esbuild/aix-ppc64@0.20.2':
    resolution: {integrity: sha512-D+EBOJHXdNZcLJRBkhENNG8Wji2kgc9AZ9KiPr1JuZjsNtyHzrsfLRrY0tk2H2aoFu6RANO1y1iPPUCDYWkb5g==}
    engines: {node: '>=12'}
    cpu: [ppc64]
    os: [aix]

  '@esbuild/aix-ppc64@0.23.1':
    resolution: {integrity: sha512-6VhYk1diRqrhBAqpJEdjASR/+WVRtfjpqKuNw11cLiaWpAT/Uu+nokB+UJnevzy/P9C/ty6AOe0dwueMrGh/iQ==}
    engines: {node: '>=18'}
    cpu: [ppc64]
    os: [aix]

  '@esbuild/android-arm64@0.17.19':
    resolution: {integrity: sha512-KBMWvEZooR7+kzY0BtbTQn0OAYY7CsiydT63pVEaPtVYF0hXbUaOyZog37DKxK7NF3XacBJOpYT4adIJh+avxA==}
    engines: {node: '>=12'}
    cpu: [arm64]
    os: [android]

  '@esbuild/android-arm64@0.20.2':
    resolution: {integrity: sha512-mRzjLacRtl/tWU0SvD8lUEwb61yP9cqQo6noDZP/O8VkwafSYwZ4yWy24kan8jE/IMERpYncRt2dw438LP3Xmg==}
    engines: {node: '>=12'}
    cpu: [arm64]
    os: [android]

  '@esbuild/android-arm64@0.23.1':
    resolution: {integrity: sha512-xw50ipykXcLstLeWH7WRdQuysJqejuAGPd30vd1i5zSyKK3WE+ijzHmLKxdiCMtH1pHz78rOg0BKSYOSB/2Khw==}
    engines: {node: '>=18'}
    cpu: [arm64]
    os: [android]

  '@esbuild/android-arm@0.17.19':
    resolution: {integrity: sha512-rIKddzqhmav7MSmoFCmDIb6e2W57geRsM94gV2l38fzhXMwq7hZoClug9USI2pFRGL06f4IOPHHpFNOkWieR8A==}
    engines: {node: '>=12'}
    cpu: [arm]
    os: [android]

  '@esbuild/android-arm@0.20.2':
    resolution: {integrity: sha512-t98Ra6pw2VaDhqNWO2Oph2LXbz/EJcnLmKLGBJwEwXX/JAN83Fym1rU8l0JUWK6HkIbWONCSSatf4sf2NBRx/w==}
    engines: {node: '>=12'}
    cpu: [arm]
    os: [android]

  '@esbuild/android-arm@0.23.1':
    resolution: {integrity: sha512-uz6/tEy2IFm9RYOyvKl88zdzZfwEfKZmnX9Cj1BHjeSGNuGLuMD1kR8y5bteYmwqKm1tj8m4cb/aKEorr6fHWQ==}
    engines: {node: '>=18'}
    cpu: [arm]
    os: [android]

  '@esbuild/android-x64@0.17.19':
    resolution: {integrity: sha512-uUTTc4xGNDT7YSArp/zbtmbhO0uEEK9/ETW29Wk1thYUJBz3IVnvgEiEwEa9IeLyvnpKrWK64Utw2bgUmDveww==}
    engines: {node: '>=12'}
    cpu: [x64]
    os: [android]

  '@esbuild/android-x64@0.20.2':
    resolution: {integrity: sha512-btzExgV+/lMGDDa194CcUQm53ncxzeBrWJcncOBxuC6ndBkKxnHdFJn86mCIgTELsooUmwUm9FkhSp5HYu00Rg==}
    engines: {node: '>=12'}
    cpu: [x64]
    os: [android]

  '@esbuild/android-x64@0.23.1':
    resolution: {integrity: sha512-nlN9B69St9BwUoB+jkyU090bru8L0NA3yFvAd7k8dNsVH8bi9a8cUAUSEcEEgTp2z3dbEDGJGfP6VUnkQnlReg==}
    engines: {node: '>=18'}
    cpu: [x64]
    os: [android]

  '@esbuild/darwin-arm64@0.17.19':
    resolution: {integrity: sha512-80wEoCfF/hFKM6WE1FyBHc9SfUblloAWx6FJkFWTWiCoht9Mc0ARGEM47e67W9rI09YoUxJL68WHfDRYEAvOhg==}
    engines: {node: '>=12'}
    cpu: [arm64]
    os: [darwin]

  '@esbuild/darwin-arm64@0.20.2':
    resolution: {integrity: sha512-4J6IRT+10J3aJH3l1yzEg9y3wkTDgDk7TSDFX+wKFiWjqWp/iCfLIYzGyasx9l0SAFPT1HwSCR+0w/h1ES/MjA==}
    engines: {node: '>=12'}
    cpu: [arm64]
    os: [darwin]

  '@esbuild/darwin-arm64@0.23.1':
    resolution: {integrity: sha512-YsS2e3Wtgnw7Wq53XXBLcV6JhRsEq8hkfg91ESVadIrzr9wO6jJDMZnCQbHm1Guc5t/CdDiFSSfWP58FNuvT3Q==}
    engines: {node: '>=18'}
    cpu: [arm64]
    os: [darwin]

  '@esbuild/darwin-x64@0.17.19':
    resolution: {integrity: sha512-IJM4JJsLhRYr9xdtLytPLSH9k/oxR3boaUIYiHkAawtwNOXKE8KoU8tMvryogdcT8AU+Bflmh81Xn6Q0vTZbQw==}
    engines: {node: '>=12'}
    cpu: [x64]
    os: [darwin]

  '@esbuild/darwin-x64@0.20.2':
    resolution: {integrity: sha512-tBcXp9KNphnNH0dfhv8KYkZhjc+H3XBkF5DKtswJblV7KlT9EI2+jeA8DgBjp908WEuYll6pF+UStUCfEpdysA==}
    engines: {node: '>=12'}
    cpu: [x64]
    os: [darwin]

  '@esbuild/darwin-x64@0.23.1':
    resolution: {integrity: sha512-aClqdgTDVPSEGgoCS8QDG37Gu8yc9lTHNAQlsztQ6ENetKEO//b8y31MMu2ZaPbn4kVsIABzVLXYLhCGekGDqw==}
    engines: {node: '>=18'}
    cpu: [x64]
    os: [darwin]

  '@esbuild/freebsd-arm64@0.17.19':
    resolution: {integrity: sha512-pBwbc7DufluUeGdjSU5Si+P3SoMF5DQ/F/UmTSb8HXO80ZEAJmrykPyzo1IfNbAoaqw48YRpv8shwd1NoI0jcQ==}
    engines: {node: '>=12'}
    cpu: [arm64]
    os: [freebsd]

  '@esbuild/freebsd-arm64@0.20.2':
    resolution: {integrity: sha512-d3qI41G4SuLiCGCFGUrKsSeTXyWG6yem1KcGZVS+3FYlYhtNoNgYrWcvkOoaqMhwXSMrZRl69ArHsGJ9mYdbbw==}
    engines: {node: '>=12'}
    cpu: [arm64]
    os: [freebsd]

  '@esbuild/freebsd-arm64@0.23.1':
    resolution: {integrity: sha512-h1k6yS8/pN/NHlMl5+v4XPfikhJulk4G+tKGFIOwURBSFzE8bixw1ebjluLOjfwtLqY0kewfjLSrO6tN2MgIhA==}
    engines: {node: '>=18'}
    cpu: [arm64]
    os: [freebsd]

  '@esbuild/freebsd-x64@0.17.19':
    resolution: {integrity: sha512-4lu+n8Wk0XlajEhbEffdy2xy53dpR06SlzvhGByyg36qJw6Kpfk7cp45DR/62aPH9mtJRmIyrXAS5UWBrJT6TQ==}
    engines: {node: '>=12'}
    cpu: [x64]
    os: [freebsd]

  '@esbuild/freebsd-x64@0.20.2':
    resolution: {integrity: sha512-d+DipyvHRuqEeM5zDivKV1KuXn9WeRX6vqSqIDgwIfPQtwMP4jaDsQsDncjTDDsExT4lR/91OLjRo8bmC1e+Cw==}
    engines: {node: '>=12'}
    cpu: [x64]
    os: [freebsd]

  '@esbuild/freebsd-x64@0.23.1':
    resolution: {integrity: sha512-lK1eJeyk1ZX8UklqFd/3A60UuZ/6UVfGT2LuGo3Wp4/z7eRTRYY+0xOu2kpClP+vMTi9wKOfXi2vjUpO1Ro76g==}
    engines: {node: '>=18'}
    cpu: [x64]
    os: [freebsd]

  '@esbuild/linux-arm64@0.17.19':
    resolution: {integrity: sha512-ct1Tg3WGwd3P+oZYqic+YZF4snNl2bsnMKRkb3ozHmnM0dGWuxcPTTntAF6bOP0Sp4x0PjSF+4uHQ1xvxfRKqg==}
    engines: {node: '>=12'}
    cpu: [arm64]
    os: [linux]

  '@esbuild/linux-arm64@0.20.2':
    resolution: {integrity: sha512-9pb6rBjGvTFNira2FLIWqDk/uaf42sSyLE8j1rnUpuzsODBq7FvpwHYZxQ/It/8b+QOS1RYfqgGFNLRI+qlq2A==}
    engines: {node: '>=12'}
    cpu: [arm64]
    os: [linux]

  '@esbuild/linux-arm64@0.23.1':
    resolution: {integrity: sha512-/93bf2yxencYDnItMYV/v116zff6UyTjo4EtEQjUBeGiVpMmffDNUyD9UN2zV+V3LRV3/on4xdZ26NKzn6754g==}
    engines: {node: '>=18'}
    cpu: [arm64]
    os: [linux]

  '@esbuild/linux-arm@0.17.19':
    resolution: {integrity: sha512-cdmT3KxjlOQ/gZ2cjfrQOtmhG4HJs6hhvm3mWSRDPtZ/lP5oe8FWceS10JaSJC13GBd4eH/haHnqf7hhGNLerA==}
    engines: {node: '>=12'}
    cpu: [arm]
    os: [linux]

  '@esbuild/linux-arm@0.20.2':
    resolution: {integrity: sha512-VhLPeR8HTMPccbuWWcEUD1Az68TqaTYyj6nfE4QByZIQEQVWBB8vup8PpR7y1QHL3CpcF6xd5WVBU/+SBEvGTg==}
    engines: {node: '>=12'}
    cpu: [arm]
    os: [linux]

  '@esbuild/linux-arm@0.23.1':
    resolution: {integrity: sha512-CXXkzgn+dXAPs3WBwE+Kvnrf4WECwBdfjfeYHpMeVxWE0EceB6vhWGShs6wi0IYEqMSIzdOF1XjQ/Mkm5d7ZdQ==}
    engines: {node: '>=18'}
    cpu: [arm]
    os: [linux]

  '@esbuild/linux-ia32@0.17.19':
    resolution: {integrity: sha512-w4IRhSy1VbsNxHRQpeGCHEmibqdTUx61Vc38APcsRbuVgK0OPEnQ0YD39Brymn96mOx48Y2laBQGqgZ0j9w6SQ==}
    engines: {node: '>=12'}
    cpu: [ia32]
    os: [linux]

  '@esbuild/linux-ia32@0.20.2':
    resolution: {integrity: sha512-o10utieEkNPFDZFQm9CoP7Tvb33UutoJqg3qKf1PWVeeJhJw0Q347PxMvBgVVFgouYLGIhFYG0UGdBumROyiig==}
    engines: {node: '>=12'}
    cpu: [ia32]
    os: [linux]

  '@esbuild/linux-ia32@0.23.1':
    resolution: {integrity: sha512-VTN4EuOHwXEkXzX5nTvVY4s7E/Krz7COC8xkftbbKRYAl96vPiUssGkeMELQMOnLOJ8k3BY1+ZY52tttZnHcXQ==}
    engines: {node: '>=18'}
    cpu: [ia32]
    os: [linux]

  '@esbuild/linux-loong64@0.17.19':
    resolution: {integrity: sha512-2iAngUbBPMq439a+z//gE+9WBldoMp1s5GWsUSgqHLzLJ9WoZLZhpwWuym0u0u/4XmZ3gpHmzV84PonE+9IIdQ==}
    engines: {node: '>=12'}
    cpu: [loong64]
    os: [linux]

  '@esbuild/linux-loong64@0.20.2':
    resolution: {integrity: sha512-PR7sp6R/UC4CFVomVINKJ80pMFlfDfMQMYynX7t1tNTeivQ6XdX5r2XovMmha/VjR1YN/HgHWsVcTRIMkymrgQ==}
    engines: {node: '>=12'}
    cpu: [loong64]
    os: [linux]

  '@esbuild/linux-loong64@0.23.1':
    resolution: {integrity: sha512-Vx09LzEoBa5zDnieH8LSMRToj7ir/Jeq0Gu6qJ/1GcBq9GkfoEAoXvLiW1U9J1qE/Y/Oyaq33w5p2ZWrNNHNEw==}
    engines: {node: '>=18'}
    cpu: [loong64]
    os: [linux]

  '@esbuild/linux-mips64el@0.17.19':
    resolution: {integrity: sha512-LKJltc4LVdMKHsrFe4MGNPp0hqDFA1Wpt3jE1gEyM3nKUvOiO//9PheZZHfYRfYl6AwdTH4aTcXSqBerX0ml4A==}
    engines: {node: '>=12'}
    cpu: [mips64el]
    os: [linux]

  '@esbuild/linux-mips64el@0.20.2':
    resolution: {integrity: sha512-4BlTqeutE/KnOiTG5Y6Sb/Hw6hsBOZapOVF6njAESHInhlQAghVVZL1ZpIctBOoTFbQyGW+LsVYZ8lSSB3wkjA==}
    engines: {node: '>=12'}
    cpu: [mips64el]
    os: [linux]

  '@esbuild/linux-mips64el@0.23.1':
    resolution: {integrity: sha512-nrFzzMQ7W4WRLNUOU5dlWAqa6yVeI0P78WKGUo7lg2HShq/yx+UYkeNSE0SSfSure0SqgnsxPvmAUu/vu0E+3Q==}
    engines: {node: '>=18'}
    cpu: [mips64el]
    os: [linux]

  '@esbuild/linux-ppc64@0.17.19':
    resolution: {integrity: sha512-/c/DGybs95WXNS8y3Ti/ytqETiW7EU44MEKuCAcpPto3YjQbyK3IQVKfF6nbghD7EcLUGl0NbiL5Rt5DMhn5tg==}
    engines: {node: '>=12'}
    cpu: [ppc64]
    os: [linux]

  '@esbuild/linux-ppc64@0.20.2':
    resolution: {integrity: sha512-rD3KsaDprDcfajSKdn25ooz5J5/fWBylaaXkuotBDGnMnDP1Uv5DLAN/45qfnf3JDYyJv/ytGHQaziHUdyzaAg==}
    engines: {node: '>=12'}
    cpu: [ppc64]
    os: [linux]

  '@esbuild/linux-ppc64@0.23.1':
    resolution: {integrity: sha512-dKN8fgVqd0vUIjxuJI6P/9SSSe/mB9rvA98CSH2sJnlZ/OCZWO1DJvxj8jvKTfYUdGfcq2dDxoKaC6bHuTlgcw==}
    engines: {node: '>=18'}
    cpu: [ppc64]
    os: [linux]

  '@esbuild/linux-riscv64@0.17.19':
    resolution: {integrity: sha512-FC3nUAWhvFoutlhAkgHf8f5HwFWUL6bYdvLc/TTuxKlvLi3+pPzdZiFKSWz/PF30TB1K19SuCxDTI5KcqASJqA==}
    engines: {node: '>=12'}
    cpu: [riscv64]
    os: [linux]

  '@esbuild/linux-riscv64@0.20.2':
    resolution: {integrity: sha512-snwmBKacKmwTMmhLlz/3aH1Q9T8v45bKYGE3j26TsaOVtjIag4wLfWSiZykXzXuE1kbCE+zJRmwp+ZbIHinnVg==}
    engines: {node: '>=12'}
    cpu: [riscv64]
    os: [linux]

  '@esbuild/linux-riscv64@0.23.1':
    resolution: {integrity: sha512-5AV4Pzp80fhHL83JM6LoA6pTQVWgB1HovMBsLQ9OZWLDqVY8MVobBXNSmAJi//Csh6tcY7e7Lny2Hg1tElMjIA==}
    engines: {node: '>=18'}
    cpu: [riscv64]
    os: [linux]

  '@esbuild/linux-s390x@0.17.19':
    resolution: {integrity: sha512-IbFsFbxMWLuKEbH+7sTkKzL6NJmG2vRyy6K7JJo55w+8xDk7RElYn6xvXtDW8HCfoKBFK69f3pgBJSUSQPr+4Q==}
    engines: {node: '>=12'}
    cpu: [s390x]
    os: [linux]

  '@esbuild/linux-s390x@0.20.2':
    resolution: {integrity: sha512-wcWISOobRWNm3cezm5HOZcYz1sKoHLd8VL1dl309DiixxVFoFe/o8HnwuIwn6sXre88Nwj+VwZUvJf4AFxkyrQ==}
    engines: {node: '>=12'}
    cpu: [s390x]
    os: [linux]

  '@esbuild/linux-s390x@0.23.1':
    resolution: {integrity: sha512-9ygs73tuFCe6f6m/Tb+9LtYxWR4c9yg7zjt2cYkjDbDpV/xVn+68cQxMXCjUpYwEkze2RcU/rMnfIXNRFmSoDw==}
    engines: {node: '>=18'}
    cpu: [s390x]
    os: [linux]

  '@esbuild/linux-x64@0.17.19':
    resolution: {integrity: sha512-68ngA9lg2H6zkZcyp22tsVt38mlhWde8l3eJLWkyLrp4HwMUr3c1s/M2t7+kHIhvMjglIBrFpncX1SzMckomGw==}
    engines: {node: '>=12'}
    cpu: [x64]
    os: [linux]

  '@esbuild/linux-x64@0.20.2':
    resolution: {integrity: sha512-1MdwI6OOTsfQfek8sLwgyjOXAu+wKhLEoaOLTjbijk6E2WONYpH9ZU2mNtR+lZ2B4uwr+usqGuVfFT9tMtGvGw==}
    engines: {node: '>=12'}
    cpu: [x64]
    os: [linux]

  '@esbuild/linux-x64@0.23.1':
    resolution: {integrity: sha512-EV6+ovTsEXCPAp58g2dD68LxoP/wK5pRvgy0J/HxPGB009omFPv3Yet0HiaqvrIrgPTBuC6wCH1LTOY91EO5hQ==}
    engines: {node: '>=18'}
    cpu: [x64]
    os: [linux]

  '@esbuild/netbsd-x64@0.17.19':
    resolution: {integrity: sha512-CwFq42rXCR8TYIjIfpXCbRX0rp1jo6cPIUPSaWwzbVI4aOfX96OXY8M6KNmtPcg7QjYeDmN+DD0Wp3LaBOLf4Q==}
    engines: {node: '>=12'}
    cpu: [x64]
    os: [netbsd]

  '@esbuild/netbsd-x64@0.20.2':
    resolution: {integrity: sha512-K8/DhBxcVQkzYc43yJXDSyjlFeHQJBiowJ0uVL6Tor3jGQfSGHNNJcWxNbOI8v5k82prYqzPuwkzHt3J1T1iZQ==}
    engines: {node: '>=12'}
    cpu: [x64]
    os: [netbsd]

  '@esbuild/netbsd-x64@0.23.1':
    resolution: {integrity: sha512-aevEkCNu7KlPRpYLjwmdcuNz6bDFiE7Z8XC4CPqExjTvrHugh28QzUXVOZtiYghciKUacNktqxdpymplil1beA==}
    engines: {node: '>=18'}
    cpu: [x64]
    os: [netbsd]

  '@esbuild/openbsd-arm64@0.23.1':
    resolution: {integrity: sha512-3x37szhLexNA4bXhLrCC/LImN/YtWis6WXr1VESlfVtVeoFJBRINPJ3f0a/6LV8zpikqoUg4hyXw0sFBt5Cr+Q==}
    engines: {node: '>=18'}
    cpu: [arm64]
    os: [openbsd]

  '@esbuild/openbsd-x64@0.17.19':
    resolution: {integrity: sha512-cnq5brJYrSZ2CF6c35eCmviIN3k3RczmHz8eYaVlNasVqsNY+JKohZU5MKmaOI+KkllCdzOKKdPs762VCPC20g==}
    engines: {node: '>=12'}
    cpu: [x64]
    os: [openbsd]

  '@esbuild/openbsd-x64@0.20.2':
    resolution: {integrity: sha512-eMpKlV0SThJmmJgiVyN9jTPJ2VBPquf6Kt/nAoo6DgHAoN57K15ZghiHaMvqjCye/uU4X5u3YSMgVBI1h3vKrQ==}
    engines: {node: '>=12'}
    cpu: [x64]
    os: [openbsd]

  '@esbuild/openbsd-x64@0.23.1':
    resolution: {integrity: sha512-aY2gMmKmPhxfU+0EdnN+XNtGbjfQgwZj43k8G3fyrDM/UdZww6xrWxmDkuz2eCZchqVeABjV5BpildOrUbBTqA==}
    engines: {node: '>=18'}
    cpu: [x64]
    os: [openbsd]

  '@esbuild/sunos-x64@0.17.19':
    resolution: {integrity: sha512-vCRT7yP3zX+bKWFeP/zdS6SqdWB8OIpaRq/mbXQxTGHnIxspRtigpkUcDMlSCOejlHowLqII7K2JKevwyRP2rg==}
    engines: {node: '>=12'}
    cpu: [x64]
    os: [sunos]

  '@esbuild/sunos-x64@0.20.2':
    resolution: {integrity: sha512-2UyFtRC6cXLyejf/YEld4Hajo7UHILetzE1vsRcGL3earZEW77JxrFjH4Ez2qaTiEfMgAXxfAZCm1fvM/G/o8w==}
    engines: {node: '>=12'}
    cpu: [x64]
    os: [sunos]

  '@esbuild/sunos-x64@0.23.1':
    resolution: {integrity: sha512-RBRT2gqEl0IKQABT4XTj78tpk9v7ehp+mazn2HbUeZl1YMdaGAQqhapjGTCe7uw7y0frDi4gS0uHzhvpFuI1sA==}
    engines: {node: '>=18'}
    cpu: [x64]
    os: [sunos]

  '@esbuild/win32-arm64@0.17.19':
    resolution: {integrity: sha512-yYx+8jwowUstVdorcMdNlzklLYhPxjniHWFKgRqH7IFlUEa0Umu3KuYplf1HUZZ422e3NU9F4LGb+4O0Kdcaag==}
    engines: {node: '>=12'}
    cpu: [arm64]
    os: [win32]

  '@esbuild/win32-arm64@0.20.2':
    resolution: {integrity: sha512-GRibxoawM9ZCnDxnP3usoUDO9vUkpAxIIZ6GQI+IlVmr5kP3zUq+l17xELTHMWTWzjxa2guPNyrpq1GWmPvcGQ==}
    engines: {node: '>=12'}
    cpu: [arm64]
    os: [win32]

  '@esbuild/win32-arm64@0.23.1':
    resolution: {integrity: sha512-4O+gPR5rEBe2FpKOVyiJ7wNDPA8nGzDuJ6gN4okSA1gEOYZ67N8JPk58tkWtdtPeLz7lBnY6I5L3jdsr3S+A6A==}
    engines: {node: '>=18'}
    cpu: [arm64]
    os: [win32]

  '@esbuild/win32-ia32@0.17.19':
    resolution: {integrity: sha512-eggDKanJszUtCdlVs0RB+h35wNlb5v4TWEkq4vZcmVt5u/HiDZrTXe2bWFQUez3RgNHwx/x4sk5++4NSSicKkw==}
    engines: {node: '>=12'}
    cpu: [ia32]
    os: [win32]

  '@esbuild/win32-ia32@0.20.2':
    resolution: {integrity: sha512-HfLOfn9YWmkSKRQqovpnITazdtquEW8/SoHW7pWpuEeguaZI4QnCRW6b+oZTztdBnZOS2hqJ6im/D5cPzBTTlQ==}
    engines: {node: '>=12'}
    cpu: [ia32]
    os: [win32]

  '@esbuild/win32-ia32@0.23.1':
    resolution: {integrity: sha512-BcaL0Vn6QwCwre3Y717nVHZbAa4UBEigzFm6VdsVdT/MbZ38xoj1X9HPkZhbmaBGUD1W8vxAfffbDe8bA6AKnQ==}
    engines: {node: '>=18'}
    cpu: [ia32]
    os: [win32]

  '@esbuild/win32-x64@0.17.19':
    resolution: {integrity: sha512-lAhycmKnVOuRYNtRtatQR1LPQf2oYCkRGkSFnseDAKPl8lu5SOsK/e1sXe5a0Pc5kHIHe6P2I/ilntNv2xf3cA==}
    engines: {node: '>=12'}
    cpu: [x64]
    os: [win32]

  '@esbuild/win32-x64@0.20.2':
    resolution: {integrity: sha512-N49X4lJX27+l9jbLKSqZ6bKNjzQvHaT8IIFUy+YIqmXQdjYCToGWwOItDrfby14c78aDd5NHQl29xingXfCdLQ==}
    engines: {node: '>=12'}
    cpu: [x64]
    os: [win32]

  '@esbuild/win32-x64@0.23.1':
    resolution: {integrity: sha512-BHpFFeslkWrXWyUPnbKm+xYYVYruCinGcftSBaa8zoF9hZO4BcSCFUvHVTtzpIY6YzUnYtuEhZ+C9iEXjxnasg==}
    engines: {node: '>=18'}
    cpu: [x64]
    os: [win32]

  '@eslint-community/eslint-utils@4.7.0':
    resolution: {integrity: sha512-dyybb3AcajC7uha6CvhdVRJqaKyn7w2YKqKyAN37NKYgZT36w+iRb0Dymmc5qEJ549c/S31cMMSFd75bteCpCw==}
    engines: {node: ^12.22.0 || ^14.17.0 || >=16.0.0}
    peerDependencies:
      eslint: ^6.0.0 || ^7.0.0 || >=8.0.0

  '@eslint-community/regexpp@4.12.1':
    resolution: {integrity: sha512-CCZCDJuduB9OUkFkY2IgppNZMi2lBQgD2qzwXkEia16cge2pijY/aXi96CJMquDMn3nJdlPV1A5KrJEXwfLNzQ==}
    engines: {node: ^12.0.0 || ^14.0.0 || >=16.0.0}

  '@eslint/eslintrc@2.1.4':
    resolution: {integrity: sha512-269Z39MS6wVJtsoUl10L60WdkhJVdPG24Q4eZTH3nnF6lpvSShEK3wQjDX9JRWAUPvPh7COouPpU9IrqaZFvtQ==}
    engines: {node: ^12.22.0 || ^14.17.0 || >=16.0.0}

  '@eslint/eslintrc@3.3.1':
    resolution: {integrity: sha512-gtF186CXhIl1p4pJNGZw8Yc6RlshoePRvE0X91oPGb3vZ8pM3qOS9W9NGPat9LziaBV7XrJWGylNQXkGcnM3IQ==}
    engines: {node: ^18.18.0 || ^20.9.0 || >=21.1.0}

  '@eslint/js@8.36.0':
    resolution: {integrity: sha512-lxJ9R5ygVm8ZWgYdUweoq5ownDlJ4upvoWmO4eLxBYHdMo+vZ/Rx0EN6MbKWDJOSUGrqJy2Gt+Dyv/VKml0fjg==}
    engines: {node: ^12.22.0 || ^14.17.0 || >=16.0.0}

  '@eslint/js@9.3.0':
    resolution: {integrity: sha512-niBqk8iwv96+yuTwjM6bWg8ovzAPF9qkICsGtcoa5/dmqcEMfdwNAX7+/OHcJHc7wj7XqPxH98oAHytFYlw6Sw==}
    engines: {node: ^18.18.0 || ^20.9.0 || >=21.1.0}

  '@fastify/ajv-compiler@3.6.0':
    resolution: {integrity: sha512-LwdXQJjmMD+GwLOkP7TVC68qa+pSSogeWWmznRJ/coyTcfe9qA05AHFSe1eZFwK6q+xVRpChnvFUkf1iYaSZsQ==}

  '@fastify/busboy@2.1.1':
    resolution: {integrity: sha512-vBZP4NlzfOlerQTnba4aqZoMhE/a9HY7HRqoOPaETQcSQuWEIyZMHGfVu6w9wGtGK5fED5qRs2DteVCjOH60sA==}
    engines: {node: '>=14'}

  '@fastify/error@3.4.1':
    resolution: {integrity: sha512-wWSvph+29GR783IhmvdwWnN4bUxTD01Vm5Xad4i7i1VuAOItLvbPAb69sb0IQ2N57yprvhNIwAP5B6xfKTmjmQ==}

  '@fastify/fast-json-stringify-compiler@4.3.0':
    resolution: {integrity: sha512-aZAXGYo6m22Fk1zZzEUKBvut/CIIQe/BapEORnxiD5Qr0kPHqqI69NtEMCme74h+at72sPhbkb4ZrLd1W3KRLA==}

  '@fastify/merge-json-schemas@0.1.1':
    resolution: {integrity: sha512-fERDVz7topgNjtXsJTTW1JKLy0rhuLRcquYqNR9rF7OcVpCa2OVW49ZPDIhaRRCaUuvVxI+N416xUoF76HNSXA==}

  '@humanwhocodes/config-array@0.11.14':
    resolution: {integrity: sha512-3T8LkOmg45BV5FICb15QQMsyUSWrQ8AygVfC7ZG32zOalnqrilm018ZVCw0eapXux8FtA33q8PSRSstjee3jSg==}
    engines: {node: '>=10.10.0'}
    deprecated: Use @eslint/config-array instead

  '@humanwhocodes/config-array@0.13.0':
    resolution: {integrity: sha512-DZLEEqFWQFiyK6h5YIeynKx7JlvCYWL0cImfSRXZ9l4Sg2efkFGTuFf6vzXjK1cq6IYkU+Eg/JizXw+TD2vRNw==}
    engines: {node: '>=10.10.0'}
    deprecated: Use @eslint/config-array instead

  '@humanwhocodes/module-importer@1.0.1':
    resolution: {integrity: sha512-bxveV4V8v5Yb4ncFTT3rPSgZBOpCkjfK0y4oVVVJwIuDVBRMDXrPyXRL988i5ap9m9bnyEEjWfm5WkBmtffLfA==}
    engines: {node: '>=12.22'}

  '@humanwhocodes/object-schema@2.0.3':
    resolution: {integrity: sha512-93zYdMES/c1D69yZiKDBj0V24vqNzB/koF26KPaagAfd3P/4gUlh3Dys5ogAK+Exi9QyzlD8x/08Zt7wIKcDcA==}
    deprecated: Use @eslint/object-schema instead

  '@humanwhocodes/retry@0.3.1':
    resolution: {integrity: sha512-JBxkERygn7Bv/GbN5Rv8Ul6LVknS+5Bp6RgDC/O8gEBU/yeH5Ui5C/OlWrTb6qct7LjjfT6Re2NxB0ln0yYybA==}
    engines: {node: '>=18.18'}

  '@inquirer/checkbox@2.5.0':
    resolution: {integrity: sha512-sMgdETOfi2dUHT8r7TT1BTKOwNvdDGFDXYWtQ2J69SvlYNntk9I/gJe7r5yvMwwsuKnYbuRs3pNhx4tgNck5aA==}
    engines: {node: '>=18'}

  '@inquirer/confirm@3.2.0':
    resolution: {integrity: sha512-oOIwPs0Dvq5220Z8lGL/6LHRTEr9TgLHmiI99Rj1PJ1p1czTys+olrgBqZk4E2qC0YTzeHprxSQmoHioVdJ7Lw==}
    engines: {node: '>=18'}

  '@inquirer/core@7.1.3':
    resolution: {integrity: sha512-MbHUe32W0DRtuw3Hlt+vLWy3c0Vw7wVHSJyYZ16IGVXyxs31BTyo2MOFKzNnzBBAWhsqn+iHO1r84FXIzs39HQ==}
    engines: {node: '>=18'}

  '@inquirer/core@9.2.1':
    resolution: {integrity: sha512-F2VBt7W/mwqEU4bL0RnHNZmC/OxzNx9cOYxHqnXX3MP6ruYvZUZAW9imgN9+h/uBT/oP8Gh888J2OZSbjSeWcg==}
    engines: {node: '>=18'}

  '@inquirer/editor@2.2.0':
    resolution: {integrity: sha512-9KHOpJ+dIL5SZli8lJ6xdaYLPPzB8xB9GZItg39MBybzhxA16vxmszmQFrRwbOA918WA2rvu8xhDEg/p6LXKbw==}
    engines: {node: '>=18'}

  '@inquirer/expand@2.3.0':
    resolution: {integrity: sha512-qnJsUcOGCSG1e5DTOErmv2BPQqrtT6uzqn1vI/aYGiPKq+FgslGZmtdnXbhuI7IlT7OByDoEEqdnhUnVR2hhLw==}
    engines: {node: '>=18'}

  '@inquirer/figures@1.0.12':
    resolution: {integrity: sha512-MJttijd8rMFcKJC8NYmprWr6hD3r9Gd9qUC0XwPNwoEPWSMVJwA2MlXxF+nhZZNMY+HXsWa+o7KY2emWYIn0jQ==}
    engines: {node: '>=18'}

  '@inquirer/input@2.3.0':
    resolution: {integrity: sha512-XfnpCStx2xgh1LIRqPXrTNEEByqQWoxsWYzNRSEUxJ5c6EQlhMogJ3vHKu8aXuTacebtaZzMAHwEL0kAflKOBw==}
    engines: {node: '>=18'}

  '@inquirer/password@2.2.0':
    resolution: {integrity: sha512-5otqIpgsPYIshqhgtEwSspBQE40etouR8VIxzpJkv9i0dVHIpyhiivbkH9/dGiMLdyamT54YRdGJLfl8TFnLHg==}
    engines: {node: '>=18'}

  '@inquirer/prompts@4.3.2':
    resolution: {integrity: sha512-I5q6tK3cMI3jIzkvoirZ+hkpkrGH5i0PkIENe1V2gmmBIzJ8TVtP2EtPLVuqBKFvCyBIgKLUj1TcH23u09fN+A==}
    engines: {node: '>=18'}

  '@inquirer/prompts@4.3.3':
    resolution: {integrity: sha512-QLn4tTeLKH3Foqlof0+dY0kLoCGQvvR4MDkHAooPI0rLGPOjUwoiVeEalcMtJTGulqJ76it2UW4++j88WO6KLQ==}
    engines: {node: '>=18'}

  '@inquirer/rawlist@2.3.0':
    resolution: {integrity: sha512-zzfNuINhFF7OLAtGHfhwOW2TlYJyli7lOUoJUXw/uyklcwalV6WRXBXtFIicN8rTRK1XTiPWB4UY+YuW8dsnLQ==}
    engines: {node: '>=18'}

  '@inquirer/select@2.5.0':
    resolution: {integrity: sha512-YmDobTItPP3WcEI86GvPo+T2sRHkxxOq/kXmsBjHS5BVXUgvgZ5AfJjkvQvZr03T81NnI3KrrRuMzeuYUQRFOA==}
    engines: {node: '>=18'}

  '@inquirer/type@1.5.5':
    resolution: {integrity: sha512-MzICLu4yS7V8AA61sANROZ9vT1H3ooca5dSmI1FjZkzq7o/koMsRfQSzRtFo+F3Ao4Sf1C0bpLKejpKB/+j6MA==}
    engines: {node: '>=18'}

  '@inquirer/type@2.0.0':
    resolution: {integrity: sha512-XvJRx+2KR3YXyYtPUUy+qd9i7p+GO9Ko6VIIpWlBrpWwXDv8WLFeHTxz35CfQFUiBMLXlGHhGzys7lqit9gWag==}
    engines: {node: '>=18'}

  '@isaacs/cliui@8.0.2':
    resolution: {integrity: sha512-O8jcjabXaleOG9DQ0+ARXWZBTfnP4WNAqzuiJK7ll44AmxGKv/J2M4TPjxjY3znBCfvBXFzucm1twdyFybFqEA==}
    engines: {node: '>=12'}

  '@istanbuljs/load-nyc-config@1.1.0':
    resolution: {integrity: sha512-VjeHSlIzpv/NyD3N0YuHfXOPDIixcA1q2ZV98wsMqcYlPmv2n3Yb2lYP9XMElnaFVXg5A7YLTeLu6V84uQDjmQ==}
    engines: {node: '>=8'}

  '@istanbuljs/schema@0.1.3':
    resolution: {integrity: sha512-ZXRY4jNvVgSVQ8DL3LTcakaAtXwTVUxE81hslsyD2AtoXW/wVob10HkOJ1X/pAlcI7D+2YoZKg5do8G/w6RYgA==}
    engines: {node: '>=8'}

  '@jest/console@29.7.0':
    resolution: {integrity: sha512-5Ni4CU7XHQi32IJ398EEP4RrB8eV09sXP2ROqD4bksHrnTree52PsxvX8tpL8LvTZ3pFzXyPbNQReSN41CAhOg==}
    engines: {node: ^14.15.0 || ^16.10.0 || >=18.0.0}

  '@jest/core@29.7.0':
    resolution: {integrity: sha512-n7aeXWKMnGtDA48y8TLWJPJmLmmZ642Ceo78cYWEpiD7FzDgmNDV/GCVRorPABdXLJZ/9wzzgZAlHjXjxDHGsg==}
    engines: {node: ^14.15.0 || ^16.10.0 || >=18.0.0}
    peerDependencies:
      node-notifier: ^8.0.1 || ^9.0.0 || ^10.0.0
    peerDependenciesMeta:
      node-notifier:
        optional: true

  '@jest/environment@29.7.0':
    resolution: {integrity: sha512-aQIfHDq33ExsN4jP1NWGXhxgQ/wixs60gDiKO+XVMd8Mn0NWPWgc34ZQDTb2jKaUWQ7MuwoitXAsN2XVXNMpAw==}
    engines: {node: ^14.15.0 || ^16.10.0 || >=18.0.0}

  '@jest/expect-utils@29.7.0':
    resolution: {integrity: sha512-GlsNBWiFQFCVi9QVSx7f5AgMeLxe9YCCs5PuP2O2LdjDAA8Jh9eX7lA1Jq/xdXw3Wb3hyvlFNfZIfcRetSzYcA==}
    engines: {node: ^14.15.0 || ^16.10.0 || >=18.0.0}

  '@jest/expect@29.7.0':
    resolution: {integrity: sha512-8uMeAMycttpva3P1lBHB8VciS9V0XAr3GymPpipdyQXbBcuhkLQOSe8E/p92RyAdToS6ZD1tFkX+CkhoECE0dQ==}
    engines: {node: ^14.15.0 || ^16.10.0 || >=18.0.0}

  '@jest/fake-timers@29.7.0':
    resolution: {integrity: sha512-q4DH1Ha4TTFPdxLsqDXK1d3+ioSL7yL5oCMJZgDYm6i+6CygW5E5xVr/D1HdsGxjt1ZWSfUAs9OxSB/BNelWrQ==}
    engines: {node: ^14.15.0 || ^16.10.0 || >=18.0.0}

  '@jest/globals@29.7.0':
    resolution: {integrity: sha512-mpiz3dutLbkW2MNFubUGUEVLkTGiqW6yLVTA+JbP6fI6J5iL9Y0Nlg8k95pcF8ctKwCS7WVxteBs29hhfAotzQ==}
    engines: {node: ^14.15.0 || ^16.10.0 || >=18.0.0}

  '@jest/reporters@29.7.0':
    resolution: {integrity: sha512-DApq0KJbJOEzAFYjHADNNxAE3KbhxQB1y5Kplb5Waqw6zVbuWatSnMjE5gs8FUgEPmNsnZA3NCWl9NG0ia04Pg==}
    engines: {node: ^14.15.0 || ^16.10.0 || >=18.0.0}
    peerDependencies:
      node-notifier: ^8.0.1 || ^9.0.0 || ^10.0.0
    peerDependenciesMeta:
      node-notifier:
        optional: true

  '@jest/schemas@29.6.3':
    resolution: {integrity: sha512-mo5j5X+jIZmJQveBKeS/clAueipV7KgiX1vMgCxam1RNYiqE1w62n0/tJJnHtjW8ZHcQco5gY85jA3mi0L+nSA==}
    engines: {node: ^14.15.0 || ^16.10.0 || >=18.0.0}

  '@jest/source-map@29.6.3':
    resolution: {integrity: sha512-MHjT95QuipcPrpLM+8JMSzFx6eHp5Bm+4XeFDJlwsvVBjmKNiIAvasGK2fxz2WbGRlnvqehFbh07MMa7n3YJnw==}
    engines: {node: ^14.15.0 || ^16.10.0 || >=18.0.0}

  '@jest/test-result@29.7.0':
    resolution: {integrity: sha512-Fdx+tv6x1zlkJPcWXmMDAG2HBnaR9XPSd5aDWQVsfrZmLVT3lU1cwyxLgRmXR9yrq4NBoEm9BMsfgFzTQAbJYA==}
    engines: {node: ^14.15.0 || ^16.10.0 || >=18.0.0}

  '@jest/test-sequencer@29.7.0':
    resolution: {integrity: sha512-GQwJ5WZVrKnOJuiYiAF52UNUJXgTZx1NHjFSEB0qEMmSZKAkdMoIzw/Cj6x6NF4AvV23AUqDpFzQkN/eYCYTxw==}
    engines: {node: ^14.15.0 || ^16.10.0 || >=18.0.0}

  '@jest/transform@29.7.0':
    resolution: {integrity: sha512-ok/BTPFzFKVMwO5eOHRrvnBVHdRy9IrsrW1GpMaQ9MCnilNLXQKmAX8s1YXDFaai9xJpac2ySzV0YeRRECr2Vw==}
    engines: {node: ^14.15.0 || ^16.10.0 || >=18.0.0}

  '@jest/types@29.6.3':
    resolution: {integrity: sha512-u3UPsIilWKOM3F9CXtrG8LEJmNxwoCQC/XVj4IKYXvvpx7QIi/Kg1LI5uDmDpKlac62NUtX7eLjRh+jVZcLOzw==}
    engines: {node: ^14.15.0 || ^16.10.0 || >=18.0.0}

  '@jridgewell/gen-mapping@0.3.8':
    resolution: {integrity: sha512-imAbBGkb+ebQyxKgzv5Hu2nmROxoDOXHh80evxdoXNOrvAnVx7zimzc1Oo5h9RlfV4vPXaE2iM5pOFbvOCClWA==}
    engines: {node: '>=6.0.0'}

  '@jridgewell/resolve-uri@3.1.2':
    resolution: {integrity: sha512-bRISgCIjP20/tbWSPWMEi54QVPRZExkuD9lJL+UIxUKtwVJA8wW1Trb1jMs1RFXo1CBTNZ/5hpC9QvmKWdopKw==}
    engines: {node: '>=6.0.0'}

  '@jridgewell/set-array@1.2.1':
    resolution: {integrity: sha512-R8gLRTZeyp03ymzP/6Lil/28tGeGEzhx1q2k703KGWRAI1VdvPIXdG70VJc2pAMw3NA6JKL5hhFu1sJX0Mnn/A==}
    engines: {node: '>=6.0.0'}

  '@jridgewell/sourcemap-codec@1.5.0':
    resolution: {integrity: sha512-gv3ZRaISU3fjPAgNsriBRqGWQL6quFx04YMPW/zD8XMLsU32mhCCbfbO6KZFLjvYpCZ8zyDEgqsgf+PwPaM7GQ==}

  '@jridgewell/trace-mapping@0.3.25':
    resolution: {integrity: sha512-vNk6aEwybGtawWmy/PzwnGDOjCkLWSD2wqvjGGAgOAwCGWySYXfYoxt00IJkTF+8Lb57DwOb3Aa0o9CApepiYQ==}

  '@logtail/core@0.4.21':
    resolution: {integrity: sha512-QDq194+24bwi4e+a/pxyf4X67NewhTvBmh9iwM2NhbSVSQz4Fo8xQn1Ul8zuUrXETycu/Od2D8wT2tZFNFx/7A==}

  '@logtail/node@0.4.12':
    resolution: {integrity: sha512-yRdunGeYzug2o6tWVQBy826J167gbWROvjijlW+bVn4bH94JqVjXX7Jt0bi2nOEfWuPcZW9GyD6DKNGi5+y4jw==}

  '@logtail/tools@0.4.21':
    resolution: {integrity: sha512-xIaolScUwJEikllopGphxBX0lVlN/rA8pLAZiNCMNJXpPbwitoFKLW3w4qRuYdKoFCCJZKwOdwEqU2Fv0i9Cuw==}

  '@logtail/types@0.4.20':
    resolution: {integrity: sha512-nYsum10eJMTo+ySBlYXvSrvgD1NDCVUeOlxLBbelq3XUmHu9L48VNR3P0BOmhLamYCTEgjatTj0PyPLfjL1W9g==}

  '@manypkg/find-root@1.1.0':
    resolution: {integrity: sha512-mki5uBvhHzO8kYYix/WRy2WX8S3B5wdVSc9D6KcU5lQNglP2yt58/VfLuAK49glRXChosY8ap2oJ1qgma3GUVA==}

  '@manypkg/get-packages@1.1.3':
    resolution: {integrity: sha512-fo+QhuU3qE/2TQMQmbVMqaQ6EWbMhi4ABWP+O4AM1NqPBuy0OrApV5LO6BrrgnhtAHS2NH6RrVk9OL181tTi8A==}

  '@msgpack/msgpack@2.8.0':
    resolution: {integrity: sha512-h9u4u/jiIRKbq25PM+zymTyW6bhTzELvOoUd+AvYriWOAKpLGnIamaET3pnHYoI5iYphAHBI4ayx0MehR+VVPQ==}
    engines: {node: '>= 10'}

  '@nodelib/fs.scandir@2.1.5':
    resolution: {integrity: sha512-vq24Bq3ym5HEQm2NKCr3yXDwjc7vTsEThRDnkp2DK9p1uqLR+DHurm/NOTo0KG7HYHU7eppKZj3MyqYuMBf62g==}
    engines: {node: '>= 8'}

  '@nodelib/fs.stat@2.0.5':
    resolution: {integrity: sha512-RkhPPp2zrqDAQA/2jNhnztcPAlv64XdhIp7a7454A5ovI7Bukxgt7MX7udwAu3zg1DcpPU0rz3VV1SeaqvY4+A==}
    engines: {node: '>= 8'}

  '@nodelib/fs.walk@1.2.8':
    resolution: {integrity: sha512-oGB+UxlgWcgQkgwo8GcEGwemoTFt3FIO9ababBmaGwXIoBKZ+GTy0pP185beGg7Llih/NSHSV2XAs1lnznocSg==}
    engines: {node: '>= 8'}

  '@pkgjs/parseargs@0.11.0':
    resolution: {integrity: sha512-+1VkjdD0QBLPodGrJUeqarH8VAIvQODIbwh9XpP5Syisf7YoQgsJKPNFoqqLQlu+VQ/tVSshMR6loPMn8U+dPg==}
    engines: {node: '>=14'}

  '@roboplay/robo.js@0.6.1':
    resolution: {integrity: sha512-iXBR5m8a8wO8MIlNNQBvw9cYhOaRphktEGOHUa8ucACC0lJsQVybspsk0wftD3qTjalCJWzVT3+OTK7SXkTOQg==}
    engines: {node: '>=18.0.0'}
    hasBin: true
    peerDependencies:
      '@swc/core': ^1.3.41
      discord.js: ^14.0.0
      typescript: ^5.0.0
    peerDependenciesMeta:
      '@swc/core':
        optional: true
      typescript:
        optional: true

  '@roboplay/robo.js@0.9.6':
    resolution: {integrity: sha512-yyV/QR+zgkvEmunaaB/weTl6DV58FbJSRdP9ONumsqsxvfvoKYd8GCQm0RMGtGIvg0OEcRH3cpAyplGV+q+YJg==}
    engines: {node: '>=18.0.0'}
    hasBin: true
    peerDependencies:
      '@swc/core': ^1.3.41
      discord.js: ^14.0.0
      keyv: ^4.5.2
      typescript: ^5.0.0
    peerDependenciesMeta:
      '@swc/core':
        optional: true
      keyv:
        optional: true
      typescript:
        optional: true

  '@roboplay/sage@0.6.15':
    resolution: {integrity: sha512-t4Wd2XrFjn4zje4oJLSl7m95FUZcs6EhytDfAz7xIAUxXVEuiG5R1t6jCZhVWg/g4i6hpRgbd7pW4kY2B+x79A==}
    engines: {node: '>=18.0.0'}
    hasBin: true

  '@rollup/rollup-android-arm-eabi@4.41.1':
    resolution: {integrity: sha512-NELNvyEWZ6R9QMkiytB4/L4zSEaBC03KIXEghptLGLZWJ6VPrL63ooZQCOnlx36aQPGhzuOMwDerC1Eb2VmrLw==}
    cpu: [arm]
    os: [android]

  '@rollup/rollup-android-arm64@4.41.1':
    resolution: {integrity: sha512-DXdQe1BJ6TK47ukAoZLehRHhfKnKg9BjnQYUu9gzhI8Mwa1d2fzxA1aw2JixHVl403bwp1+/o/NhhHtxWJBgEA==}
    cpu: [arm64]
    os: [android]

  '@rollup/rollup-darwin-arm64@4.41.1':
    resolution: {integrity: sha512-5afxvwszzdulsU2w8JKWwY8/sJOLPzf0e1bFuvcW5h9zsEg+RQAojdW0ux2zyYAz7R8HvvzKCjLNJhVq965U7w==}
    cpu: [arm64]
    os: [darwin]

  '@rollup/rollup-darwin-x64@4.41.1':
    resolution: {integrity: sha512-egpJACny8QOdHNNMZKf8xY0Is6gIMz+tuqXlusxquWu3F833DcMwmGM7WlvCO9sB3OsPjdC4U0wHw5FabzCGZg==}
    cpu: [x64]
    os: [darwin]

  '@rollup/rollup-freebsd-arm64@4.41.1':
    resolution: {integrity: sha512-DBVMZH5vbjgRk3r0OzgjS38z+atlupJ7xfKIDJdZZL6sM6wjfDNo64aowcLPKIx7LMQi8vybB56uh1Ftck/Atg==}
    cpu: [arm64]
    os: [freebsd]

  '@rollup/rollup-freebsd-x64@4.41.1':
    resolution: {integrity: sha512-3FkydeohozEskBxNWEIbPfOE0aqQgB6ttTkJ159uWOFn42VLyfAiyD9UK5mhu+ItWzft60DycIN1Xdgiy8o/SA==}
    cpu: [x64]
    os: [freebsd]

  '@rollup/rollup-linux-arm-gnueabihf@4.41.1':
    resolution: {integrity: sha512-wC53ZNDgt0pqx5xCAgNunkTzFE8GTgdZ9EwYGVcg+jEjJdZGtq9xPjDnFgfFozQI/Xm1mh+D9YlYtl+ueswNEg==}
    cpu: [arm]
    os: [linux]

  '@rollup/rollup-linux-arm-musleabihf@4.41.1':
    resolution: {integrity: sha512-jwKCca1gbZkZLhLRtsrka5N8sFAaxrGz/7wRJ8Wwvq3jug7toO21vWlViihG85ei7uJTpzbXZRcORotE+xyrLA==}
    cpu: [arm]
    os: [linux]

  '@rollup/rollup-linux-arm64-gnu@4.41.1':
    resolution: {integrity: sha512-g0UBcNknsmmNQ8V2d/zD2P7WWfJKU0F1nu0k5pW4rvdb+BIqMm8ToluW/eeRmxCared5dD76lS04uL4UaNgpNA==}
    cpu: [arm64]
    os: [linux]

  '@rollup/rollup-linux-arm64-musl@4.41.1':
    resolution: {integrity: sha512-XZpeGB5TKEZWzIrj7sXr+BEaSgo/ma/kCgrZgL0oo5qdB1JlTzIYQKel/RmhT6vMAvOdM2teYlAaOGJpJ9lahg==}
    cpu: [arm64]
    os: [linux]

  '@rollup/rollup-linux-loongarch64-gnu@4.41.1':
    resolution: {integrity: sha512-bkCfDJ4qzWfFRCNt5RVV4DOw6KEgFTUZi2r2RuYhGWC8WhCA8lCAJhDeAmrM/fdiAH54m0mA0Vk2FGRPyzI+tw==}
    cpu: [loong64]
    os: [linux]

  '@rollup/rollup-linux-powerpc64le-gnu@4.41.1':
    resolution: {integrity: sha512-3mr3Xm+gvMX+/8EKogIZSIEF0WUu0HL9di+YWlJpO8CQBnoLAEL/roTCxuLncEdgcfJcvA4UMOf+2dnjl4Ut1A==}
    cpu: [ppc64]
    os: [linux]

  '@rollup/rollup-linux-riscv64-gnu@4.41.1':
    resolution: {integrity: sha512-3rwCIh6MQ1LGrvKJitQjZFuQnT2wxfU+ivhNBzmxXTXPllewOF7JR1s2vMX/tWtUYFgphygxjqMl76q4aMotGw==}
    cpu: [riscv64]
    os: [linux]

  '@rollup/rollup-linux-riscv64-musl@4.41.1':
    resolution: {integrity: sha512-LdIUOb3gvfmpkgFZuccNa2uYiqtgZAz3PTzjuM5bH3nvuy9ty6RGc/Q0+HDFrHrizJGVpjnTZ1yS5TNNjFlklw==}
    cpu: [riscv64]
    os: [linux]

  '@rollup/rollup-linux-s390x-gnu@4.41.1':
    resolution: {integrity: sha512-oIE6M8WC9ma6xYqjvPhzZYk6NbobIURvP/lEbh7FWplcMO6gn7MM2yHKA1eC/GvYwzNKK/1LYgqzdkZ8YFxR8g==}
    cpu: [s390x]
    os: [linux]

  '@rollup/rollup-linux-x64-gnu@4.41.1':
    resolution: {integrity: sha512-cWBOvayNvA+SyeQMp79BHPK8ws6sHSsYnK5zDcsC3Hsxr1dgTABKjMnMslPq1DvZIp6uO7kIWhiGwaTdR4Og9A==}
    cpu: [x64]
    os: [linux]

  '@rollup/rollup-linux-x64-musl@4.41.1':
    resolution: {integrity: sha512-y5CbN44M+pUCdGDlZFzGGBSKCA4A/J2ZH4edTYSSxFg7ce1Xt3GtydbVKWLlzL+INfFIZAEg1ZV6hh9+QQf9YQ==}
    cpu: [x64]
    os: [linux]

  '@rollup/rollup-win32-arm64-msvc@4.41.1':
    resolution: {integrity: sha512-lZkCxIrjlJlMt1dLO/FbpZbzt6J/A8p4DnqzSa4PWqPEUUUnzXLeki/iyPLfV0BmHItlYgHUqJe+3KiyydmiNQ==}
    cpu: [arm64]
    os: [win32]

  '@rollup/rollup-win32-ia32-msvc@4.41.1':
    resolution: {integrity: sha512-+psFT9+pIh2iuGsxFYYa/LhS5MFKmuivRsx9iPJWNSGbh2XVEjk90fmpUEjCnILPEPJnikAU6SFDiEUyOv90Pg==}
    cpu: [ia32]
    os: [win32]

  '@rollup/rollup-win32-x64-msvc@4.41.1':
    resolution: {integrity: sha512-Wq2zpapRYLfi4aKxf2Xff0tN+7slj2d4R87WEzqw7ZLsVvO5zwYCIuEGSZYiK41+GlwUo1HiR+GdkLEJnCKTCw==}
    cpu: [x64]
    os: [win32]

  '@sapphire/async-queue@1.5.5':
    resolution: {integrity: sha512-cvGzxbba6sav2zZkH8GPf2oGk9yYoD5qrNWdu9fRehifgnFZJMV+nuy2nON2roRO4yQQ+v7MK/Pktl/HgfsUXg==}
    engines: {node: '>=v14.0.0', npm: '>=7.0.0'}

  '@sapphire/shapeshift@4.0.0':
    resolution: {integrity: sha512-d9dUmWVA7MMiKobL3VpLF8P2aeanRTu6ypG2OIaEv/ZHH/SUQ2iHOVyi5wAPjQ+HmnMuL0whK9ez8I/raWbtIg==}
    engines: {node: '>=v16'}

  '@sapphire/snowflake@3.5.3':
    resolution: {integrity: sha512-jjmJywLAFoWeBi1W7994zZyiNWPIiqRRNAmSERxyg93xRGzNYvGjlZ0gR6x0F4gPRi2+0O6S71kOZYyr3cxaIQ==}
    engines: {node: '>=v14.0.0', npm: '>=7.0.0'}

  '@sapphire/snowflake@3.5.5':
    resolution: {integrity: sha512-xzvBr1Q1c4lCe7i6sRnrofxeO1QTP/LKQ6A6qy0iB4x5yfiSfARMEQEghojzTNALDTcv8En04qYNIco9/K9eZQ==}
    engines: {node: '>=v14.0.0', npm: '>=7.0.0'}

  '@sinclair/typebox@0.27.8':
    resolution: {integrity: sha512-+Fj43pSMwJs4KRrH/938Uf+uAELIgVBmQzg/q1YG10djyfA3TnrU8N8XzqCh/okZdszqBQTZf96idMfE5lnwTA==}

  '@sindresorhus/is@5.6.0':
    resolution: {integrity: sha512-TV7t8GKYaJWsn00tFDqBw8+Uqmr8A0fRU1tvTQhyZzGv0sJCGRQL3JGMI3ucuKo3XIZdUP+Lx7/gh2t3lewy7g==}
    engines: {node: '>=14.16'}

  '@sinonjs/commons@3.0.1':
    resolution: {integrity: sha512-K3mCHKQ9sVh8o1C9cxkwxaOmXoAMlDxC1mYyHrjqOWEcBjYr76t96zL2zlj5dUGZ3HSw240X1qgH3Mjf1yJWpQ==}

  '@sinonjs/fake-timers@10.3.0':
    resolution: {integrity: sha512-V4BG07kuYSUkTCSBHG8G8TNhM+F19jXFWnQtzj+we8DrkpSBCee9Z3Ms8yiGer/dlmhe35/Xdgyo3/0rQKg7YA==}

  '@swc/core-darwin-arm64@1.3.41':
    resolution: {integrity: sha512-D4fybODToO/BvuP35bionDUrSuTVVr8eW+mApr1unOqb3mfiqOrVv0VP2fpWNRYiA+xMq+oBCB6KcGpL60HKWQ==}
    engines: {node: '>=10'}
    cpu: [arm64]
    os: [darwin]

  '@swc/core-darwin-arm64@1.7.36':
    resolution: {integrity: sha512-8vDczXzCgv3ceTPhEivlpGprN44YlrCK1nbfU9g2TrhV/Aiqi09W/eM5zLesdoM1Z3mJl492gc/8nlTkpDdusw==}
    engines: {node: '>=10'}
    cpu: [arm64]
    os: [darwin]

  '@swc/core-darwin-x64@1.3.41':
    resolution: {integrity: sha512-0RoVyiPCnylf3TG77C3S86PRSmaq+SaYB4VDLJFz3qcEHz1pfP0LhyskhgX4wjQV1mveDzFEn1BVAuo0eOMwZA==}
    engines: {node: '>=10'}
    cpu: [x64]
    os: [darwin]

  '@swc/core-darwin-x64@1.7.36':
    resolution: {integrity: sha512-Pa2Gao7+Wf5m3SsK4abKRtd48AtoUnJInvaC3d077swBfgZjbjUbQvcpdc2dOeQtWwo49rFqUZJonMsL0jnPgQ==}
    engines: {node: '>=10'}
    cpu: [x64]
    os: [darwin]

  '@swc/core-linux-arm-gnueabihf@1.3.41':
    resolution: {integrity: sha512-mZW7GeY7Uw1nkKoWpx898ou20oCSt8MR+jAVuAhMjX+G4Zr0WWXYSigWNiRymhR6Q9KhyvoFpMckguSvYWmXsw==}
    engines: {node: '>=10'}
    cpu: [arm]
    os: [linux]

  '@swc/core-linux-arm-gnueabihf@1.7.36':
    resolution: {integrity: sha512-3YsMWd7V+WZEjbfBnLkkz/olcRBa8nyoK0iIOnNARJBMcYaJxjkJSMZpmSojCnIVwvjA1N83CPAbUL+W+fCnHg==}
    engines: {node: '>=10'}
    cpu: [arm]
    os: [linux]

  '@swc/core-linux-arm64-gnu@1.3.41':
    resolution: {integrity: sha512-e91LGn+6KuLFw3sWk5swwGc/dP4tXs0mg3HrhjImRoofU02Bb9aHcj5zgrSO8ZByvDtm/Knn16h1ojxIMOFaxg==}
    engines: {node: '>=10'}
    cpu: [arm64]
    os: [linux]

  '@swc/core-linux-arm64-gnu@1.7.36':
    resolution: {integrity: sha512-lqM3aBB7kJazJYOwHeA5OGNLqXoQPZ/76b3dV+XcjN1GhD0CcXz6mW5PRYVin6OSN1eKrKBKJjtDA1mqADDEvw==}
    engines: {node: '>=10'}
    cpu: [arm64]
    os: [linux]

  '@swc/core-linux-arm64-musl@1.3.41':
    resolution: {integrity: sha512-Q7hmrniLWsQ7zjtImGcjx1tl5/Qxpel+fC+OXTnGvAyyoGssSftIBlXMnqVLteL78zhxIPAzi+gizWAe5RGqrA==}
    engines: {node: '>=10'}
    cpu: [arm64]
    os: [linux]

  '@swc/core-linux-arm64-musl@1.7.36':
    resolution: {integrity: sha512-bqei2YDzvUfG0pth5W2xJaj0eG4XWYk0d/NJ75vBX6bkIzK6dC8iuKQ41jOfUWonnrAs7rTDDJW0sTn/evvRdw==}
    engines: {node: '>=10'}
    cpu: [arm64]
    os: [linux]

  '@swc/core-linux-x64-gnu@1.3.41':
    resolution: {integrity: sha512-h4sv1sCfZQgRIwmykz8WPqVpbvHb13Qm3SsrbOudhAp2MuzpWzsgMP5hAEpdCP/nWreiCz3aoM6L8JeakRDq0g==}
    engines: {node: '>=10'}
    cpu: [x64]
    os: [linux]

  '@swc/core-linux-x64-gnu@1.7.36':
    resolution: {integrity: sha512-03maXTUyaBjeCxlDltmdzHje1ryQt1C4OWmmNgSSRXjLb+GNnAenwOJMSrcvHP/aNClD2pwsFCnYKDGy+sYE6w==}
    engines: {node: '>=10'}
    cpu: [x64]
    os: [linux]

  '@swc/core-linux-x64-musl@1.3.41':
    resolution: {integrity: sha512-Z7c26i38378d0NT/dcz8qPSAXm41lqhNzykdhKhI+95mA9m4pskP18T/0I45rmyx1ywifypu+Ip+SXmKeVSPgQ==}
    engines: {node: '>=10'}
    cpu: [x64]
    os: [linux]

  '@swc/core-linux-x64-musl@1.7.36':
    resolution: {integrity: sha512-XXysqLkvjtQnXm1zHqLhy00UYPv/gk5OtwR732X+piNisnEbcJBqI8Qp9O7YvLWllRcoP8IMBGDWLGdGLSpViA==}
    engines: {node: '>=10'}
    cpu: [x64]
    os: [linux]

  '@swc/core-win32-arm64-msvc@1.3.41':
    resolution: {integrity: sha512-I0CYnPc+ZGc912YeN0TykIOf/Q7yJQHRwDuhewwD6RkbiSEaVfSux5pAmmdoKw2aGMSq+cwLmgPe9HYLRNz+4w==}
    engines: {node: '>=10'}
    cpu: [arm64]
    os: [win32]

  '@swc/core-win32-arm64-msvc@1.7.36':
    resolution: {integrity: sha512-k7+dmb13a/zPw+E4XYfPmLZFWJgcOcBRKIjYl9nQErtYsgsg3Ji6TBbsvJVETy23lNHyewZ17V5Vq6NzaG0hzg==}
    engines: {node: '>=10'}
    cpu: [arm64]
    os: [win32]

  '@swc/core-win32-ia32-msvc@1.3.41':
    resolution: {integrity: sha512-EygN4CVDWF29/U2T5fXGfWyLvRbMd2hiUgkciAl7zHuyJ6nKl+kpodqV2A0Wd4sFtSNedU0gQEBEXEe7cqvmsA==}
    engines: {node: '>=10'}
    cpu: [ia32]
    os: [win32]

  '@swc/core-win32-ia32-msvc@1.7.36':
    resolution: {integrity: sha512-ridD3ay6YM2PEYHZXXFN+edYEv0FOynaqOBP+NSnGNHA35azItIjoIe+KNi4WltGtAjpKCHSpjGCNfna12wdYQ==}
    engines: {node: '>=10'}
    cpu: [ia32]
    os: [win32]

  '@swc/core-win32-x64-msvc@1.3.41':
    resolution: {integrity: sha512-Mfp8qD1hNwWWRy0ISdwQJu1g0UYoVTtuQlO0z3aGbXqL51ew9e56+8j3M1U9i95lXFyWkARgjDCcKkQi+WezyA==}
    engines: {node: '>=10'}
    cpu: [x64]
    os: [win32]

  '@swc/core-win32-x64-msvc@1.7.36':
    resolution: {integrity: sha512-j1z2Z1Ln9d0E3dHsPkC1K9XDh0ojhRPwV+GfRTu4D61PE+aYhYLvbJC6xPvL4/204QrStRS7eDu3m+BcDp3rgQ==}
    engines: {node: '>=10'}
    cpu: [x64]
    os: [win32]

  '@swc/core@1.3.41':
    resolution: {integrity: sha512-v6P2dfqJDpZ/7RXPvWge9oI6YgolDM0jtNhQZ2qdXrLBzaWQdDoBGBTJ8KN/nTgGhX3IkNvSB1fafXQ+nVnqAQ==}
    engines: {node: '>=10'}

  '@swc/core@1.7.36':
    resolution: {integrity: sha512-bu7ymMX+LCJOSSrKank25Jaq66ymLVA9fOUuy4ck3/6rbXdLw+pIJPnIDKQ9uNcxww8KDxOuJk9Ui9pqR+aGFw==}
    engines: {node: '>=10'}
    peerDependencies:
      '@swc/helpers': '*'
    peerDependenciesMeta:
      '@swc/helpers':
        optional: true

  '@swc/counter@0.1.3':
    resolution: {integrity: sha512-e2BR4lsJkkRlKZ/qCHPw9ZaSxc0MVUd7gtbtaB7aMvHeJVYe8sOB8DBZkP2DtISHGSku9sCK6T6cnY0CtXrOCQ==}

  '@swc/types@0.1.21':
    resolution: {integrity: sha512-2YEtj5HJVbKivud9N4bpPBAyZhj4S2Ipe5LkUG94alTpr7in/GU/EARgPAd3BwU+YOmFVJC2+kjqhGRi3r0ZpQ==}

  '@szmarczak/http-timer@5.0.1':
    resolution: {integrity: sha512-+PmQX0PiAYPMeVYe237LJAYvOMYW1j2rH5YROyS3b4CTVJum34HfRvKvAzozHAQG0TnHNdUfY9nCeUyRAs//cw==}
    engines: {node: '>=14.16'}

  '@tanstack/query-core@5.49.1':
    resolution: {integrity: sha512-JnC9ndmD1KKS01Rt/ovRUB1tmwO7zkyXAyIxN9mznuJrcNtOrkmOnQqdJF2ib9oHzc2VxHomnEG7xyfo54Npkw==}

  '@tanstack/react-query@5.49.2':
    resolution: {integrity: sha512-6rfwXDK9BvmHISbNFuGd+wY3P44lyW7lWiA9vIFGT/T0P9aHD1VkjTvcM4SDAIbAQ9ygEZZoLt7dlU1o3NjMVA==}
    peerDependencies:
      react: ^18.0.0

  '@tokenizer/token@0.3.0':
    resolution: {integrity: sha512-OvjF+z51L3ov0OyAU0duzsYuvO01PH7x4t6DJx+guahgTnBHkhJdG7soQeTSFLWN3efnHyibZ4Z8l2EuWwJN3A==}

  '@trpc/client@11.0.0-rc.502':
    resolution: {integrity: sha512-ysFQ3wHnjzLcAqeuwx9/B/YV+2XN/kmfAdTUG+O/SUAdP2wAwo6XbhOxlHw0HWS5pDCsTfJkxDr1nMVkuFM07Q==}
    peerDependencies:
      '@trpc/server': 11.0.0-rc.502+2a8c56027

  '@trpc/react-query@11.0.0-rc.502':
    resolution: {integrity: sha512-aWZZGFTxERXOzI0cb2zYoJQyLrnfJz7sqJVTR4/5UJQ1eCRdu7mFnni6rAlcAHI4r2iA+2xtBQ74JPlaVp5krg==}
    peerDependencies:
      '@tanstack/react-query': ^5.49.2
      '@trpc/client': 11.0.0-rc.502+2a8c56027
      '@trpc/server': 11.0.0-rc.502+2a8c56027
      react: '>=18.2.0'
      react-dom: '>=18.2.0'

  '@trpc/server@11.0.0-rc.502':
    resolution: {integrity: sha512-n6B8Q/UqF+hFXyCTXq9AWSn6EkXBbVo/Bs7/QzZxe5KD5CdnBomC7A1y6Qr+i0eiOWwTHJZQ0az+gJetb2fdxw==}

  '@types/async-retry@1.4.5':
    resolution: {integrity: sha512-YrdjSD+yQv7h6d5Ip+PMxh3H6ZxKyQk0Ts+PvaNRInxneG9PFVZjFg77ILAN+N6qYf7g4giSJ1l+ZjQ1zeegvA==}

  '@types/babel__core@7.20.5':
    resolution: {integrity: sha512-qoQprZvz5wQFJwMDqeseRXWv3rqMvhgpbXFfVyWhbx9X47POIA6i/+dXefEmZKoAgOaTdaIgNSMqMIU61yRyzA==}

  '@types/babel__generator@7.27.0':
    resolution: {integrity: sha512-ufFd2Xi92OAVPYsy+P4n7/U7e68fex0+Ee8gSG9KX7eo084CWiQ4sdxktvdl0bOPupXtVJPY19zk6EwWqUQ8lg==}

  '@types/babel__template@7.4.4':
    resolution: {integrity: sha512-h/NUaSyG5EyxBIp8YRxo4RMe2/qQgvyowRwVMzhYhBCONbW8PUsg4lkFMrhgZhUe5z3L3MiLDuvyJ/CaPa2A8A==}

  '@types/babel__traverse@7.20.7':
    resolution: {integrity: sha512-dkO5fhS7+/oos4ciWxyEyjWe48zmG6wbCheo/G2ZnHx4fs3EU6YC6UM8rk56gAjNJ9P3MTH2jo5jb92/K6wbng==}

  '@types/bad-words@3.0.1':
    resolution: {integrity: sha512-7la3ZDJG1tlRqySO+pnXycZpacaMEw/iLEm8kc4l+I+jN8KjBfoQVwO6jm98xzXVLrxV8vDrB5TaMoop8sKclQ==}

  '@types/estree@1.0.7':
    resolution: {integrity: sha512-w28IoSUCJpidD/TGviZwwMJckNESJZXFu7NBZ5YJ4mEUnNraUn9Pm8HSZm/jDF1pDWYKspWE7oVphigUPRakIQ==}

  '@types/fluent-ffmpeg@2.1.22':
    resolution: {integrity: sha512-ZZPDDrDOb2Ahp5fxZzuw64f0rCcviv+SDuCyJ1PIF/UFn9wNHtb/bY8Dj/2nrbQ7SNsGI7gaO2wJVkkU2HBcMg==}

  '@types/graceful-fs@4.1.9':
    resolution: {integrity: sha512-olP3sd1qOEe5dXTSaFvQG+02VdRXcdytWLAZsAq1PecU8uqQAhkrnbli7DagjtXKW/Bl7YJbUsa8MPcuc8LHEQ==}

  '@types/http-cache-semantics@4.0.4':
    resolution: {integrity: sha512-1m0bIFVc7eJWyve9S0RnuRgcQqF/Xd5QsUZAZeQFr1Q3/p9JWoQQEqmVy+DPTNpGXwhgIetAoYF8JSc33q29QA==}

  '@types/istanbul-lib-coverage@2.0.6':
    resolution: {integrity: sha512-2QF/t/auWm0lsy8XtKVPG19v3sSOQlJe/YHZgfjb/KBBHOGSV+J2q/S671rcq9uTBrLAXmZpqJiaQbMT+zNU1w==}

  '@types/istanbul-lib-report@3.0.3':
    resolution: {integrity: sha512-NQn7AHQnk/RSLOxrBbGyJM/aVQ+pjj5HCgasFxc0K/KhoATfQ/47AyUl15I2yBUpihjmas+a+VJBOqecrFH+uA==}

  '@types/istanbul-reports@3.0.4':
    resolution: {integrity: sha512-pk2B1NWalF9toCRu6gjBzR69syFjP4Od8WRAX+0mmf9lAjCRicLOWc+ZrxZHx/0XRjotgkF9t6iaMJ+aXcOdZQ==}

  '@types/jest@29.5.5':
    resolution: {integrity: sha512-ebylz2hnsWR9mYvmBFbXJXr+33UPc4+ZdxyDXh5w0FlPBTfCVN3wPL+kuOiQt3xvrK419v7XWeAs+AeOksafXg==}

  '@types/json-schema@7.0.15':
    resolution: {integrity: sha512-5+fP8P8MFNC+AyZCDxrB2pkZFPGzqQWUzpSeuuVLvm8VMcorNYavBqoFcxK8bQz4Qsbn4oUEEem4wDLfcysGHA==}

  '@types/minimatch@3.0.5':
    resolution: {integrity: sha512-Klz949h02Gz2uZCMGwDUSDS1YBlTdDDgbWHi+81l29tQALUtvz4rAYi5uoVhE5Lagoq6DeqAUlbrHvW/mXDgdQ==}

  '@types/minimist@1.2.5':
    resolution: {integrity: sha512-hov8bUuiLiyFPGyFPE1lwWhmzYbirOXQNNo40+y3zow8aFVTeyn3VWL0VFFfdNddA8S4Vf0Tc062rzyNr7Paag==}

  '@types/mute-stream@0.0.4':
    resolution: {integrity: sha512-CPM9nzrCPPJHQNA9keH9CVkVI+WR5kMa+7XEs5jcGQ0VoAGnLv242w8lIVgwAEfmE4oufJRaTc9PNLQl0ioAow==}

  '@types/node-fetch@2.6.12':
    resolution: {integrity: sha512-8nneRWKCg3rMtF69nLQJnOYUcbafYeFSjqkw3jCRLsqkWFlHaoQrr5mXmofFGOx3DKn7UfmBMyov8ySvLRVldA==}

  '@types/node@12.20.55':
    resolution: {integrity: sha512-J8xLz7q2OFulZ2cyGTLE1TbbZcjpno7FaN6zdJNrgAdrJ+DZzh/uFR6YrTb4C+nXakvud8Q4+rbhoIWlYQbUFQ==}

  '@types/node@18.14.6':
    resolution: {integrity: sha512-93+VvleD3mXwlLI/xASjw0FzKcwzl3OdTCzm1LaRfqgS21gfFtK3zDXM5Op9TeeMsJVOaJ2VRDpT9q4Y3d0AvA==}

  '@types/node@18.15.5':
    resolution: {integrity: sha512-Ark2WDjjZO7GmvsyFFf81MXuGTA/d6oP38anyxWOL6EREyBKAxKoFHwBhaZxCfLRLpO8JgVXwqOwSwa7jRcjew==}

  '@types/node@18.16.3':
    resolution: {integrity: sha512-OPs5WnnT1xkCBiuQrZA4+YAV4HEJejmHneyraIaxsbev5yCEr6KMwINNFP9wQeFIw8FWcoTqF3vQsa5CDaI+8Q==}

  '@types/node@20.16.5':
    resolution: {integrity: sha512-VwYCweNo3ERajwy0IUlqqcyZ8/A7Zwa9ZP3MnENWcB11AejO+tLy3pu850goUW2FC/IJMdZUfKpX/yxL1gymCA==}

  '@types/node@20.17.55':
    resolution: {integrity: sha512-ESpPDUEtW1a9nueMQtcTq/5iY/7osurPpBpFKH2VAyREKdzoFRRod6Oms0SSTfV7u52CcH7b6dFVnjfPD8fxWg==}

  '@types/node@22.7.7':
    resolution: {integrity: sha512-SRxCrrg9CL/y54aiMCG3edPKdprgMVGDXjA3gB8UmmBW5TcXzRUYAh8EWzTnSJFAd1rgImPELza+A3bJ+qxz8Q==}

  '@types/normalize-package-data@2.4.4':
    resolution: {integrity: sha512-37i+OaWTh9qeK4LSHPsyRC7NahnGotNuZvjLSgcPzblpHB3rrCJxAOgI5gCdKm7coonsaX1Of0ILiTcnZjbfxA==}

  '@types/parse-json@4.0.2':
    resolution: {integrity: sha512-dISoDXWWQwUquiKsyZ4Ng+HX2KsPL7LyHKHQwgGFEA3IaKac4Obd+h2a/a6waisAoepJlBcx9paWqjA8/HVjCw==}

  '@types/prop-types@15.7.14':
    resolution: {integrity: sha512-gNMvNH49DJ7OJYv+KAKn0Xp45p8PLl6zo2YnvDIbTd4J6MER2BmWN49TG7n9LvkyihINxeKW8+3bfS2yDC9dzQ==}

  '@types/react@18.3.1':
    resolution: {integrity: sha512-V0kuGBX3+prX+DQ/7r2qsv1NsdfnCLnTgnRJ1pYnxykBhGMz+qj+box5lq7XsO5mtZsBqpjwwTu/7wszPfMBcw==}

  '@types/retry@0.12.5':
    resolution: {integrity: sha512-3xSjTp3v03X/lSQLkczaN9UIEwJMoMCA1+Nb5HfbJEQWogdeQIyVtTvxPXDQjZ5zws8rFQfVfRdz03ARihPJgw==}

  '@types/semver@7.7.0':
    resolution: {integrity: sha512-k107IF4+Xr7UHjwDc7Cfd6PRQfbdkiRabXGRjo07b4WyPahFBZCZ1sE+BNxYIJPPg73UkfOsVOLwqVc/6ETrIA==}

  '@types/stack-trace@0.0.29':
    resolution: {integrity: sha512-TgfOX+mGY/NyNxJLIbDWrO9DjGoVSW9+aB8H2yy1fy32jsvxijhmyJI9fDFgvz3YP4lvJaq9DzdR/M1bOgVc9g==}

  '@types/stack-utils@2.0.3':
    resolution: {integrity: sha512-9aEbYZ3TbYMznPdcdr3SmIrLXwC/AKZXQeCf9Pgao5CKb8CyHuEX5jzWPTkvregvhRJHcpRO6BFoGW9ycaOkYw==}

  '@types/tar@6.1.4':
    resolution: {integrity: sha512-Cp4oxpfIzWt7mr2pbhHT2OTXGMAL0szYCzuf8lRWyIMCgsx6/Hfc3ubztuhvzXHXgraTQxyOCmmg7TDGIMIJJQ==}

  '@types/uuid@10.0.0':
    resolution: {integrity: sha512-7gqG38EyHgyP1S+7+xomFtL+ZNHcKv6DwNaCZmJmo1vgMugyF3TCnXVg4t1uk89mLNwnLtnY3TpOpCOyp1/xHQ==}

  '@types/wrap-ansi@3.0.0':
    resolution: {integrity: sha512-ltIpx+kM7g/MLRZfkbL7EsCEjfzCcScLpkg37eXEtx5kmrAKBkTJwd1GIAjDSL8wTpM6Hzn5YO4pSb91BEwu1g==}

  '@types/ws@8.18.1':
    resolution: {integrity: sha512-ThVF6DCVhA8kUGy+aazFQ4kXQ7E1Ty7A3ypFOe0IcJV8O/M511G99AW24irKrW56Wt44yG9+ij8FaqoBGkuBXg==}

  '@types/ws@8.5.10':
    resolution: {integrity: sha512-vmQSUcfalpIq0R9q7uTo2lXs6eGIpt9wtnLdMv9LVpIjCA/+ufZRozlVoVelIYixx1ugCBKDhn89vnsEGOCx9A==}

  '@types/yargs-parser@21.0.3':
    resolution: {integrity: sha512-I4q9QU9MQv4oEOz4tAHJtNz1cwuLxn2F3xcc2iV5WdqLPpUnj30aUuxt1mAxYTG+oe8CZMV/+6rU4S4gRDzqtQ==}

  '@types/yargs@17.0.33':
    resolution: {integrity: sha512-WpxBCKWPLr4xSsHgz511rFJAM+wS28w2zEO1QDNY5zM/S8ok70NNfztH0xwhqKyaK0OHCbN98LDAZuy1ctxDkA==}

  '@typescript-eslint/eslint-plugin@5.56.0':
    resolution: {integrity: sha512-ZNW37Ccl3oMZkzxrYDUX4o7cnuPgU+YrcaYXzsRtLB16I1FR5SHMqga3zGsaSliZADCWo2v8qHWqAYIj8nWCCg==}
    engines: {node: ^12.22.0 || ^14.17.0 || >=16.0.0}
    peerDependencies:
      '@typescript-eslint/parser': ^5.0.0
      eslint: ^6.0.0 || ^7.0.0 || ^8.0.0
      typescript: '*'
    peerDependenciesMeta:
      typescript:
        optional: true

  '@typescript-eslint/eslint-plugin@7.9.0':
    resolution: {integrity: sha512-6e+X0X3sFe/G/54aC3jt0txuMTURqLyekmEHViqyA2VnxhLMpvA6nqmcjIy+Cr9tLDHPssA74BP5Mx9HQIxBEA==}
    engines: {node: ^18.18.0 || >=20.0.0}
    peerDependencies:
      '@typescript-eslint/parser': ^7.0.0
      eslint: ^8.56.0
      typescript: '*'
    peerDependenciesMeta:
      typescript:
        optional: true

  '@typescript-eslint/parser@5.56.0':
    resolution: {integrity: sha512-sn1OZmBxUsgxMmR8a8U5QM/Wl+tyqlH//jTqCg8daTAmhAk26L2PFhcqPLlYBhYUJMZJK276qLXlHN3a83o2cg==}
    engines: {node: ^12.22.0 || ^14.17.0 || >=16.0.0}
    peerDependencies:
      eslint: ^6.0.0 || ^7.0.0 || ^8.0.0
      typescript: '*'
    peerDependenciesMeta:
      typescript:
        optional: true

  '@typescript-eslint/parser@7.9.0':
    resolution: {integrity: sha512-qHMJfkL5qvgQB2aLvhUSXxbK7OLnDkwPzFalg458pxQgfxKDfT1ZDbHQM/I6mDIf/svlMkj21kzKuQ2ixJlatQ==}
    engines: {node: ^18.18.0 || >=20.0.0}
    peerDependencies:
      eslint: ^8.56.0
      typescript: '*'
    peerDependenciesMeta:
      typescript:
        optional: true

  '@typescript-eslint/scope-manager@5.56.0':
    resolution: {integrity: sha512-jGYKyt+iBakD0SA5Ww8vFqGpoV2asSjwt60Gl6YcO8ksQ8s2HlUEyHBMSa38bdLopYqGf7EYQMUIGdT/Luw+sw==}
    engines: {node: ^12.22.0 || ^14.17.0 || >=16.0.0}

  '@typescript-eslint/scope-manager@7.9.0':
    resolution: {integrity: sha512-ZwPK4DeCDxr3GJltRz5iZejPFAAr4Wk3+2WIBaj1L5PYK5RgxExu/Y68FFVclN0y6GGwH8q+KgKRCvaTmFBbgQ==}
    engines: {node: ^18.18.0 || >=20.0.0}

  '@typescript-eslint/type-utils@5.56.0':
    resolution: {integrity: sha512-8WxgOgJjWRy6m4xg9KoSHPzBNZeQbGlQOH7l2QEhQID/+YseaFxg5J/DLwWSsi9Axj4e/cCiKx7PVzOq38tY4A==}
    engines: {node: ^12.22.0 || ^14.17.0 || >=16.0.0}
    peerDependencies:
      eslint: '*'
      typescript: '*'
    peerDependenciesMeta:
      typescript:
        optional: true

  '@typescript-eslint/type-utils@7.9.0':
    resolution: {integrity: sha512-6Qy8dfut0PFrFRAZsGzuLoM4hre4gjzWJB6sUvdunCYZsYemTkzZNwF1rnGea326PHPT3zn5Lmg32M/xfJfByA==}
    engines: {node: ^18.18.0 || >=20.0.0}
    peerDependencies:
      eslint: ^8.56.0
      typescript: '*'
    peerDependenciesMeta:
      typescript:
        optional: true

  '@typescript-eslint/types@5.56.0':
    resolution: {integrity: sha512-JyAzbTJcIyhuUhogmiu+t79AkdnqgPUEsxMTMc/dCZczGMJQh1MK2wgrju++yMN6AWroVAy2jxyPcPr3SWCq5w==}
    engines: {node: ^12.22.0 || ^14.17.0 || >=16.0.0}

  '@typescript-eslint/types@7.9.0':
    resolution: {integrity: sha512-oZQD9HEWQanl9UfsbGVcZ2cGaR0YT5476xfWE0oE5kQa2sNK2frxOlkeacLOTh9po4AlUT5rtkGyYM5kew0z5w==}
    engines: {node: ^18.18.0 || >=20.0.0}

  '@typescript-eslint/typescript-estree@5.56.0':
    resolution: {integrity: sha512-41CH/GncsLXOJi0jb74SnC7jVPWeVJ0pxQj8bOjH1h2O26jXN3YHKDT1ejkVz5YeTEQPeLCCRY0U2r68tfNOcg==}
    engines: {node: ^12.22.0 || ^14.17.0 || >=16.0.0}
    peerDependencies:
      typescript: '*'
    peerDependenciesMeta:
      typescript:
        optional: true

  '@typescript-eslint/typescript-estree@7.9.0':
    resolution: {integrity: sha512-zBCMCkrb2YjpKV3LA0ZJubtKCDxLttxfdGmwZvTqqWevUPN0FZvSI26FalGFFUZU/9YQK/A4xcQF9o/VVaCKAg==}
    engines: {node: ^18.18.0 || >=20.0.0}
    peerDependencies:
      typescript: '*'
    peerDependenciesMeta:
      typescript:
        optional: true

  '@typescript-eslint/utils@5.56.0':
    resolution: {integrity: sha512-XhZDVdLnUJNtbzaJeDSCIYaM+Tgr59gZGbFuELgF7m0IY03PlciidS7UQNKLE0+WpUTn1GlycEr6Ivb/afjbhA==}
    engines: {node: ^12.22.0 || ^14.17.0 || >=16.0.0}
    peerDependencies:
      eslint: ^6.0.0 || ^7.0.0 || ^8.0.0

  '@typescript-eslint/utils@7.9.0':
    resolution: {integrity: sha512-5KVRQCzZajmT4Ep+NEgjXCvjuypVvYHUW7RHlXzNPuak2oWpVoD1jf5xCP0dPAuNIchjC7uQyvbdaSTFaLqSdA==}
    engines: {node: ^18.18.0 || >=20.0.0}
    peerDependencies:
      eslint: ^8.56.0

  '@typescript-eslint/visitor-keys@5.56.0':
    resolution: {integrity: sha512-1mFdED7u5bZpX6Xxf5N9U2c18sb+8EvU3tyOIj6LQZ5OOvnmj8BVeNNP603OFPm5KkS1a7IvCIcwrdHXaEMG/Q==}
    engines: {node: ^12.22.0 || ^14.17.0 || >=16.0.0}

  '@typescript-eslint/visitor-keys@7.9.0':
    resolution: {integrity: sha512-iESPx2TNLDNGQLyjKhUvIKprlP49XNEK+MvIf9nIO7ZZaZdbnfWKHnXAgufpxqfA0YryH8XToi4+CjBgVnFTSQ==}
    engines: {node: ^18.18.0 || >=20.0.0}

  '@vladfrangu/async_event_emitter@2.4.6':
    resolution: {integrity: sha512-RaI5qZo6D2CVS6sTHFKg1v5Ohq/+Bo2LZ5gzUEwZ/WkHhwtGTCB/sVLw8ijOkAUxasZ+WshN/Rzj4ywsABJ5ZA==}
    engines: {node: '>=v14.0.0', npm: '>=7.0.0'}

  '@vue/compiler-core@3.5.16':
    resolution: {integrity: sha512-AOQS2eaQOaaZQoL1u+2rCJIKDruNXVBZSiUD3chnUrsoX5ZTQMaCvXlWNIfxBJuU15r1o7+mpo5223KVtIhAgQ==}

  '@vue/compiler-dom@3.5.16':
    resolution: {integrity: sha512-SSJIhBr/teipXiXjmWOVWLnxjNGo65Oj/8wTEQz0nqwQeP75jWZ0n4sF24Zxoht1cuJoWopwj0J0exYwCJ0dCQ==}

  '@vue/compiler-sfc@3.5.16':
    resolution: {integrity: sha512-rQR6VSFNpiinDy/DVUE0vHoIDUF++6p910cgcZoaAUm3POxgNOOdS/xgoll3rNdKYTYPnnbARDCZOyZ+QSe6Pw==}

  '@vue/compiler-ssr@3.5.16':
    resolution: {integrity: sha512-d2V7kfxbdsjrDSGlJE7my1ZzCXViEcqN6w14DOsDrUCHEA6vbnVCpRFfrc4ryCP/lCKzX2eS1YtnLE/BuC9f/A==}

  '@vue/shared@3.5.16':
    resolution: {integrity: sha512-c/0fWy3Jw6Z8L9FmTyYfkpM5zklnqqa9+a6dz3DvONRKW2NEbh46BP0FHuLFSWi2TnQEtp91Z6zOWNrU6QiyPg==}

  abort-controller@3.0.0:
    resolution: {integrity: sha512-h8lQ8tacZYnR3vNQTgibj+tODHI5/+l06Au2Pcriv/Gmet0eaj4TwWH41sO9wnHDiQsEj19q0drzdWdeAHtweg==}
    engines: {node: '>=6.5'}

  abstract-logging@2.0.1:
    resolution: {integrity: sha512-2BjRTZxTPvheOvGbBslFSYOUkr+SjPtOnrLP33f+VIWLzezQpZcqVg7ja3L4dBXmzzgwT+a029jRx5PCi3JuiA==}

  acorn-jsx@5.3.2:
    resolution: {integrity: sha512-rq9s+JNhf0IChjtDXxllJ7g41oZk5SlXtp0LHwyA5cejwn7vKmKp4pPri6YEePv2PU65sAsegbXtIinmDFDXgQ==}
    peerDependencies:
      acorn: ^6.0.0 || ^7.0.0 || ^8.0.0

  acorn@8.14.1:
    resolution: {integrity: sha512-OvQ/2pUDKmgfCg++xsTX1wGxfTaszcHVcTctW4UJB4hibJx2HXxxO5UmVgyjMa+ZDsiaf5wWLXYpRWMmBI0QHg==}
    engines: {node: '>=0.4.0'}
    hasBin: true

  agent-base@5.1.1:
    resolution: {integrity: sha512-TMeqbNl2fMW0nMjTEPOwe3J/PRFP4vqeoNuQMG0HlMrtm5QxKqdvAkZ1pRBQ/ulIyDD5Yq0nJ7YbdD8ey0TO3g==}
    engines: {node: '>= 6.0.0'}

  agent-base@6.0.2:
    resolution: {integrity: sha512-RZNwNclF7+MS/8bDg70amg32dyeZGZxiDuQmZxKLAlQjr3jGyLx+4Kkk58UO7D2QdgFIQCovuSuZESne6RG6XQ==}
    engines: {node: '>= 6.0.0'}

  agentkeepalive@4.6.0:
    resolution: {integrity: sha512-kja8j7PjmncONqaTsB8fQ+wE2mSU2DJ9D4XKoJ5PFWIdRMa6SLSN1ff4mOr4jCbfRSsxR4keIiySJU0N9T5hIQ==}
    engines: {node: '>= 8.0.0'}

  ajv-formats@2.1.1:
    resolution: {integrity: sha512-Wx0Kx52hxE7C18hkMEggYlEifqWZtYaRgouJor+WMdPnQyEK13vgEWyVNup7SoeeoLMsr4kf5h6dOW11I15MUA==}
    peerDependencies:
      ajv: ^8.0.0
    peerDependenciesMeta:
      ajv:
        optional: true

  ajv-formats@3.0.1:
    resolution: {integrity: sha512-8iUql50EUR+uUcdRQ3HDqa6EVyo3docL8g5WJ3FNcWmu62IbkGUue/pEyLBW8VGKKucTPgqeks4fIU1DA4yowQ==}
    peerDependencies:
      ajv: ^8.0.0
    peerDependenciesMeta:
      ajv:
        optional: true

  ajv@6.12.6:
    resolution: {integrity: sha512-j3fVLgvTo527anyYyJOGTYJbG+vnnQYvE0m5mmkc1TK+nxAppkCLMIL0aZ4dblVCNoGShhm+kzE4ZUykBoMg4g==}

  ajv@8.17.1:
    resolution: {integrity: sha512-B/gBuNg5SiMTrPkC+A2+cW0RszwxYmn6VYxB/inlBStS5nx6xHIt/ehKRhIMhqusl7a8LjQoZnjCs5vhwxOQ1g==}

  all-contributors-cli@6.26.1:
    resolution: {integrity: sha512-Ymgo3FJACRBEd1eE653FD1J/+uD0kqpUNYfr9zNC1Qby0LgbhDBzB3EF6uvkAbYpycStkk41J+0oo37Lc02yEw==}
    engines: {node: '>=4'}
    hasBin: true

  ansi-colors@4.1.3:
    resolution: {integrity: sha512-/6w/C21Pm1A7aZitlI5Ni/2J6FFQN8i1Cvz3kHABAAbw93v/NlvKdVOqz7CCWz/3iv/JplRSEEZ83XION15ovw==}
    engines: {node: '>=6'}

  ansi-escapes@4.3.2:
    resolution: {integrity: sha512-gKXj5ALrKWQLsYG9jlTRmR/xKluxHV+Z9QEwNIgCfM1/uwPMCuzVVnh5mwTd+OuBZcwSIMbqssNWRm1lE51QaQ==}
    engines: {node: '>=8'}

  ansi-regex@4.1.1:
    resolution: {integrity: sha512-ILlv4k/3f6vfQ4OoP2AGvirOktlQ98ZEL1k9FaQjxa3L1abBgbuTDAdPOpvbGncC0BTVQrl+OM8xZGK6tWXt7g==}
    engines: {node: '>=6'}

  ansi-regex@5.0.1:
    resolution: {integrity: sha512-quJQXlTSUGL2LH9SUXo8VwsY4soanhgo6LNSm84E1LBcE8s3O0wpdiRzyR9z/ZZJMlMWv37qOOb9pdJlMUEKFQ==}
    engines: {node: '>=8'}

  ansi-regex@6.1.0:
    resolution: {integrity: sha512-7HSX4QQb4CspciLpVFwyRe79O3xsIZDDLER21kERQ71oaPodF8jL725AgJMFAYbooIqolJoRLuM81SpeUkpkvA==}
    engines: {node: '>=12'}

  ansi-styles@3.2.1:
    resolution: {integrity: sha512-VT0ZI6kZRdTh8YyJw3SMbYm/u+NqfsAxEpWO0Pf9sq8/e94WxxOpPKx9FR1FlyCtOVDNOQ+8ntlqFxiRc+r5qA==}
    engines: {node: '>=4'}

  ansi-styles@4.3.0:
    resolution: {integrity: sha512-zbB9rCJAT1rbjiVDb2hqKFHNYLxgtk8NURxZ3IZwD3F6NtxbXZQCnnSi1Lkx+IDohdPlFp222wVALIheZJQSEg==}
    engines: {node: '>=8'}

  ansi-styles@5.2.0:
    resolution: {integrity: sha512-Cxwpt2SfTzTtXcfOlzGEee8O+c+MmUgGrNiBcXnuWxuFJHe6a5Hz7qwhwe5OgaSYI0IJvkLqWX1ASG+cJOkEiA==}
    engines: {node: '>=10'}

  ansi-styles@6.2.1:
    resolution: {integrity: sha512-bN798gFfQX+viw3R7yrGWRqnrN2oRkEkUjjl4JNn4E8GxxbjtG3FbrEIIY3l8/hrwUwIeCZvi4QuOTP4MErVug==}
    engines: {node: '>=12'}

  any-promise@1.3.0:
    resolution: {integrity: sha512-7UvmKalWRt1wgjL1RrGxoSJW/0QZFIegpeGvZG9kjp8vrRu55XTHbwnqq2GpXm9uLbcuhxm3IqX9OB4MZR1b2A==}

  anymatch@3.1.3:
    resolution: {integrity: sha512-KMReFUr0B4t+D+OBkjR3KYqvocp2XaSzO55UcB6mgQMd3KbcE+mWTyvVV7D/zsdEbNnV6acZUutkiHQXvTr1Rw==}
    engines: {node: '>= 8'}

  argparse@1.0.10:
    resolution: {integrity: sha512-o5Roy6tNG4SL/FOkCAN6RzjiakZS25RLYFrcMttJqbdd8BWrnA+fGz57iN5Pb06pvBGvl5gQ0B48dJlslXvoTg==}

  argparse@2.0.1:
    resolution: {integrity: sha512-8+9WqebbFzpX9OR+Wa6O29asIogeRMzcGtAINdpMHHyAg10f05aSFVBbcEqGf/PXw1EjAZ+q2/bEBg3DvurK3Q==}

  array-buffer-byte-length@1.0.2:
    resolution: {integrity: sha512-LHE+8BuR7RYGDKvnrmcuSq3tDcKv9OFEXQt/HpbZhY7V6h0zlUXutnAD82GiFx9rdieCMjkvtcsPqBwgUl1Iiw==}
    engines: {node: '>= 0.4'}

  array-differ@3.0.0:
    resolution: {integrity: sha512-THtfYS6KtME/yIAhKjZ2ul7XI96lQGHRputJQHO80LAWQnuGP4iCIN8vdMRboGbIEYBwU33q8Tch1os2+X0kMg==}
    engines: {node: '>=8'}

  array-union@2.1.0:
    resolution: {integrity: sha512-HGyxoOTYUyCM6stUe6EJgnd4EoewAI7zMdfqO+kGjnlZmBDz/cR5pf8r/cR4Wq60sL/p0IkcjUEEPwS3GFrIyw==}
    engines: {node: '>=8'}

  array.prototype.flat@1.3.3:
    resolution: {integrity: sha512-rwG/ja1neyLqCuGZ5YYrznA62D4mZXg0i1cIskIUKSiqF3Cje9/wXAls9B9s1Wa2fomMsIv8czB8jZcPmxCXFg==}
    engines: {node: '>= 0.4'}

  arraybuffer.prototype.slice@1.0.4:
    resolution: {integrity: sha512-BNoCY6SXXPQ7gF2opIP4GBE+Xw7U+pHMYKuzjgCN3GwiaIR09UUeKfheyIry77QtrCBlC0KK0q5/TER/tYh3PQ==}
    engines: {node: '>= 0.4'}

  arrify@1.0.1:
    resolution: {integrity: sha512-3CYzex9M9FGQjCGMGyi6/31c8GJbgb0qGyrx5HWxPd0aCwh4cB2YjMb2Xf9UuoogrMrlO9cTqnB5rI5GHZTcUA==}
    engines: {node: '>=0.10.0'}

  arrify@2.0.1:
    resolution: {integrity: sha512-3duEwti880xqi4eAMN8AyR4a0ByT90zoYdLlevfrvU43vb0YZwZVfxOgxWrLXXXpyugL0hNZc9G6BiB5B3nUug==}
    engines: {node: '>=8'}

  async-function@1.0.0:
    resolution: {integrity: sha512-hsU18Ae8CDTR6Kgu9DYf0EbCr/a5iGL0rytQDobUcdpYOKokk8LEjVphnXkDkgpi0wYVsqrXuP0bZxJaTqdgoA==}
    engines: {node: '>= 0.4'}

  async-retry@1.3.3:
    resolution: {integrity: sha512-wfr/jstw9xNi/0teMHrRW7dsz3Lt5ARhYNZ2ewpadnhaIp5mbALhOAP+EAdsC7t4Z6wqsDVv9+W6gm1Dk9mEyw==}

  async@3.2.6:
    resolution: {integrity: sha512-htCUDlxyyCLMgaM3xXg0C0LW2xqfuQ6p05pCEIsXuyQ+a1koYKTuBMzRNwmybfLgvJDMd0r1LTn4+E0Ti6C2AA==}

  asynckit@0.4.0:
    resolution: {integrity: sha512-Oei9OH4tRh0YqU3GxhX79dM/mwVgvbZJaSNaRk+bshkj0S5cfHcgYakreBjrHwatXKbz+IoIdYLxrKim2MjW0Q==}

  atomic-sleep@1.0.0:
    resolution: {integrity: sha512-kNOjDqAh7px0XWNI+4QbzoiR/nTkHAWNud2uvnJquD1/x5a7EQZMJT0AczqK0Qn67oY/TTQ1LbUKajZpp3I9tQ==}
    engines: {node: '>=8.0.0'}

  available-typed-arrays@1.0.7:
    resolution: {integrity: sha512-wvUjBtSGN7+7SjNpq/9M2Tg350UZD3q62IFZLbRAR1bSMlCo1ZaeW+BJ+D090e4hIIZLBcTDWe4Mh4jvUDajzQ==}
    engines: {node: '>= 0.4'}

  avvio@8.4.0:
    resolution: {integrity: sha512-CDSwaxINFy59iNwhYnkvALBwZiTydGkOecZyPkqBpABYR1KqGEsET0VOOYDwtleZSUIdeY36DC2bSZ24CO1igA==}

  axios@0.26.1:
    resolution: {integrity: sha512-fPwcX4EvnSHuInCMItEhAGnaSEXRBjtzh9fOtsE6E1G6p7vl7edEeZe11QHf18+6+9gR5PbKV/sGKNaD8YaMeA==}

  babel-jest@29.7.0:
    resolution: {integrity: sha512-BrvGY3xZSwEcCzKvKsCi2GgHqDqsYkOP4/by5xCgIwGXQxIEh+8ew3gmrE1y7XRR6LHZIj6yLYnUi/mm2KXKBg==}
    engines: {node: ^14.15.0 || ^16.10.0 || >=18.0.0}
    peerDependencies:
      '@babel/core': ^7.8.0

  babel-plugin-istanbul@6.1.1:
    resolution: {integrity: sha512-Y1IQok9821cC9onCx5otgFfRm7Lm+I+wwxOx738M/WLPZ9Q42m4IG5W0FNX8WLL2gYMZo3JkuXIH2DOpWM+qwA==}
    engines: {node: '>=8'}

  babel-plugin-jest-hoist@29.6.3:
    resolution: {integrity: sha512-ESAc/RJvGTFEzRwOTT4+lNDk/GNHMkKbNzsvT0qKRfDyyYTskxB5rnU2njIDYVxXCBHHEI1c0YwHob3WaYujOg==}
    engines: {node: ^14.15.0 || ^16.10.0 || >=18.0.0}

  babel-preset-current-node-syntax@1.1.0:
    resolution: {integrity: sha512-ldYss8SbBlWva1bs28q78Ju5Zq1F+8BrqBZZ0VFhLBvhh6lCpC2o3gDJi/5DRLs9FgYZCnmPYIVFU4lRXCkyUw==}
    peerDependencies:
      '@babel/core': ^7.0.0

  babel-preset-jest@29.6.3:
    resolution: {integrity: sha512-0B3bhxR6snWXJZtR/RliHTDPRgn1sNHOR0yVtq/IiQFyuOVjFS+wuio/R4gSNkyYmKmJB4wGZv2NZanmKmTnNA==}
    engines: {node: ^14.15.0 || ^16.10.0 || >=18.0.0}
    peerDependencies:
      '@babel/core': ^7.0.0

  bad-words@3.0.4:
    resolution: {integrity: sha512-v/Q9uRPH4+yzDVLL4vR1+S9KoFgOEUl5s4axd6NIAq8SV2mradgi4E8lma/Y0cw1ltVdvyegCQQKffCPRCp8fg==}
    engines: {node: '>=8.0.0'}

  badwords-list@1.0.0:
    resolution: {integrity: sha512-oWhaSG67e+HQj3OGHQt2ucP+vAPm1wTbdp2aDHeuh4xlGXBdWwzZ//pfu6swf5gZ8iX0b7JgmSo8BhgybbqszA==}

  balanced-match@1.0.2:
    resolution: {integrity: sha512-3oSeUO0TMV67hN1AmbXsK4yaqU7tjiHlbxRDZOpH0KW9+CeX4bRAaX0Anxt0tx2MrpRpWwQaPwIlISEJhYU5Pw==}

  base64-js@1.5.1:
    resolution: {integrity: sha512-AKpaYlHn8t4SVbOHCy+b5+KKgvR4vrsD8vbvrbiQJps7fKDTkjkDry6ji0rUJjC0kzbNePLwzxq8iypo41qeWA==}

  bent@7.3.12:
    resolution: {integrity: sha512-T3yrKnVGB63zRuoco/7Ybl7BwwGZR0lceoVG5XmQyMIH9s19SV5m+a8qam4if0zQuAmOQTyPTPmsQBdAorGK3w==}

  better-path-resolve@1.0.0:
    resolution: {integrity: sha512-pbnl5XzGBdrFU/wT4jqmJVPn2B6UHPBOhzMQkY/SPUPB6QtUXtmBHBIwCbXJol93mOpGMnQyP/+BB19q04xj7g==}
    engines: {node: '>=4'}

  binary-extensions@2.3.0:
    resolution: {integrity: sha512-Ceh+7ox5qe7LJuLHoY0feh3pHuUDHAcRUeyL2VYghZwfpkNIy/+8Ocg0a3UuSoYzavmylwuLWQOf3hl0jjMMIw==}
    engines: {node: '>=8'}

  brace-expansion@1.1.11:
    resolution: {integrity: sha512-iCuPHDFgrHX7H2vEI/5xpz07zSHB00TpugqhmYtVmMO6518mCuRMoOYFldEBl0g187ufozdaHgWKcYFb61qGiA==}

  brace-expansion@2.0.1:
    resolution: {integrity: sha512-XnAIvQ8eM+kC6aULx6wuQiwVsnzsi9d3WxzV3FpWTGA19F621kwdbsAcFKXgKUHZWsy+mY6iL1sHTxWEFCytDA==}

  braces@3.0.3:
    resolution: {integrity: sha512-yQbXgO/OSZVD2IsiLlro+7Hf6Q18EJrKSEsdoMzKePKXct3gvD8oLcOQdIzGupr5Fj+EDe8gO/lxc1BzfMpxvA==}
    engines: {node: '>=8'}

  breakword@1.0.6:
    resolution: {integrity: sha512-yjxDAYyK/pBvws9H4xKYpLDpYKEH6CzrBPAuXq3x18I+c/2MkVtT3qAr7Oloi6Dss9qNhPVueAAVU1CSeNDIXw==}

  browserslist@4.25.0:
    resolution: {integrity: sha512-PJ8gYKeS5e/whHBh8xrwYK+dAvEj7JXtz6uTucnMRB8OiGTsKccFekoRrjajPBHV8oOY+2tI4uxeceSimKwMFA==}
    engines: {node: ^6 || ^7 || ^8 || ^9 || ^10 || ^11 || ^12 || >=13.7}
    hasBin: true

  bs-logger@0.2.6:
    resolution: {integrity: sha512-pd8DCoxmbgc7hyPKOvxtqNcjYoOsABPQdcCUjGp3d42VR2CX1ORhk2A87oqqu5R1kk+76nsxZupkmyd+MVtCog==}
    engines: {node: '>= 6'}

  bser@2.1.1:
    resolution: {integrity: sha512-gQxTNE/GAfIIrmHLUE3oJyp5FO6HRBfhjnw4/wMmA63ZGDJnWBmgY/lyQBpnDUkGmAhbSe39tx2d/iTOAfglwQ==}

  buffer-from@1.1.2:
    resolution: {integrity: sha512-E+XQCRwSbaaiChtv6k6Dwgc+bx+Bs6vuKJHHl5kox/BaKbhiXzqQOwK4cO22yElGp2OCmjwVhT3HmxgyPGnJfQ==}

  buffer@6.0.3:
    resolution: {integrity: sha512-FTiCpNxtwiZZHEZbcbTIcZjERVICn9yq/pDFkTl95/AxzD1naBctN7YO68riM/gLSDY7sdrMby8hofADYuuqOA==}

  bundle-require@4.2.1:
    resolution: {integrity: sha512-7Q/6vkyYAwOmQNRw75x+4yRtZCZJXUDmHHlFdkiV0wgv/reNjtJwpu1jPJ0w2kbEpIM0uoKI3S4/f39dU7AjSA==}
    engines: {node: ^12.20.0 || ^14.13.1 || >=16.0.0}
    peerDependencies:
      esbuild: '>=0.17'

  bytesish@0.4.4:
    resolution: {integrity: sha512-i4uu6M4zuMUiyfZN4RU2+i9+peJh//pXhd9x1oSe1LBkZ3LEbCoygu8W0bXTukU1Jme2txKuotpCZRaC3FLxcQ==}

  cac@6.7.14:
    resolution: {integrity: sha512-b6Ilus+c3RrdDk+JhLKUAQfzzgLEPy6wcXqS7f/xe1EETvsDP6GORG7SFuOs6cID5YkqchW/LXZbX5bc8j7ZcQ==}
    engines: {node: '>=8'}

  cacheable-lookup@7.0.0:
    resolution: {integrity: sha512-+qJyx4xiKra8mZrcwhjMRMUhD5NR1R8esPkzIYxX96JiecFoxAXFuz/GpR3+ev4PE1WamHip78wV0vcmPQtp8w==}
    engines: {node: '>=14.16'}

  cacheable-request@10.2.14:
    resolution: {integrity: sha512-zkDT5WAF4hSSoUgyfg5tFIxz8XQK+25W/TLVojJTMKBaxevLBBtLxgqguAuVQB8PVW79FVjHcU+GJ9tVbDZ9mQ==}
    engines: {node: '>=14.16'}

  call-bind-apply-helpers@1.0.2:
    resolution: {integrity: sha512-Sp1ablJ0ivDkSzjcaJdxEunN5/XvksFJ2sMBFfq6x0ryhQV/2b/KwFe21cMpmHtPOSij8K99/wSfoEuTObmuMQ==}
    engines: {node: '>= 0.4'}

  call-bind@1.0.8:
    resolution: {integrity: sha512-oKlSFMcMwpUg2ednkhQ454wfWiU/ul3CkJe/PEHcTKuiX6RpbehUiFMXu13HalGZxfUwCQzZG747YXBn1im9ww==}
    engines: {node: '>= 0.4'}

  call-bound@1.0.4:
    resolution: {integrity: sha512-+ys997U96po4Kx/ABpBCqhA9EuxJaQWDQg7295H4hBphv3IZg0boBKuwYpt4YXp6MZ5AmZQnU/tyMTlRpaSejg==}
    engines: {node: '>= 0.4'}

  callsite@1.0.0:
    resolution: {integrity: sha512-0vdNRFXn5q+dtOqjfFtmtlI9N2eVZ7LMyEV2iKC5mEEFvSg/69Ml6b/WU2qF8W1nLRa0wiSrDT3Y5jOHZCwKPQ==}

  callsites@3.1.0:
    resolution: {integrity: sha512-P8BjAsXvZS+VIDUI11hHCQEv74YT67YUi5JJFNWIqL235sBmjX4+qx9Muvls5ivyNENctx46xQLQ3aTuE7ssaQ==}
    engines: {node: '>=6'}

  camelcase-keys@6.2.2:
    resolution: {integrity: sha512-YrwaA0vEKazPBkn0ipTiMpSajYDSe+KjQfrjhcBMxJt/znbvlHd8Pw/Vamaz5EB4Wfhs3SUR3Z9mwRu/P3s3Yg==}
    engines: {node: '>=8'}

  camelcase@5.3.1:
    resolution: {integrity: sha512-L28STB170nwWS63UjtlEOE3dldQApaJXZkOI1uMFfzf3rRuPegHaHesyee+YxQ+W6SvRDQV6UrdOdRiR153wJg==}
    engines: {node: '>=6'}

  camelcase@6.3.0:
    resolution: {integrity: sha512-Gmy6FhYlCY7uOElZUSbxo2UCDH8owEk996gkbrpsgGtrJLM3J7jGxl9Ic7Qwwj4ivOE5AWZWRMecDdF7hqGjFA==}
    engines: {node: '>=10'}

  caniuse-lite@1.0.30001720:
    resolution: {integrity: sha512-Ec/2yV2nNPwb4DnTANEV99ZWwm3ZWfdlfkQbWSDDt+PsXEVYwlhPH8tdMaPunYTKKmz7AnHi2oNEi1GcmKCD8g==}

  caseless@0.12.0:
    resolution: {integrity: sha512-4tYFyifaFfGacoiObjJegolkwSU4xQNGbVgUiNYVUxbQ2x2lUsFvY4hVgVzGiIe6WLOPqycWXA40l+PWsxthUw==}

  chalk@2.4.2:
    resolution: {integrity: sha512-Mti+f9lpJNcwF4tWV8/OrTTtF1gZi+f8FqlyAdouralcFWFQWF2+NgCHShjkCb+IFBLq9buZwE1xckQU4peSuQ==}
    engines: {node: '>=4'}

  chalk@4.1.2:
    resolution: {integrity: sha512-oKnbhFyRIXpUuez8iBMmyEa4nbj4IOQyuhc/wy9kY7/WVPcwIO9VA668Pu8RkO7+0G76SLROeyw9CpQ061i4mA==}
    engines: {node: '>=10'}

  chalk@5.2.0:
    resolution: {integrity: sha512-ree3Gqw/nazQAPuJJEy+avdl7QfZMcUvmHIKgEZkGL+xOBzRvup5Hxo6LHuMceSxOabuJLJm5Yp/92R9eMmMvA==}
    engines: {node: ^12.17.0 || ^14.13 || >=16.0.0}

  char-regex@1.0.2:
    resolution: {integrity: sha512-kWWXztvZ5SBQV+eRgKFeh8q5sLuZY2+8WUIzlxWVTg+oGwY14qylx1KbKzHd8P6ZYkAg0xyIDU9JMHhyJMZ1jw==}
    engines: {node: '>=10'}

  chardet@0.7.0:
    resolution: {integrity: sha512-mT8iDcrh03qDGRRmoA2hmBJnxpllMR+0/0qlzjqZES6NdiWDcZkCNAk4rPFZ9Q85r27unkiNNg8ZOiwZXBHwcA==}

  chokidar-cli@3.0.0:
    resolution: {integrity: sha512-xVW+Qeh7z15uZRxHOkP93Ux8A0xbPzwK4GaqD8dQOYc34TlkqUhVSS59fK36DOp5WdJlrRzlYSy02Ht99FjZqQ==}
    engines: {node: '>= 8.10.0'}
    hasBin: true

  chokidar@3.6.0:
    resolution: {integrity: sha512-7VT13fmjotKpGipCW9JEQAusEPE+Ei8nl6/g4FBAmIm0GOOLMua9NDDo/DWp0ZAxCr3cPq5ZpBqmPAQgDda2Pw==}
    engines: {node: '>= 8.10.0'}

  chownr@2.0.0:
    resolution: {integrity: sha512-bIomtDF5KGpdogkLd9VspvFzk9KfpyyGlS8YFVZl7TGPBHL5snIOnxeshwVgPteQ9b4Eydl+pVbIyE1DcvCWgQ==}
    engines: {node: '>=10'}

  ci-info@3.9.0:
    resolution: {integrity: sha512-NIxF55hv4nSqQswkAeiOi1r83xy8JldOFDTWiug55KBu9Jnblncd2U6ViHmYgHf01TPZS77NJBhBMKdWj9HQMQ==}
    engines: {node: '>=8'}

  cjs-module-lexer@1.4.3:
    resolution: {integrity: sha512-9z8TZaGM1pfswYeXrUpzPrkx8UnWYdhJclsiYMm6x/w5+nN+8Tf/LnAgfLGQCm59qAOxU8WwHEq2vNwF6i4j+Q==}

  cli-cursor@3.1.0:
    resolution: {integrity: sha512-I/zHAwsKf9FqGoXM4WWRACob9+SNukZTd94DWF57E4toouRulbCxcUh6RKUEOQlYTHJnzkPMySvPNaaSLNfLZw==}
    engines: {node: '>=8'}

  cli-spinners@2.9.2:
    resolution: {integrity: sha512-ywqV+5MmyL4E7ybXgKys4DugZbX0FC6LnwrhjuykIjnK9k8OQacQ7axGKnjDXWNhns0xot3bZI5h55H8yo9cJg==}
    engines: {node: '>=6'}

  cli-width@3.0.0:
    resolution: {integrity: sha512-FxqpkPPwu1HjuN93Omfm4h8uIanXofW0RxVEW3k5RKx+mJJYSthzNhp32Kzxxy3YAEZ/Dc/EWN1vZRY0+kOhbw==}
    engines: {node: '>= 10'}

  cli-width@4.1.0:
    resolution: {integrity: sha512-ouuZd4/dm2Sw5Gmqy6bGyNNNe1qt9RpmxveLSO7KcgsTnU7RXfsw+/bukWGo1abgBiMAic068rclZsO4IWmmxQ==}
    engines: {node: '>= 12'}

  cliui@5.0.0:
    resolution: {integrity: sha512-PYeGSEmmHM6zvoef2w8TPzlrnNpXIjTipYK780YswmIP9vjxmd6Y2a3CB2Ks6/AU8NHjZugXvo8w3oWM2qnwXA==}

  cliui@6.0.0:
    resolution: {integrity: sha512-t6wbgtoCXvAzst7QgXxJYqPt0usEfbgQdftEPbLL/cvv6HPE5VgvqCuAIDR0NgU52ds6rFwqrgakNLrHEjCbrQ==}

  cliui@7.0.4:
    resolution: {integrity: sha512-OcRE68cOsVMXp1Yvonl/fzkQOyjLSu/8bhPDfQt0e0/Eb283TKP20Fs2MqoPsr9SwA595rRCA+QMzYc9nBP+JQ==}

  cliui@8.0.1:
    resolution: {integrity: sha512-BSeNnyus75C4//NQ9gQt1/csTXyo/8Sb+afLAkzAptFuMsod9HFokGNudZpi/oQV73hnVK+sR+5PVRMd+Dr7YQ==}
    engines: {node: '>=12'}

  clone@1.0.4:
    resolution: {integrity: sha512-JQHZ2QMW6l3aH/j6xCqQThY/9OH4D/9ls34cgkUBiEeocRTU04tHfKPBsUK1PqZCUQM7GiA0IIXJSuXHI64Kbg==}
    engines: {node: '>=0.8'}

  co@4.6.0:
    resolution: {integrity: sha512-QVb0dM5HvG+uaxitm8wONl7jltx8dqhfU33DcqtOZcLSVIKSDDLDi7+0LbAKiyI8hD9u42m2YxXSkMGWThaecQ==}
    engines: {iojs: '>= 1.0.0', node: '>= 0.12.0'}

  collect-v8-coverage@1.0.2:
    resolution: {integrity: sha512-lHl4d5/ONEbLlJvaJNtsF/Lz+WvB07u2ycqTYbdrq7UypDXailES4valYb2eWiJFxZlVmpGekfqoxQhzyFdT4Q==}

  color-convert@1.9.3:
    resolution: {integrity: sha512-QfAUtd+vFdAtFQcC8CCyYt1fYWxSqAiK2cSD6zDB8N3cpsEBAvRxp9zOGg6G/SHHJYAT88/az/IuDGALsNVbGg==}

  color-convert@2.0.1:
    resolution: {integrity: sha512-RRECPsj7iu/xb5oKYcsFHSppFNnsj/52OVTRKb4zP5onXwVF3zVmmToNcOfGC+CRDpfK/U584fMg38ZHCaElKQ==}
    engines: {node: '>=7.0.0'}

  color-name@1.1.3:
    resolution: {integrity: sha512-72fSenhMw2HZMTVHeCA9KCmpEIbzWiQsjN+BHcBbS9vr1mtt+vJjPdksIBNUmKAW8TFUDPJK5SUU3QhE9NEXDw==}

  color-name@1.1.4:
    resolution: {integrity: sha512-dOy+3AuW3a2wNbZHIuMZpTcgjGuLU/uBL/ubcZF9OXbDo8ff4O8yVp5Bf0efS8uEoYo5q4Fx7dY9OgQGXgAsQA==}

  combined-stream@1.0.8:
    resolution: {integrity: sha512-FQN4MRfuJeHf7cBbBMJFXhKSDq+2kAArBlmRBvcvFE5BB1HZKXtSFASDhdlz9zOYwxh8lDdnvmMOe/+5cdoEdg==}
    engines: {node: '>= 0.8'}

  commander@10.0.0:
    resolution: {integrity: sha512-zS5PnTI22FIRM6ylNW8G4Ap0IEOyk62fhLSD0+uHRT9McRCLGpkVNvao4bjimpK/GShynyQkFFxHhwMcETmduA==}
    engines: {node: '>=14'}

  commander@10.0.1:
    resolution: {integrity: sha512-y4Mg2tXshplEbSGzx7amzPwKKOCGuoSRP/CjEdwwk0FOGlUbq6lKuoyDZTNZkmxHdJtp54hdfY/JUrdL7Xfdug==}
    engines: {node: '>=14'}

  commander@4.1.1:
    resolution: {integrity: sha512-NOKm8xhkzAjzFx8B2v5OAHT+u5pRQc2UCa2Vq9jYL/31o2wi9mxBA7LIFs3sV5VSC49z6pEhfbMULvShKj26WA==}
    engines: {node: '>= 6'}

  concat-map@0.0.1:
    resolution: {integrity: sha512-/Srv4dswyQNBfohGpz9o6Yb3Gz3SrUDqBH5rTuhGR7ahtlbYKnVxw2bCFMRljaA7EXHaXZ8wsHdodFvbkhKmqg==}

  convert-source-map@2.0.0:
    resolution: {integrity: sha512-Kvp459HrV2FEJ1CAsi1Ku+MY3kasH19TFykTz2xWmMeq6bk2NU3XXvfJ+Q61m0xktWwt+1HSYf3JZsTms3aRJg==}

  cookie@0.7.2:
    resolution: {integrity: sha512-yki5XnKuf750l50uGTllt6kKILY4nQ1eNIQatoXEByZ5dWgnKqbnqmTrBE5B4N7lrMJKQ2ytWMiTO2o0v6Ew/w==}
    engines: {node: '>= 0.6'}

  cosmiconfig@7.1.0:
    resolution: {integrity: sha512-AdmX6xUzdNASswsFtmwSt7Vj8po9IuqXm0UXz7QKPuEUmPB4XyjGfaAr2PSuELMwkRMVH1EpIkX5bTZGRB3eCA==}
    engines: {node: '>=10'}

  create-jest@29.7.0:
    resolution: {integrity: sha512-Adz2bdH0Vq3F53KEMJOoftQFutWCukm6J24wbPWRO4k1kMY7gS7ds/uoJkNuV8wDCtWWnuwGcJwpWcih+zEW1Q==}
    engines: {node: ^14.15.0 || ^16.10.0 || >=18.0.0}
    hasBin: true

  croner@9.0.0:
    resolution: {integrity: sha512-onMB0OkDjkXunhdW9htFjEhqrD54+M94i6ackoUkjHKbRnXdyEyKRelp4nJ1kAz32+s27jP1FsebpJCVl0BsvA==}
    engines: {node: '>=18.0'}

  cross-fetch@3.2.0:
    resolution: {integrity: sha512-Q+xVJLoGOeIMXZmbUK4HYk+69cQH6LudR0Vu/pRm2YlU/hDV9CiS0gKUMaWY5f2NeUH9C1nV3bsTlCo0FsTV1Q==}

  cross-spawn@5.1.0:
    resolution: {integrity: sha512-pTgQJ5KC0d2hcY8eyL1IzlBPYjTkyH72XRZPnLyKus2mBfNjQs3klqbJU2VILqZryAZUt9JOb3h/mWMy23/f5A==}

  cross-spawn@7.0.6:
    resolution: {integrity: sha512-uV2QOWP2nWzsy2aMp8aRibhi9dlzF5Hgh5SHaB9OiTGEyDTiJJyx0uy51QXdyWbtAHNua4XJzUKca3OzKUd3vA==}
    engines: {node: '>= 8'}

  csstype@3.1.3:
    resolution: {integrity: sha512-M1uQkMl8rQK/szD0LNhtqxIPLpimGm8sOBwU7lLnCpSbTyY3yeU1Vc7l4KT5zT4s/yOxHH5O7tIuuLOCnLADRw==}

  csv-generate@3.4.3:
    resolution: {integrity: sha512-w/T+rqR0vwvHqWs/1ZyMDWtHHSJaN06klRqJXBEpDJaM/+dZkso0OKh1VcuuYvK3XM53KysVNq8Ko/epCK8wOw==}

  csv-parse@4.16.3:
    resolution: {integrity: sha512-cO1I/zmz4w2dcKHVvpCr7JVRu8/FymG5OEpmvsZYlccYolPBLoVGKUHgNoc4ZGkFeFlWGEDmMyBM+TTqRdW/wg==}

  csv-stringify@5.6.5:
    resolution: {integrity: sha512-PjiQ659aQ+fUTQqSrd1XEDnOr52jh30RBurfzkscaE2tPaFsDH5wOAHJiw8XAHphRknCwMUE9KRayc4K/NbO8A==}

  csv@5.5.3:
    resolution: {integrity: sha512-QTaY0XjjhTQOdguARF0lGKm5/mEq9PD9/VhZZegHDIBq2tQwgNpHc3dneD4mGo2iJs+fTKv5Bp0fZ+BRuY3Z0g==}
    engines: {node: '>= 0.1.90'}

  data-view-buffer@1.0.2:
    resolution: {integrity: sha512-EmKO5V3OLXh1rtK2wgXRansaK1/mtVdTUEiEI0W8RkvgT05kfxaH29PliLnpLP73yYO6142Q72QNa8Wx/A5CqQ==}
    engines: {node: '>= 0.4'}

  data-view-byte-length@1.0.2:
    resolution: {integrity: sha512-tuhGbE6CfTM9+5ANGf+oQb72Ky/0+s3xKUpHvShfiz2RxMFgFPjsXuRLBVMtvMs15awe45SRb83D6wH4ew6wlQ==}
    engines: {node: '>= 0.4'}

  data-view-byte-offset@1.0.1:
    resolution: {integrity: sha512-BS8PfmtDGnrgYdOonGZQdLZslWIeCGFP9tpan0hi1Co2Zr2NKADsvGYA8XxuG/4UWgJ6Cjtv+YJnB6MM69QGlQ==}
    engines: {node: '>= 0.4'}

  debug@4.4.1:
    resolution: {integrity: sha512-KcKCqiftBJcZr++7ykoDIEwSa3XWowTfNPo92BYxjXiyYEVrUQh2aLyhxBCwww+heortUFxEJYcRzosstTEBYQ==}
    engines: {node: '>=6.0'}
    peerDependencies:
      supports-color: '*'
    peerDependenciesMeta:
      supports-color:
        optional: true

  decamelize-keys@1.1.1:
    resolution: {integrity: sha512-WiPxgEirIV0/eIOMcnFBA3/IJZAZqKnwAwWyvvdi4lsr1WCN22nhdf/3db3DoZcUjTV2SqfzIwNyp6y2xs3nmg==}
    engines: {node: '>=0.10.0'}

  decamelize@1.2.0:
    resolution: {integrity: sha512-z2S+W9X73hAUUki+N+9Za2lBlun89zigOyGrsax+KUQ6wKW4ZoWpEYBkGhQjwAjjDCkWxhY0VKEhk8wzY7F5cA==}
    engines: {node: '>=0.10.0'}

  decompress-response@6.0.0:
    resolution: {integrity: sha512-aW35yZM6Bb/4oJlZncMH2LCoZtJXTRxES17vE3hoRiowU2kWHaJKFkSBDnDR+cm9J+9QhXmREyIfv0pji9ejCQ==}
    engines: {node: '>=10'}

  dedent@1.6.0:
    resolution: {integrity: sha512-F1Z+5UCFpmQUzJa11agbyPVMbpgT/qA3/SKyJ1jyBgm7dUcUEa8v9JwDkerSQXfakBwFljIxhOJqGkjUwZ9FSA==}
    peerDependencies:
      babel-plugin-macros: ^3.1.0
    peerDependenciesMeta:
      babel-plugin-macros:
        optional: true

  deep-is@0.1.4:
    resolution: {integrity: sha512-oIPzksmTg4/MriiaYGO+okXDT7ztn/w3Eptv/+gSIdMdKsJo0u4CfYNFJPy+4SKMuCqGw2wxnA+URMg3t8a/bQ==}

  deepmerge@4.3.1:
    resolution: {integrity: sha512-3sUqbMEc77XqpdNO7FRyRog+eW3ph+GYCbj+rK+uYyRMuwsVy0rMiVtPn+QJlKFvWP/1PYpapqYn0Me2knFn+A==}
    engines: {node: '>=0.10.0'}

  defaults@1.0.4:
    resolution: {integrity: sha512-eFuaLoy/Rxalv2kr+lqMlUnrDWV+3j4pljOIJgLIhI058IQfWJ7vXhyEIHu+HtC738klGALYxOKDO0bQP3tg8A==}

  defer-to-connect@2.0.1:
    resolution: {integrity: sha512-4tvttepXG1VaYGrRibk5EwJd1t4udunSOVMdLSAL6mId1ix438oPwPZMALY41FCijukO1L0twNcGsdzS7dHgDg==}
    engines: {node: '>=10'}

  define-data-property@1.1.4:
    resolution: {integrity: sha512-rBMvIzlpA8v6E+SJZoo++HAYqsLrkg7MSfIinMPFhmkorw7X+dOXVJQs+QT69zGkzMyfDnIMN2Wid1+NbL3T+A==}
    engines: {node: '>= 0.4'}

  define-properties@1.2.1:
    resolution: {integrity: sha512-8QmQKqEASLd5nx0U1B1okLElbUuuttJ/AnYmRXbbbGDWh6uS208EjD4Xqq/I9wK7u0v6O08XhTWnt5XtEbR6Dg==}
    engines: {node: '>= 0.4'}

  delayed-stream@1.0.0:
    resolution: {integrity: sha512-ZySD7Nf91aLB0RxL4KGrKHBXl7Eds1DAmEdcoVawXnLD7SDhpNgtuII2aAkg7a7QS41jxPSZ17p4VdGnMHk3MQ==}
    engines: {node: '>=0.4.0'}

  depcheck@1.4.7:
    resolution: {integrity: sha512-1lklS/bV5chOxwNKA/2XUUk/hPORp8zihZsXflr8x0kLwmcZ9Y9BsS6Hs3ssvA+2wUVbG0U2Ciqvm1SokNjPkA==}
    engines: {node: '>=10'}
    hasBin: true

  deps-regex@0.2.0:
    resolution: {integrity: sha512-PwuBojGMQAYbWkMXOY9Pd/NWCDNHVH12pnS7WHqZkTSeMESe4hwnKKRp0yR87g37113x4JPbo/oIvXY+s/f56Q==}

  detect-file@1.0.0:
    resolution: {integrity: sha512-DtCOLG98P007x7wiiOmfI0fi3eIKyWiLTGJ2MDnVi/E04lWGbf+JzrRHMm0rgIIZJGtHpKpbVgLWHrv8xXpc3Q==}
    engines: {node: '>=0.10.0'}

  detect-indent@6.1.0:
    resolution: {integrity: sha512-reYkTUJAZb9gUuZ2RvVCNhVHdg62RHnJ7WJl8ftMi4diZ6NWlciOzQN88pUhSELEwflJht4oQDv0F0BMlwaYtA==}
    engines: {node: '>=8'}

  detect-newline@3.1.0:
    resolution: {integrity: sha512-TLz+x/vEXm/Y7P7wn1EJFNLxYpUD4TgMosxY6fAVJUnJMbupHBOncxyWUG9OpTaH9EBD7uFI5LfEgmMOc54DsA==}
    engines: {node: '>=8'}

  didyoumean@1.2.2:
    resolution: {integrity: sha512-gxtyfqMg7GKyhQmb056K7M3xszy/myH8w+B4RT+QXBQsvAOdc3XymqDDPHx1BgPgsdAA5SIifona89YtRATDzw==}

  diff-sequences@29.6.3:
    resolution: {integrity: sha512-EjePK1srD3P08o2j4f0ExnylqRs5B9tJjcp9t1krH2qRi8CCdsYfwe9JgSLurFBWwq4uOlipzfk5fHNvwFKr8Q==}
    engines: {node: ^14.15.0 || ^16.10.0 || >=18.0.0}

  dir-glob@3.0.1:
    resolution: {integrity: sha512-WkrWp9GR4KXfKGYzOLmTuGVi1UWFfws377n9cc55/tb6DuqyF6pcQ5AbiHEshaDpY9v6oaSr2XCDidGmMwdzIA==}
    engines: {node: '>=8'}

  discord-api-types@0.37.100:
    resolution: {integrity: sha512-a8zvUI0GYYwDtScfRd/TtaNBDTXwP5DiDVX7K5OmE+DRT57gBqKnwtOC5Ol8z0mRW8KQfETIgiB8U0YZ9NXiCA==}

  discord-api-types@0.37.120:
    resolution: {integrity: sha512-7xpNK0EiWjjDFp2nAhHXezE4OUWm7s1zhc/UXXN6hnFFU8dfoPHgV0Hx0RPiCa3ILRpdeh152icc68DGCyXYIw==}

  discord-api-types@0.37.61:
    resolution: {integrity: sha512-o/dXNFfhBpYHpQFdT6FWzeO7pKc838QeeZ9d91CfVAtpr5XLK4B/zYxQbYgPdoMiTDvJfzcsLW5naXgmHGDNXw==}

  discord-api-types@0.37.83:
    resolution: {integrity: sha512-urGGYeWtWNYMKnYlZnOnDHm8fVRffQs3U0SpE8RHeiuLKb/u92APS8HoQnPTFbnXmY1vVnXjXO4dOxcAn3J+DA==}

  discord-api-types@0.37.97:
    resolution: {integrity: sha512-No1BXPcVkyVD4ZVmbNgDKaBoqgeQ+FJpzZ8wqHkfmBnTZig1FcH3iPPersiK1TUIAzgClh2IvOuVUYfcWLQAOA==}

  discord-api-types@0.38.8:
    resolution: {integrity: sha512-xuRXPD44FcbKHrQK15FS1HFlMRNJtsaZou/SVws18vQ7zHqmlxyDktMkZpyvD6gE2ctGOVYC/jUyoMMAyBWfcw==}

  discord.js@14.10.2:
    resolution: {integrity: sha512-yPMJ/vGSWJP8WbbfPX18WGU2wOLBjL+OKVOVKI1eWx3ICcUhDg5MvFkg5aNGiokjPfKlAgqnFIUH0jl59ONHrQ==}
    engines: {node: '>=16.9.0'}

  discord.js@14.16.3:
    resolution: {integrity: sha512-EPCWE9OkA9DnFFNrO7Kl1WHHDYFXu3CNVFJg63bfU7hVtjZGyhShwZtSBImINQRWxWP2tgo2XI+QhdXx28r0aA==}
    engines: {node: '>=18'}

  discord.js@14.19.3:
    resolution: {integrity: sha512-lncTRk0k+8Q5D3nThnODBR8fR8x2fM798o8Vsr40Krx0DjPwpZCuxxTcFMrXMQVOqM1QB9wqWgaXPg3TbmlHqA==}
    engines: {node: '>=18'}

  discord.js@14.7.1:
    resolution: {integrity: sha512-1FECvqJJjjeYcjSm0IGMnPxLqja/pmG1B0W2l3lUY2Gi4KXiyTeQmU1IxWcbXHn2k+ytP587mMWqva2IA87EbA==}
    engines: {node: '>=16.9.0'}
    deprecated: Hard crashes on interactions with a channel in the payload, use 14.8.0 and up

  doctrine@3.0.0:
    resolution: {integrity: sha512-yS+Q5i3hBf7GBkd4KG8a7eBNNWNGLTaEwwYWUijIYM7zrlYDM0BFXHjjPWlWZ1Rg7UaddZeIDmi9jF3HmqiQ2w==}
    engines: {node: '>=6.0.0'}

  dotenv@16.0.3:
    resolution: {integrity: sha512-7GO6HghkA5fYG9TYnNxi14/7K9f5occMlp3zXAuSxn7CKCxt9xbNWG7yF8hTCSUchlfWSe3uLmlPfigevRItzQ==}
    engines: {node: '>=12'}

  dunder-proto@1.0.1:
    resolution: {integrity: sha512-KIN/nDJBQRcXw0MLVhZE9iQHmG68qAVIBg9CqmUYjmQIhgij9U5MFvrqkUL5FbtyyzZuOeOt0zdeRe4UY7ct+A==}
    engines: {node: '>= 0.4'}

  eastasianwidth@0.2.0:
    resolution: {integrity: sha512-I88TYZWc9XiYHRQ4/3c5rjjfgkjhLyW2luGIheGERbNQ6OY7yTybanSpDXZa8y7VUP9YmDcYa+eyq4ca7iLqWA==}

  electron-to-chromium@1.5.161:
    resolution: {integrity: sha512-hwtetwfKNZo/UlwHIVBlKZVdy7o8bIZxxKs0Mv/ROPiQQQmDgdm5a+KvKtBsxM8ZjFzTaCeLoodZ8jiBE3o9rA==}

  emittery@0.13.1:
    resolution: {integrity: sha512-DeWwawk6r5yR9jFgnDKYt4sLS0LmHJJi3ZOnb5/JdbYwj3nW+FxQnHIjhBKz8YLC7oRNPVM9NQ47I3CVx34eqQ==}
    engines: {node: '>=12'}

  emoji-regex@7.0.3:
    resolution: {integrity: sha512-CwBLREIQ7LvYFB0WyRvwhq5N5qPhc6PMjD6bYggFlI5YyDgl+0vxq5VHbMOFqLg7hfWzmu8T5Z1QofhmTIhItA==}

  emoji-regex@8.0.0:
    resolution: {integrity: sha512-MSjYzcWNOA0ewAHpz0MxpYFvwg6yjy1NG3xteoqz644VCo/RPgnr1/GGt+ic3iJTzQ8Eu3TdM14SawnVUmGE6A==}

  emoji-regex@9.2.2:
    resolution: {integrity: sha512-L18DaJsXSUk2+42pv8mLs5jJT2hqFkFE4j21wOmgbUqsZ2hL72NsUU785g9RXgo3s0ZNgVl42TiHp3ZtOv/Vyg==}

  enhanced-resolve@5.18.1:
    resolution: {integrity: sha512-ZSW3ma5GkcQBIpwZTSRAI8N71Uuwgs93IezB7mf7R60tC8ZbJideoDNKjHn2O9KIlx6rkGTTEk1xUCK2E1Y2Yg==}
    engines: {node: '>=10.13.0'}

  enquirer@2.4.1:
    resolution: {integrity: sha512-rRqJg/6gd538VHvR3PSrdRBb/1Vy2YfzHqzvbhGIQpDRKIa4FgV/54b5Q1xYSxOOwKvjXweS26E0Q+nAMwp2pQ==}
    engines: {node: '>=8.6'}

  entities@4.5.0:
    resolution: {integrity: sha512-V0hjH4dGPh9Ao5p0MoRY6BVqtwCjhz6vI5LT8AJ55H+4g9/4vbHx1I54fS0XuclLhDHArPQCiMjDxjaL8fPxhw==}
    engines: {node: '>=0.12'}

  error-ex@1.3.2:
    resolution: {integrity: sha512-7dFHNmqeFSEt2ZBsCriorKnn3Z2pj+fd9kmI6QoWw4//DL+icEBfc0U7qJCisqrTsKTjw4fNFy2pW9OqStD84g==}

  es-abstract@1.24.0:
    resolution: {integrity: sha512-WSzPgsdLtTcQwm4CROfS5ju2Wa1QQcVeT37jFjYzdFz1r9ahadC8B8/a4qxJxM+09F18iumCdRmlr96ZYkQvEg==}
    engines: {node: '>= 0.4'}

  es-define-property@1.0.1:
    resolution: {integrity: sha512-e3nRfgfUZ4rNGL232gUgX06QNyyez04KdjFrF+LTRoOXmrOgFKDg4BCdsjW8EnT69eqdYGmRpJwiPVYNrCaW3g==}
    engines: {node: '>= 0.4'}

  es-errors@1.3.0:
    resolution: {integrity: sha512-Zf5H2Kxt2xjTvbJvP2ZWLEICxA6j+hAmMzIlypy4xcBg1vKVnx89Wy0GbS+kf5cwCVFFzdCFh2XSCFNULS6csw==}
    engines: {node: '>= 0.4'}

  es-object-atoms@1.1.1:
    resolution: {integrity: sha512-FGgH2h8zKNim9ljj7dankFPcICIK9Cp5bm+c2gQSYePhpaG5+esrLODihIorn+Pe6FGJzWhXQotPv73jTaldXA==}
    engines: {node: '>= 0.4'}

  es-set-tostringtag@2.1.0:
    resolution: {integrity: sha512-j6vWzfrGVfyXxge+O0x5sh6cvxAog0a/4Rdd2K36zCMV5eJ+/+tOAngRO8cODMNWbVRdVlmGZQL2YS3yR8bIUA==}
    engines: {node: '>= 0.4'}

  es-shim-unscopables@1.1.0:
    resolution: {integrity: sha512-d9T8ucsEhh8Bi1woXCf+TIKDIROLG5WCkxg8geBCbvk22kzwC5G2OnXVMO6FUsvQlgUUXQ2itephWDLqDzbeCw==}
    engines: {node: '>= 0.4'}

  es-to-primitive@1.3.0:
    resolution: {integrity: sha512-w+5mJ3GuFL+NjVtJlvydShqE1eN3h3PbI7/5LAsYJP/2qtuMXjfL2LpHSRqo4b4eSF5K/DH1JXKUAHSB2UW50g==}
    engines: {node: '>= 0.4'}

  esbuild@0.17.19:
    resolution: {integrity: sha512-XQ0jAPFkK/u3LcVRcvVHQcTIqD6E2H1fvZMA5dQPSOWb3suUbWbfbRf94pjc0bNzRYLfIrDRQXr7X+LHIm5oHw==}
    engines: {node: '>=12'}
    hasBin: true

  esbuild@0.20.2:
    resolution: {integrity: sha512-WdOOppmUNU+IbZ0PaDiTst80zjnrOkyJNHoKupIcVyU8Lvla3Ugx94VzkQ32Ijqd7UhHJy75gNWDMUekcrSJ6g==}
    engines: {node: '>=12'}
    hasBin: true

  esbuild@0.23.1:
    resolution: {integrity: sha512-VVNz/9Sa0bs5SELtn3f7qhJCDPCF5oMEl5cO9/SSinpE9hbPVvxbd572HH5AKiP7WD8INO53GgfDDhRjkylHEg==}
    engines: {node: '>=18'}
    hasBin: true

  escalade@3.2.0:
    resolution: {integrity: sha512-WUj2qlxaQtO4g6Pq5c29GTcWGDyd8itL8zTlipgECz3JesAiiOKotd8JU6otB3PACgG6xkJUyVhboMS+bje/jA==}
    engines: {node: '>=6'}

  escape-string-regexp@1.0.5:
    resolution: {integrity: sha512-vbRorB5FUQWvla16U8R/qgaFIya2qGzwDrNmCZuYKrbdSUMG6I1ZCGQRefkRVhuOkIGVne7BQ35DSfo1qvJqFg==}
    engines: {node: '>=0.8.0'}

  escape-string-regexp@2.0.0:
    resolution: {integrity: sha512-UpzcLCXolUWcNu5HtVMHYdXJjArjsF9C0aNnquZYY4uW/Vu0miy5YoWvbV345HauVvcAUnpRuhMMcqTcGOY2+w==}
    engines: {node: '>=8'}

  escape-string-regexp@4.0.0:
    resolution: {integrity: sha512-TtpcNJ3XAzx3Gq8sWRzJaVajRs0uVxA2YAkdb1jm2YkPz4G6egUFAyA3n5vtEIZefPk5Wa4UXbKuS5fKkJWdgA==}
    engines: {node: '>=10'}

  eslint-scope@5.1.1:
    resolution: {integrity: sha512-2NxwbF/hZ0KpepYN0cNbo+FN6XoK7GaHlQhgx/hIZl6Va0bF45RQOOwhLIy8lQDbuCiadSLCBnH2CFYquit5bw==}
    engines: {node: '>=8.0.0'}

  eslint-scope@7.2.2:
    resolution: {integrity: sha512-dOt21O7lTMhDM+X9mB4GX+DZrZtCUJPL/wlcTqxyrx5IvO0IYtILdtrQGQp+8n5S0gwSVmOf9NQrjMOgfQZlIg==}
    engines: {node: ^12.22.0 || ^14.17.0 || >=16.0.0}

  eslint-scope@8.3.0:
    resolution: {integrity: sha512-pUNxi75F8MJ/GdeKtVLSbYg4ZI34J6C0C7sbL4YOp2exGwen7ZsuBqKzUhXd0qMQ362yET3z+uPwKeg/0C2XCQ==}
    engines: {node: ^18.18.0 || ^20.9.0 || >=21.1.0}

  eslint-visitor-keys@3.4.3:
    resolution: {integrity: sha512-wpc+LXeiyiisxPlEkUzU6svyS1frIO3Mgxj1fdy7Pm8Ygzguax2N3Fa/D/ag1WqbOprdI+uY6wMUl8/a2G+iag==}
    engines: {node: ^12.22.0 || ^14.17.0 || >=16.0.0}

  eslint-visitor-keys@4.2.0:
    resolution: {integrity: sha512-UyLnSehNt62FFhSwjZlHmeokpRK59rcz29j+F1/aDgbkbRTk7wIc9XzdoasMUbRNKDM0qQt/+BJ4BrpFeABemw==}
    engines: {node: ^18.18.0 || ^20.9.0 || >=21.1.0}

  eslint@8.36.0:
    resolution: {integrity: sha512-Y956lmS7vDqomxlaaQAHVmeb4tNMp2FWIvU/RnU5BD3IKMD/MJPr76xdyr68P8tV1iNMvN2mRK0yy3c+UjL+bw==}
    engines: {node: ^12.22.0 || ^14.17.0 || >=16.0.0}
    deprecated: This version is no longer supported. Please see https://eslint.org/version-support for other options.
    hasBin: true

  eslint@9.3.0:
    resolution: {integrity: sha512-5Iv4CsZW030lpUqHBapdPo3MJetAPtejVW8B84GIcIIv8+ohFaddXsrn1Gn8uD9ijDb+kcYKFUVmC8qG8B2ORQ==}
    engines: {node: ^18.18.0 || ^20.9.0 || >=21.1.0}
    hasBin: true

  espree@10.3.0:
    resolution: {integrity: sha512-0QYC8b24HWY8zjRnDTL6RiHfDbAWn63qb4LMj1Z4b076A4une81+z03Kg7l7mn/48PUTqoLptSXez8oknU8Clg==}
    engines: {node: ^18.18.0 || ^20.9.0 || >=21.1.0}

  espree@9.6.1:
    resolution: {integrity: sha512-oruZaFkjorTpF32kDSI5/75ViwGeZginGGy2NoOSg3Q9bnwlnmDm4HLnkl0RE3n+njDXR037aY1+x58Z/zFdwQ==}
    engines: {node: ^12.22.0 || ^14.17.0 || >=16.0.0}

  esprima@4.0.1:
    resolution: {integrity: sha512-eGuFFw7Upda+g4p+QHvnW0RyTX/SVeJBDM/gCtMARO0cLuT2HcEKnTPvhjV6aGeqrCB/sbNop0Kszm0jsaWU4A==}
    engines: {node: '>=4'}
    hasBin: true

  esquery@1.6.0:
    resolution: {integrity: sha512-ca9pw9fomFcKPvFLXhBKUK90ZvGibiGOvRJNbjljY7s7uq/5YO4BOzcYtJqExdx99rF6aAcnRxHmcUHcz6sQsg==}
    engines: {node: '>=0.10'}

  esrecurse@4.3.0:
    resolution: {integrity: sha512-KmfKL3b6G+RXvP8N1vr3Tq1kL/oCFgn2NYXEtqP8/L3pKapUA4G8cFVaoF3SU323CD4XypR/ffioHmkti6/Tag==}
    engines: {node: '>=4.0'}

  estraverse@4.3.0:
    resolution: {integrity: sha512-39nnKffWz8xN1BU/2c79n9nB9HDzo0niYUqx6xyqUnyoAnQyyWpOTdZEeiCch8BBu515t4wp9ZmgVfVhn9EBpw==}
    engines: {node: '>=4.0'}

  estraverse@5.3.0:
    resolution: {integrity: sha512-MMdARuVEQziNTeJD8DgMqmhwR11BRQ/cBP+pLtYdSTnf3MIO8fFeiINEbX36ZdNlfU/7A9f3gUw49B3oQsvwBA==}
    engines: {node: '>=4.0'}

  estree-walker@2.0.2:
    resolution: {integrity: sha512-Rfkk/Mp/DL7JVje3u18FxFujQlTNR2q6QfMSMB7AvCBx91NGj/ba3kCfza0f6dVDbw7YlRf/nDrn7pQrCCyQ/w==}

  esutils@2.0.3:
    resolution: {integrity: sha512-kVscqXk4OCp68SZ0dkgEKVi6/8ij300KBWTJq32P/dYeWTSwK41WyTxalN1eRmA5Z9UU/LX9D7FWSmV9SAYx6g==}
    engines: {node: '>=0.10.0'}

  event-target-shim@5.0.1:
    resolution: {integrity: sha512-i/2XbnSz/uxRCU6+NdVJgKWDTM427+MqYbkQzD321DuCQJUqOuJKIA0IM2+W2xtYHdKOmZ4dR6fExsd4SXL+WQ==}
    engines: {node: '>=6'}

  events@3.3.0:
    resolution: {integrity: sha512-mQw+2fkQbALzQ7V0MY0IqdnXNOeTtP4r0lN9z7AAawCXgqea7bDii20AYrIBrFd/Hx0M2Ocz6S111CaFkUcb0Q==}
    engines: {node: '>=0.8.x'}

  execa@5.1.1:
    resolution: {integrity: sha512-8uSpZZocAZRBAPIEINJj3Lo9HyGitllczc27Eh5YYojjMFMn8yHMDMaUHE2Jqfq05D/wucwI4JGURyXt1vchyg==}
    engines: {node: '>=10'}

  exit@0.1.2:
    resolution: {integrity: sha512-Zk/eNKV2zbjpKzrsQ+n1G6poVbErQxJ0LBOJXaKZ1EViLzH+hrLu9cdXI4zw9dBQJslwBEpbQ2P1oS7nDxs6jQ==}
    engines: {node: '>= 0.8.0'}

  expand-tilde@2.0.2:
    resolution: {integrity: sha512-A5EmesHW6rfnZ9ysHQjPdJRni0SRar0tjtG5MNtm9n5TUvsYU8oozprtRD4AqHxcZWWlVuAmQo2nWKfN9oyjTw==}
    engines: {node: '>=0.10.0'}

  expect@29.7.0:
    resolution: {integrity: sha512-2Zks0hf1VLFYI1kbh0I5jP3KHHyCHpkfyHBzsSXRFgl/Bg9mWYfMW8oD+PdMPlEwy5HNsR9JutYy6pMeOh61nw==}
    engines: {node: ^14.15.0 || ^16.10.0 || >=18.0.0}

  extendable-error@0.1.7:
    resolution: {integrity: sha512-UOiS2in6/Q0FK0R0q6UY9vYpQ21mr/Qn1KOnte7vsACuNJf514WvCCUHSRCPcgjPT2bAhNIJdlE6bVap1GKmeg==}

  external-editor@3.1.0:
    resolution: {integrity: sha512-hMQ4CX1p1izmuLYyZqLMO/qGNw10wSv9QDCPfzXfyFrOaCSSoRfqE1Kf1s5an66J5JZC62NewG+mK49jOCtQew==}
    engines: {node: '>=4'}

  fast-content-type-parse@1.1.0:
    resolution: {integrity: sha512-fBHHqSTFLVnR61C+gltJuE5GkVQMV0S2nqUO8TJ+5Z3qAKG8vAx4FKai1s5jq/inV1+sREynIWSuQ6HgoSXpDQ==}

  fast-decode-uri-component@1.0.1:
    resolution: {integrity: sha512-WKgKWg5eUxvRZGwW8FvfbaH7AXSh2cL+3j5fMGzUMCxWBJ3dV3a7Wz8y2f/uQ0e3B6WmodD3oS54jTQ9HVTIIg==}

  fast-deep-equal@3.1.3:
    resolution: {integrity: sha512-f3qQ9oQy9j2AhBe/H9VC91wLmKBCCU/gDOnKNAYG5hswO7BLKj09Hc5HYNz9cGI++xlpDCIgDaitVs03ATR84Q==}

  fast-glob@3.3.3:
    resolution: {integrity: sha512-7MptL8U0cqcFdzIzwOTHoilX9x5BrNqye7Z/LuC7kCMRio1EMSyqRK3BEAUD7sXRq4iT4AzTVuZdhgQ2TCvYLg==}
    engines: {node: '>=8.6.0'}

  fast-json-stable-stringify@2.1.0:
    resolution: {integrity: sha512-lhd/wF+Lk98HZoTCtlVraHtfh5XYijIjalXck7saUtuanSDyLMxnHhSXEDJqHxD7msR8D0uCmqlkwjCV8xvwHw==}

  fast-json-stringify@5.16.1:
    resolution: {integrity: sha512-KAdnLvy1yu/XrRtP+LJnxbBGrhN+xXu+gt3EUvZhYGKCr3lFHq/7UFJHHFgmJKoqlh6B40bZLEv7w46B0mqn1g==}

  fast-levenshtein@2.0.6:
    resolution: {integrity: sha512-DCXu6Ifhqcks7TZKY3Hxp3y6qphY5SJZmrWMDrKcERSOXWQdMhU9Ig/PYrzyw/ul9jOIyh0N4M0tbC5hodg8dw==}

  fast-querystring@1.1.2:
    resolution: {integrity: sha512-g6KuKWmFXc0fID8WWH0jit4g0AGBoJhCkJMb1RmbsSEUNvQ+ZC8D6CUZ+GtF8nMzSPXnhiePyyqqipzNNEnHjg==}

  fast-redact@3.5.0:
    resolution: {integrity: sha512-dwsoQlS7h9hMeYUq1W++23NDcBLV4KqONnITDV9DjfS3q1SgDGVrBdvvTLUotWtPSD7asWDV9/CmsZPy8Hf70A==}
    engines: {node: '>=6'}

  fast-uri@2.4.0:
    resolution: {integrity: sha512-ypuAmmMKInk5q7XcepxlnUWDLWv4GFtaJqAzWKqn62IpQ3pejtr5dTVbt3vwqVaMKmkNR55sTT+CqUKIaT21BA==}

  fast-uri@3.0.6:
    resolution: {integrity: sha512-Atfo14OibSv5wAp4VWNsFYE1AchQRTv9cBGWET4pZWHzYshFSS9NQI6I57rdKn9croWVMbYFbLhJ+yJvmZIIHw==}

  fastify@4.15.0:
    resolution: {integrity: sha512-m/CaRN8nf5uyYdrDe2qqq+0z3oGyE+A++qlKQoLJTI4WI0nWK9D6R3FxXQ3MVwt/md977GMR4F43pE9oqrS2zw==}

  fastq@1.19.1:
    resolution: {integrity: sha512-GwLTyxkCXjXbxqIhTsMI2Nui8huMPtnxg7krajPJAjnEG/iiOS7i+zCtWGZR9G0NBKbXKh6X9m9UIsYX/N6vvQ==}

  fb-watchman@2.0.2:
    resolution: {integrity: sha512-p5161BqbuCaSnB8jIbzQHOlpgsPmK5rJVDfDKO91Axs5NC1uu3HRQm6wt9cd9/+GtQQIO53JdGXXoyDpTAsgYA==}

  figures@3.2.0:
    resolution: {integrity: sha512-yaduQFRKLXYOGgEn6AZau90j3ggSOyiqXU0F9JZfeXYhNa+Jk4X+s45A2zg5jns87GAFa34BBm2kXw4XpNcbdg==}
    engines: {node: '>=8'}

  file-entry-cache@6.0.1:
    resolution: {integrity: sha512-7Gps/XWymbLk2QLYK4NzpMOrYjMhdIxXuIvy2QBsLE6ljuodKvdkWs/cpyJJ3CVIVpH0Oi1Hvg1ovbMzLdFBBg==}
    engines: {node: ^10.12.0 || >=12.0.0}

  file-entry-cache@8.0.0:
    resolution: {integrity: sha512-XXTUwCvisa5oacNGRP9SfNtYBNAMi+RPwBFmblZEF7N7swHYQS6/Zfk7SRwx4D5j3CH211YNRco1DEMNVfZCnQ==}
    engines: {node: '>=16.0.0'}

  file-type@18.7.0:
    resolution: {integrity: sha512-ihHtXRzXEziMrQ56VSgU7wkxh55iNchFkosu7Y9/S+tXHdKyrGjVK0ujbqNnsxzea+78MaLhN6PGmfYSAv1ACw==}
    engines: {node: '>=14.16'}

  fill-range@7.1.1:
    resolution: {integrity: sha512-YsGpe3WHLK8ZYi4tWDg2Jy3ebRz2rXowDxnld4bkQB00cc/1Zw9AWnC0i9ztDJitivtQvaI9KaLyKrc+hBW0yg==}
    engines: {node: '>=8'}

  find-my-way@7.7.0:
    resolution: {integrity: sha512-+SrHpvQ52Q6W9f3wJoJBbAQULJuNEEQwBvlvYwACDhBTLOTMiQ0HYWh4+vC3OivGP2ENcTI1oKlFA2OepJNjhQ==}
    engines: {node: '>=14'}

  find-up@3.0.0:
    resolution: {integrity: sha512-1yD6RmLI1XBfxugvORwlck6f75tYL+iR0jqwsOrOxMZyGYqUuDhJ0l4AXdO1iX/FTs9cBAMEk1gWSEx1kSbylg==}
    engines: {node: '>=6'}

  find-up@4.1.0:
    resolution: {integrity: sha512-PpOwAdQ/YlXQ2vj8a3h8IipDuYRi3wceVQQGYWxNINccq40Anw7BlsEXCMbt1Zt+OLA6Fq9suIpIWD0OsnISlw==}
    engines: {node: '>=8'}

  find-up@5.0.0:
    resolution: {integrity: sha512-78/PXT1wlLLDgTzDs7sjq9hzz0vXD+zn+7wypEe4fXQxCmdmqfGsEPQxmiCSQI3ajFV91bVSsvNtrJRiW6nGng==}
    engines: {node: '>=10'}

  find-yarn-workspace-root2@1.2.16:
    resolution: {integrity: sha512-hr6hb1w8ePMpPVUK39S4RlwJzi+xPLuVuG8XlwXU3KD5Yn3qgBWVfy3AzNlDhWvE1EORCE65/Qm26rFQt3VLVA==}

  findup-sync@5.0.0:
    resolution: {integrity: sha512-MzwXju70AuyflbgeOhzvQWAvvQdo1XL0A9bVvlXsYcFEBM87WR4OakL4OfZq+QRmr+duJubio+UtNQCPsVESzQ==}
    engines: {node: '>= 10.13.0'}

  flat-cache@3.2.0:
    resolution: {integrity: sha512-CYcENa+FtcUKLmhhqyctpclsq7QF38pKjZHsGNiSQF5r4FtoKDWabFDl3hzaEQMvT1LHEysw5twgLvpYYb4vbw==}
    engines: {node: ^10.12.0 || >=12.0.0}

  flat-cache@4.0.1:
    resolution: {integrity: sha512-f7ccFPK3SXFHpx15UIGyRJ/FJQctuKZ0zVuN3frBo4HnK3cay9VEW0R6yPYFHC0AgqhukPzKjq22t5DmAyqGyw==}
    engines: {node: '>=16'}

  flatted@3.3.3:
    resolution: {integrity: sha512-GX+ysw4PBCz0PzosHDepZGANEuFCMLrnRTiEy9McGjmkCQYwRq4A/X786G/fjM/+OjsWSU1ZrY5qyARZmO/uwg==}

  fluent-ffmpeg@2.1.2:
    resolution: {integrity: sha512-IZTB4kq5GK0DPp7sGQ0q/BWurGHffRtQQwVkiqDgeO6wYJLLV5ZhgNOQ65loZxxuPMKZKZcICCUnaGtlxBiR0Q==}
    engines: {node: '>=0.8.0'}
    deprecated: Package no longer supported. Contact Support at https://www.npmjs.com/support for more info.

  follow-redirects@1.15.9:
    resolution: {integrity: sha512-gew4GsXizNgdoRyqmyfMHyAmXsZDk6mHkSxZFCzW9gwlbtOW44CDtYavM+y+72qD/Vq2l550kMF52DT8fOLJqQ==}
    engines: {node: '>=4.0'}
    peerDependencies:
      debug: '*'
    peerDependenciesMeta:
      debug:
        optional: true

  for-each@0.3.5:
    resolution: {integrity: sha512-dKx12eRCVIzqCxFGplyFKJMPvLEWgmNtUrpTiJIR5u97zEhRG8ySrtboPHZXx7daLxQVrl643cTzbab2tkQjxg==}
    engines: {node: '>= 0.4'}

  foreground-child@3.3.1:
    resolution: {integrity: sha512-gIXjKqtFuWEgzFRJA9WCQeSJLZDjgJUOMCMzxtvFq/37KojM1BFGufqsCy0r4qSQmYLsZYMeyRqzIWOMup03sw==}
    engines: {node: '>=14'}

  form-data-encoder@1.7.2:
    resolution: {integrity: sha512-qfqtYan3rxrnCk1VYaA4H+Ms9xdpPqvLZa6xmMgFvhO32x7/3J/ExcTd6qpxM0vH2GdMI+poehyBZvqfMTto8A==}

  form-data-encoder@2.1.4:
    resolution: {integrity: sha512-yDYSgNMraqvnxiEXO4hi88+YZxaHC6QKzb5N84iRCTDeRO7ZALpir/lVmf/uXUhnwUr2O4HU8s/n6x+yNjQkHw==}
    engines: {node: '>= 14.17'}

  form-data@4.0.2:
    resolution: {integrity: sha512-hGfm/slu0ZabnNt4oaRZ6uREyfCj6P4fT/n6A1rGV+Z0VdGXjfOhVUpkn6qVQONHGIFwmveGXyDs75+nr6FM8w==}
    engines: {node: '>= 6'}

  formdata-node@4.4.1:
    resolution: {integrity: sha512-0iirZp3uVDjVGt9p49aTaqjk84TrglENEDuqfdlZQ1roC9CWlPk6Avf8EEnZNcAqPonwkG35x4n3ww/1THYAeQ==}
    engines: {node: '>= 12.20'}

  formdata-node@6.0.3:
    resolution: {integrity: sha512-8e1++BCiTzUno9v5IZ2J6bv4RU+3UKDmqWUQD0MIMVCd9AdhWkO1gw57oo1mNEX1dMq2EGI+FbWz4B92pscSQg==}
    engines: {node: '>= 18'}

  forwarded@0.2.0:
    resolution: {integrity: sha512-buRG0fpBtRHSTCOASe6hD258tEubFoRLb4ZNA6NxMVHNw2gOcwHo9wyablzMzOA5z9xA9L1KNjk/Nt6MT9aYow==}
    engines: {node: '>= 0.6'}

  fs-extra@7.0.1:
    resolution: {integrity: sha512-YJDaCJZEnBmcbw13fvdAM9AwNOJwOzrE4pqMqBq5nFiEqXUqHwlK4B+3pUw6JNvfSPtX05xFHtYy/1ni01eGCw==}
    engines: {node: '>=6 <7 || >=8'}

  fs-extra@8.1.0:
    resolution: {integrity: sha512-yhlQgA6mnOJUKOsRUFsgJdQCvkKhcz8tlZG5HBQfReYZy46OwLcY+Zia0mtdHsOo9y/hP+CxMN0TU9QxoOtG4g==}
    engines: {node: '>=6 <7 || >=8'}

  fs-minipass@2.1.0:
    resolution: {integrity: sha512-V/JgOLFCS+R6Vcq0slCuaeWEdNC3ouDlJMNIsacH2VtALiu9mV4LPrHc5cDl8k5aw6J8jwgWWpiTo5RYhmIzvg==}
    engines: {node: '>= 8'}

  fs.realpath@1.0.0:
    resolution: {integrity: sha512-OO0pH2lK6a0hZnAdau5ItzHPI6pUlvI7jMVnxUQRtw4owF2wk8lOSabtGDCTP4Ggrg2MbGnWO9X8K1t4+fGMDw==}

  fsevents@2.3.3:
    resolution: {integrity: sha512-5xoDfX+fL7faATnagmWPpbFtwh/R77WmMMqqHGS65C3vvB0YHrgF+B1YmZ3441tMj5n63k0212XNoJwzlhffQw==}
    engines: {node: ^8.16.0 || ^10.6.0 || >=11.0.0}
    os: [darwin]

  function-bind@1.1.2:
    resolution: {integrity: sha512-7XHNxH7qX9xG5mIwxkhumTox/MIRNcOgDrxWsMt2pAr23WHp6MrRlN7FBSFpCpr+oVO0F744iUgR82nJMfG2SA==}

  function.prototype.name@1.1.8:
    resolution: {integrity: sha512-e5iwyodOHhbMr/yNrc7fDYG4qlbIvI5gajyzPnb5TCwyhjApznQh1BMFou9b30SevY43gCJKXycoCBjMbsuW0Q==}
    engines: {node: '>= 0.4'}

  functions-have-names@1.2.3:
    resolution: {integrity: sha512-xckBUXyTIqT97tq2x2AMb+g163b5JFysYk0x4qxNFwbfQkmNZoiRHb6sPzI9/QV33WeuvVYBUIiD4NzNIyqaRQ==}

  gensync@1.0.0-beta.2:
    resolution: {integrity: sha512-3hN7NaskYvMDLQY55gnW3NQ+mesEAepTqlg+VEbj7zzqEMBVNhzcGYYeqFo/TlYz6eQiFcp1HcsCZO+nGgS8zg==}
    engines: {node: '>=6.9.0'}

  get-caller-file@2.0.5:
    resolution: {integrity: sha512-DyFP3BM/3YHTQOCUL/w0OZHR0lpKeGrxotcHWcqNEdnltqFwXVfhEBQ94eIo34AfQpo0rGki4cyIiftY06h2Fg==}
    engines: {node: 6.* || 8.* || >= 10.*}

  get-intrinsic@1.3.0:
    resolution: {integrity: sha512-9fSjSaos/fRIVIp+xSJlE6lfwhES7LNtKaCBIamHsjr2na1BiABJPo0mOjjz8GJDURarmCPGqaiVg5mfjb98CQ==}
    engines: {node: '>= 0.4'}

  get-package-type@0.1.0:
    resolution: {integrity: sha512-pjzuKtY64GYfWizNAJ0fr9VqttZkNiK2iS430LtIHzjBEr6bX8Am2zm4sW4Ro5wjWW5cAlRL1qAMTcXbjNAO2Q==}
    engines: {node: '>=8.0.0'}

  get-proto@1.0.1:
    resolution: {integrity: sha512-sTSfBjoXBp89JvIKIefqw7U2CCebsc74kiY6awiGogKtoSGbgjYE/G/+l9sF3MWFPNc9IcoOC4ODfKHfxFmp0g==}
    engines: {node: '>= 0.4'}

  get-stream@6.0.1:
    resolution: {integrity: sha512-ts6Wi+2j3jQjqi70w5AlN8DFnkSwC+MqmxEzdEALB2qXZYV3X/b1CTfgPLGJNMeAWxdPfU8FO1ms3NUfaHCPYg==}
    engines: {node: '>=10'}

  get-symbol-description@1.1.0:
    resolution: {integrity: sha512-w9UMqWwJxHNOvoNzSJ2oPF5wvYcvP7jUvYzhp67yEhTi17ZDBBC1z9pTdGuzjD+EFIqLSYRweZjqfiPzQ06Ebg==}
    engines: {node: '>= 0.4'}

  get-tsconfig@4.10.1:
    resolution: {integrity: sha512-auHyJ4AgMz7vgS8Hp3N6HXSmlMdUyhSUrfBF16w153rxtLIEOE+HGqaBppczZvnHLqQJfiHotCYpNhl0lUROFQ==}

  glob-parent@5.1.2:
    resolution: {integrity: sha512-AOIgSQCepiJYwP3ARnGx+5VnTu2HBYdzbGP45eLw1vr3zB3vZLeyed1sC9hnbcOc9/SrMyM5RPQrkGz4aS9Zow==}
    engines: {node: '>= 6'}

  glob-parent@6.0.2:
    resolution: {integrity: sha512-XxwI8EOhVQgWp6iDL+3b0r86f4d6AX6zSU55HfB4ydCEuXLXc5FcYeOu+nnGftS4TEju/11rt4KJPTMgbfmv4A==}
    engines: {node: '>=10.13.0'}

  glob@10.4.5:
    resolution: {integrity: sha512-7Bv8RF0k6xjo7d4A/PxYLbUCfb6c+Vpd2/mB2yRDlew7Jb5hEXiCD9ibfO7wpk8i4sevK6DFny9h7EYbM3/sHg==}
    hasBin: true

  glob@7.2.3:
    resolution: {integrity: sha512-nFR0zLpU2YCaRxwoCJvL6UvCH2JFyFVIvwTLsIf21AuHlMskA1hhTdk+LlYJtOlYt9v6dvszD2BGRqBL+iQK9Q==}
    deprecated: Glob versions prior to v9 are no longer supported

  global-modules@1.0.0:
    resolution: {integrity: sha512-sKzpEkf11GpOFuw0Zzjzmt4B4UZwjOcG757PPvrfhxcLFbq0wpsgpOqxpxtxFiCG4DtG93M6XRVbF2oGdev7bg==}
    engines: {node: '>=0.10.0'}

  global-prefix@1.0.2:
    resolution: {integrity: sha512-5lsx1NUDHtSjfg0eHlmYvZKv8/nVqX4ckFbM+FrGcQ+04KWcWFo9P5MxPZYSzUvyzmdTbI7Eix8Q4IbELDqzKg==}
    engines: {node: '>=0.10.0'}

  globals@11.12.0:
    resolution: {integrity: sha512-WOBp/EEGUiIsJSp7wcv/y6MO+lV9UoncWqxuFfm8eBwzWNgyfBd6Gz+IeKQ9jCmyhoH99g15M3T+QaVHFjizVA==}
    engines: {node: '>=4'}

  globals@13.24.0:
    resolution: {integrity: sha512-AhO5QUcj8llrbG09iWhPU2B204J1xnPeL8kQmVorSsy+Sjj1sk8gIyh6cUocGmH4L0UuhAJy+hJMRA4mgA4mFQ==}
    engines: {node: '>=8'}

  globals@14.0.0:
    resolution: {integrity: sha512-oahGvuMGQlPw/ivIYBjVSrWAfWLBeku5tpPE2fOPLi+WHffIWbuh2tCjhyQhTBPMf5E9jDEH4FOmTYgYwbKwtQ==}
    engines: {node: '>=18'}

  globals@15.3.0:
    resolution: {integrity: sha512-cCdyVjIUVTtX8ZsPkq1oCsOsLmGIswqnjZYMJJTGaNApj1yHtLSymKhwH51ttirREn75z3p4k051clwg7rvNKA==}
    engines: {node: '>=18'}

  globalthis@1.0.4:
    resolution: {integrity: sha512-DpLKbNU4WylpxJykQujfCcwYWiV/Jhm50Goo0wrVILAv5jOr9d+H+UR3PhSCD2rCCEIg0uc+G+muBTwD54JhDQ==}
    engines: {node: '>= 0.4'}

  globby@11.1.0:
    resolution: {integrity: sha512-jhIXaOzy1sb8IyocaruWSn1TjmnBVs8Ayhcy83rmxNJ8q2uWKCAj3CnJY+KpGSXCueAPc0i05kVvVKtP1t9S3g==}
    engines: {node: '>=10'}

  gopd@1.2.0:
    resolution: {integrity: sha512-ZUKRh6/kUFoAiTAtTYPZJ3hw9wNxx+BIBOijnlG9PnrJsCcSjs1wyyD6vJpaYtgnzDrKYRSqf3OO6Rfa93xsRg==}
    engines: {node: '>= 0.4'}

  got@13.0.0:
    resolution: {integrity: sha512-XfBk1CxOOScDcMr9O1yKkNaQyy865NbYs+F7dr4H0LZMVgCj2Le59k6PqbNHoL5ToeaEQUYh6c6yMfVcc6SJxA==}
    engines: {node: '>=16'}

  graceful-fs@4.2.11:
    resolution: {integrity: sha512-RbJ5/jmFcNNCcDV5o9eTnBLJ/HszWV0P73bc+Ff4nS/rJj+YaS6IGyiOL0VoBYX+l1Wrl3k63h/KrH+nhJ0XvQ==}

  grapheme-splitter@1.0.4:
    resolution: {integrity: sha512-bzh50DW9kTPM00T8y4o8vQg89Di9oLJVLW/KaOGIXJWP/iqCN6WKYkbNOF04vFLJhwcpYUh9ydh/+5vpOqV4YQ==}

  graphemer@1.4.0:
    resolution: {integrity: sha512-EtKwoO6kxCL9WO5xipiHTZlSzBm7WLT627TqC/uVRd0HKmq8NXyebnNYxDoBi7wt8eTWrUrKXCOVaFq9x1kgag==}

  hard-rejection@2.1.0:
    resolution: {integrity: sha512-VIZB+ibDhx7ObhAe7OVtoEbuP4h/MuOTHJ+J8h/eBXotJYl0fBgR72xDFCKgIh22OJZIOVNxBMWuhAr10r8HdA==}
    engines: {node: '>=6'}

  has-bigints@1.1.0:
    resolution: {integrity: sha512-R3pbpkcIqv2Pm3dUwgjclDRVmWpTJW2DcMzcIhEXEx1oh/CEMObMm3KLmRJOdvhM7o4uQBnwr8pzRK2sJWIqfg==}
    engines: {node: '>= 0.4'}

  has-flag@3.0.0:
    resolution: {integrity: sha512-sKJf1+ceQBr4SMkvQnBDNDtf4TXpVhVGateu0t918bl30FnbE2m4vNLX+VWe/dpjlb+HugGYzW7uQXH98HPEYw==}
    engines: {node: '>=4'}

  has-flag@4.0.0:
    resolution: {integrity: sha512-EykJT/Q1KjTWctppgIAgfSO0tKVuZUjhgMr17kqTumMl6Afv3EISleU7qZUzoXDFTAHTDC4NOoG/ZxU3EvlMPQ==}
    engines: {node: '>=8'}

  has-property-descriptors@1.0.2:
    resolution: {integrity: sha512-55JNKuIW+vq4Ke1BjOTjM2YctQIvCT7GFzHwmfZPGo5wnrgkid0YQtnAleFSqumZm4az3n2BS+erby5ipJdgrg==}

  has-proto@1.2.0:
    resolution: {integrity: sha512-KIL7eQPfHQRC8+XluaIw7BHUwwqL19bQn4hzNgdr+1wXoU0KKj6rufu47lhY7KbJR2C6T6+PfyN0Ea7wkSS+qQ==}
    engines: {node: '>= 0.4'}

  has-symbols@1.1.0:
    resolution: {integrity: sha512-1cDNdwJ2Jaohmb3sg4OmKaMBwuC48sYni5HUw2DvsC8LjGTLK9h+eb1X6RyuOHe4hT0ULCW68iomhjUoKUqlPQ==}
    engines: {node: '>= 0.4'}

  has-tostringtag@1.0.2:
    resolution: {integrity: sha512-NqADB8VjPFLM2V0VvHUewwwsw0ZWBaIdgo+ieHtK3hasLz4qeCRjYcqfB6AQrBggRKppKF8L52/VqdVsO47Dlw==}
    engines: {node: '>= 0.4'}

  hasown@2.0.2:
    resolution: {integrity: sha512-0hJU9SCPvmMzIBdZFqNPXWa6dqh7WdH0cII9y+CyS8rG3nL48Bclra9HmKhVVUHyPWNH5Y7xDwAB7bfgSjkUMQ==}
    engines: {node: '>= 0.4'}

  homedir-polyfill@1.0.3:
    resolution: {integrity: sha512-eSmmWE5bZTK2Nou4g0AI3zZ9rswp7GRKoKXS1BLUkvPviOqs4YTN1djQIqrXy9k5gEtdLPy86JjRwsNM9tnDcA==}
    engines: {node: '>=0.10.0'}

  hosted-git-info@2.8.9:
    resolution: {integrity: sha512-mxIDAb9Lsm6DoOJ7xH+5+X4y1LU/4Hi50L9C5sIswK3JzULS4bwk1FvjdBgvYR4bzT4tuUQiC15FE2f5HbLvYw==}

  html-escaper@2.0.2:
    resolution: {integrity: sha512-H2iMtd0I4Mt5eYiapRdIDjp+XzelXQ0tFE4JS7YFwFevXXMmOp9myNrUvCg0D6ws8iqkRPBfKHgbwig1SmlLfg==}

  http-cache-semantics@4.2.0:
    resolution: {integrity: sha512-dTxcvPXqPvXBQpq5dUr6mEMJX4oIEFv6bwom3FDwKRDsuIjjJGANqhBuoAn9c1RQJIdAKav33ED65E2ys+87QQ==}

  http2-wrapper@2.2.1:
    resolution: {integrity: sha512-V5nVw1PAOgfI3Lmeaj2Exmeg7fenjhRUgz1lPSezy1CuhPYbgQtbQj4jZfEAEMlaL+vupsvhjqCyjzob0yxsmQ==}
    engines: {node: '>=10.19.0'}

  https-proxy-agent@4.0.0:
    resolution: {integrity: sha512-zoDhWrkR3of1l9QAL8/scJZyLu8j/gBkcwcaQOZh7Gyh/+uJQzGVETdgT30akuwkpL8HTRfssqI3BZuV18teDg==}
    engines: {node: '>= 6.0.0'}

  human-id@1.0.2:
    resolution: {integrity: sha512-UNopramDEhHJD+VR+ehk8rOslwSfByxPIZyJRfV739NDhN5LF1fa1MqnzKm2lGTQRjNrjK19Q5fhkgIfjlVUKw==}

  human-signals@2.1.0:
    resolution: {integrity: sha512-B4FFZ6q/T2jhhksgkbEW3HBvWIfDW85snkQgawt07S7J5QXTk6BkNV+0yAeZrM5QpMAdYlocGoljn0sJ/WQkFw==}
    engines: {node: '>=10.17.0'}

  humanize-ms@1.2.1:
    resolution: {integrity: sha512-Fl70vYtsAFb/C06PTS9dZBo7ihau+Tu/DNCk/OyHhea07S+aeMWpFFkUaXRa8fI+ScZbEI8dfSxwY7gxZ9SAVQ==}

  iconv-lite@0.4.24:
    resolution: {integrity: sha512-v3MXnZAcvnywkTUEZomIActle7RXXeedOR31wwl7VlyoXO4Qi9arvSenNQWne1TcRwhCL1HwLI21bEqdpj8/rA==}
    engines: {node: '>=0.10.0'}

  ieee754@1.2.1:
    resolution: {integrity: sha512-dcyqhDvX1C46lXZcVqCpK+FtMRQVdIMN6/Df5js2zouUsqG7I6sFxitIC+7KYK29KdXOLHdu9zL4sFnoVQnqaA==}

  ignore@5.3.2:
    resolution: {integrity: sha512-hsBTNUqQTDwkWtcdYI2i06Y/nUBEsNEDJKjWdigLvegy8kDuJAS8uRlpkkcQpyEXL0Z/pjDy5HBmMjRCJ2gq+g==}
    engines: {node: '>= 4'}

  import-fresh@3.3.1:
    resolution: {integrity: sha512-TR3KfrTZTYLPB6jUjfx6MF9WcWrHL9su5TObK4ZkYgBdWKPOFoSoQIdEuTuR82pmtxH2spWG9h6etwfr1pLBqQ==}
    engines: {node: '>=6'}

  import-local@3.2.0:
    resolution: {integrity: sha512-2SPlun1JUPWoM6t3F0dw0FkCF/jWY8kttcY4f599GLTSjh2OCuuhdTkJQsEcZzBqbXZGKMK2OqW1oZsjtf/gQA==}
    engines: {node: '>=8'}
    hasBin: true

  imurmurhash@0.1.4:
    resolution: {integrity: sha512-JmXMZ6wuvDmLiHEml9ykzqO6lwFbof0GG4IkcGaENdCRDDmMVnny7s5HsIgHCbaq0w2MyPhDqkhTUgS2LU2PHA==}
    engines: {node: '>=0.8.19'}

  indent-string@4.0.0:
    resolution: {integrity: sha512-EdDDZu4A2OyIK7Lr/2zG+w5jmbuk1DVBnEwREQvBzspBJkCEbRa8GxU1lghYcaGJCnRWibjDXlq779X1/y5xwg==}
    engines: {node: '>=8'}

  inflight@1.0.6:
    resolution: {integrity: sha512-k92I/b08q4wvFscXCLvqfsHCrjrF7yiXsQuIVvVE7N82W3+aqpzuUdBbfhWcy/FZR3/4IgflMgKLOsvPDrGCJA==}
    deprecated: This module is not supported, and leaks memory. Do not use it. Check out lru-cache if you want a good and tested way to coalesce async requests by a key value, which is much more comprehensive and powerful.

  inherits@2.0.4:
    resolution: {integrity: sha512-k/vGaX4/Yla3WzyMCvTQOXYeIHvqOKtnqBduzTHpzpQZzAskKMhZ2K+EnBiSM9zGSoIFeMpXKxa4dYeZIQqewQ==}

  ini@1.3.8:
    resolution: {integrity: sha512-JV/yugV2uzW5iMRSiZAyDtQd+nxtUnjeLt0acNdw98kKLrvuRVyB80tsREOE7yvGVgalhZ6RNXCmEHkUKBKxew==}

  inquirer@7.3.3:
    resolution: {integrity: sha512-JG3eIAj5V9CwcGvuOmoo6LB9kbAYT8HXffUl6memuszlwDC/qvFAJw49XJ5NROSFNPxp3iQg1GqkFhaY/CR0IA==}
    engines: {node: '>=8.0.0'}

  internal-slot@1.1.0:
    resolution: {integrity: sha512-4gd7VpWNQNB4UKKCFFVcp1AVv+FMOgs9NKzjHKusc8jTMhd5eL1NqQqOpE0KzMds804/yHlglp3uxgluOqAPLw==}
    engines: {node: '>= 0.4'}

  ipaddr.js@1.9.1:
    resolution: {integrity: sha512-0KI/607xoxSToH7GjN1FfSbLoU0+btTicjsQSWQlh/hZykN8KpmMf7uYwPW3R+akZ6R/w18ZlXSHBYXiYUPO3g==}
    engines: {node: '>= 0.10'}

  is-array-buffer@3.0.5:
    resolution: {integrity: sha512-DDfANUiiG2wC1qawP66qlTugJeL5HyzMpfr8lLK+jMQirGzNod0B12cFB/9q838Ru27sBwfw78/rdoU7RERz6A==}
    engines: {node: '>= 0.4'}

  is-arrayish@0.2.1:
    resolution: {integrity: sha512-zz06S8t0ozoDXMG+ube26zeCTNXcKIPJZJi8hBrF4idCLms4CG9QtK7qBl1boi5ODzFpjswb5JPmHCbMpjaYzg==}

  is-async-function@2.1.1:
    resolution: {integrity: sha512-9dgM/cZBnNvjzaMYHVoxxfPj2QXt22Ev7SuuPrs+xav0ukGB0S6d4ydZdEiM48kLx5kDV+QBPrpVnFyefL8kkQ==}
    engines: {node: '>= 0.4'}

  is-bigint@1.1.0:
    resolution: {integrity: sha512-n4ZT37wG78iz03xPRKJrHTdZbe3IicyucEtdRsV5yglwc3GyUfbAfpSeD0FJ41NbUNSt5wbhqfp1fS+BgnvDFQ==}
    engines: {node: '>= 0.4'}

  is-binary-path@2.1.0:
    resolution: {integrity: sha512-ZMERYes6pDydyuGidse7OsHxtbI7WVeUEozgR/g7rd0xUimYNlvZRE/K2MgZTjWy725IfelLeVcEM97mmtRGXw==}
    engines: {node: '>=8'}

  is-boolean-object@1.2.2:
    resolution: {integrity: sha512-wa56o2/ElJMYqjCjGkXri7it5FbebW5usLw/nPmCMs5DeZ7eziSYZhSmPRn0txqeW4LnAmQQU7FgqLpsEFKM4A==}
    engines: {node: '>= 0.4'}

  is-callable@1.2.7:
    resolution: {integrity: sha512-1BC0BVFhS/p0qtw6enp8e+8OD0UrK0oFLztSjNzhcKA3WDuJxxAPXzPuPtKkjEY9UUoEWlX/8fgKeu2S8i9JTA==}
    engines: {node: '>= 0.4'}

  is-core-module@2.16.1:
    resolution: {integrity: sha512-UfoeMA6fIJ8wTYFEUjelnaGI67v6+N7qXJEvQuIGa99l4xsCruSYOVSQ0uPANn4dAzm8lkYPaKLrrijLq7x23w==}
    engines: {node: '>= 0.4'}

  is-data-view@1.0.2:
    resolution: {integrity: sha512-RKtWF8pGmS87i2D6gqQu/l7EYRlVdfzemCJN/P3UOs//x1QE7mfhvzHIApBTRf7axvT6DMGwSwBXYCT0nfB9xw==}
    engines: {node: '>= 0.4'}

  is-date-object@1.1.0:
    resolution: {integrity: sha512-PwwhEakHVKTdRNVOw+/Gyh0+MzlCl4R6qKvkhuvLtPMggI1WAHt9sOwZxQLSGpUaDnrdyDsomoRgNnCfKNSXXg==}
    engines: {node: '>= 0.4'}

  is-extglob@2.1.1:
    resolution: {integrity: sha512-SbKbANkN603Vi4jEZv49LeVJMn4yGwsbzZworEoyEiutsN3nJYdbO36zfhGJ6QEDpOZIFkDtnq5JRxmvl3jsoQ==}
    engines: {node: '>=0.10.0'}

  is-finalizationregistry@1.1.1:
    resolution: {integrity: sha512-1pC6N8qWJbWoPtEjgcL2xyhQOP491EQjeUo3qTKcmV8YSDDJrOepfG8pcC7h/QgnQHYSv0mJ3Z/ZWxmatVrysg==}
    engines: {node: '>= 0.4'}

  is-fullwidth-code-point@2.0.0:
    resolution: {integrity: sha512-VHskAKYM8RfSFXwee5t5cbN5PZeq1Wrh6qd5bkyiXIf6UQcN6w/A0eXM9r6t8d+GYOh+o6ZhiEnb88LN/Y8m2w==}
    engines: {node: '>=4'}

  is-fullwidth-code-point@3.0.0:
    resolution: {integrity: sha512-zymm5+u+sCsSWyD9qNaejV3DFvhCKclKdizYaJUuHA83RLjb7nSuGnddCHGv0hk+KY7BMAlsWeK4Ueg6EV6XQg==}
    engines: {node: '>=8'}

  is-generator-fn@2.1.0:
    resolution: {integrity: sha512-cTIB4yPYL/Grw0EaSzASzg6bBy9gqCofvWN8okThAYIxKJZC+udlRAmGbM0XLeniEJSs8uEgHPGuHSe1XsOLSQ==}
    engines: {node: '>=6'}

  is-generator-function@1.1.0:
    resolution: {integrity: sha512-nPUB5km40q9e8UfN/Zc24eLlzdSf9OfKByBw9CIdw4H1giPMeA0OIJvbchsCu4npfI2QcMVBsGEBHKZ7wLTWmQ==}
    engines: {node: '>= 0.4'}

  is-glob@4.0.3:
    resolution: {integrity: sha512-xelSayHH36ZgE7ZWhli7pW34hNbNl8Ojv5KVmkJD4hBdD3th8Tfk9vYasLM+mXWOZhFkgZfxhLSnrwRr4elSSg==}
    engines: {node: '>=0.10.0'}

  is-map@2.0.3:
    resolution: {integrity: sha512-1Qed0/Hr2m+YqxnM09CjA2d/i6YZNfF6R2oRAOj36eUdS6qIV/huPJNSEpKbupewFs+ZsJlxsjjPbc0/afW6Lw==}
    engines: {node: '>= 0.4'}

  is-negative-zero@2.0.3:
    resolution: {integrity: sha512-5KoIu2Ngpyek75jXodFvnafB6DJgr3u8uuK0LEZJjrU19DrMD3EVERaR8sjz8CCGgpZvxPl9SuE1GMVPFHx1mw==}
    engines: {node: '>= 0.4'}

  is-number-object@1.1.1:
    resolution: {integrity: sha512-lZhclumE1G6VYD8VHe35wFaIif+CTy5SJIi5+3y4psDgWu4wPDoBhF8NxUOinEc7pHgiTsT6MaBb92rKhhD+Xw==}
    engines: {node: '>= 0.4'}

  is-number@7.0.0:
    resolution: {integrity: sha512-41Cifkg6e8TylSpdtTpeLVMqvSBEVzTttHvERD741+pnZ8ANv0004MRL43QKPDlK9cGvNp6NZWZUBlbGXYxxng==}
    engines: {node: '>=0.12.0'}

  is-path-inside@3.0.3:
    resolution: {integrity: sha512-Fd4gABb+ycGAmKou8eMftCupSir5lRxqf4aD/vd0cD2qc4HL07OjCeuHMr8Ro4CoMaeCKDB0/ECBOVWjTwUvPQ==}
    engines: {node: '>=8'}

  is-plain-obj@1.1.0:
    resolution: {integrity: sha512-yvkRyxmFKEOQ4pNXCmJG5AEQNlXJS5LaONXo5/cLdTZdWvsZ1ioJEonLGAosKlMWE8lwUy/bJzMjcw8az73+Fg==}
    engines: {node: '>=0.10.0'}

  is-regex@1.2.1:
    resolution: {integrity: sha512-MjYsKHO5O7mCsmRGxWcLWheFqN9DJ/2TmngvjKXihe6efViPqc274+Fx/4fYj/r03+ESvBdTXK0V6tA3rgez1g==}
    engines: {node: '>= 0.4'}

  is-set@2.0.3:
    resolution: {integrity: sha512-iPAjerrse27/ygGLxw+EBR9agv9Y6uLeYVJMu+QNCoouJ1/1ri0mGrcWpfCqFZuzzx3WjtwxG098X+n4OuRkPg==}
    engines: {node: '>= 0.4'}

  is-shared-array-buffer@1.0.4:
    resolution: {integrity: sha512-ISWac8drv4ZGfwKl5slpHG9OwPNty4jOWPRIhBpxOoD+hqITiwuipOQ2bNthAzwA3B4fIjO4Nln74N0S9byq8A==}
    engines: {node: '>= 0.4'}

  is-stream@2.0.1:
    resolution: {integrity: sha512-hFoiJiTl63nn+kstHGBtewWSKnQLpyb155KHheA1l39uvtO9nWIop1p3udqPcUd/xbF1VLMO4n7OI6p7RbngDg==}
    engines: {node: '>=8'}

  is-string@1.1.1:
    resolution: {integrity: sha512-BtEeSsoaQjlSPBemMQIrY1MY0uM6vnS1g5fmufYOtnxLGUZM2178PKbhsk7Ffv58IX+ZtcvoGwccYsh0PglkAA==}
    engines: {node: '>= 0.4'}

  is-subdir@1.2.0:
    resolution: {integrity: sha512-2AT6j+gXe/1ueqbW6fLZJiIw3F8iXGJtt0yDrZaBhAZEG1raiTxKWU+IPqMCzQAXOUCKdA4UDMgacKH25XG2Cw==}
    engines: {node: '>=4'}

  is-symbol@1.1.1:
    resolution: {integrity: sha512-9gGx6GTtCQM73BgmHQXfDmLtfjjTUDSyoxTCbp5WtoixAhfgsDirWIcVQ/IHpvI5Vgd5i/J5F7B9cN/WlVbC/w==}
    engines: {node: '>= 0.4'}

  is-typed-array@1.1.15:
    resolution: {integrity: sha512-p3EcsicXjit7SaskXHs1hA91QxgTw46Fv6EFKKGS5DRFLD8yKnohjF3hxoju94b/OcMZoQukzpPpBE9uLVKzgQ==}
    engines: {node: '>= 0.4'}

  is-weakmap@2.0.2:
    resolution: {integrity: sha512-K5pXYOm9wqY1RgjpL3YTkF39tni1XajUIkawTLUo9EZEVUFga5gSQJF8nNS7ZwJQ02y+1YCNYcMh+HIf1ZqE+w==}
    engines: {node: '>= 0.4'}

  is-weakref@1.1.1:
    resolution: {integrity: sha512-6i9mGWSlqzNMEqpCp93KwRS1uUOodk2OJ6b+sq7ZPDSy2WuI5NFIxp/254TytR8ftefexkWn5xNiHUNpPOfSew==}
    engines: {node: '>= 0.4'}

  is-weakset@2.0.4:
    resolution: {integrity: sha512-mfcwb6IzQyOKTs84CQMrOwW4gQcaTOAWJ0zzJCl2WSPDrWk/OzDaImWFH3djXhb24g4eudZfLRozAvPGw4d9hQ==}
    engines: {node: '>= 0.4'}

  is-windows@1.0.2:
    resolution: {integrity: sha512-eXK1UInq2bPmjyX6e3VHIzMLobc4J94i4AWn+Hpq3OU5KkrRC96OAcR3PRJ/pGu6m8TRnBHP9dkXQVsT/COVIA==}
    engines: {node: '>=0.10.0'}

  isarray@2.0.5:
    resolution: {integrity: sha512-xHjhDr3cNBK0BzdUJSPXZntQUx/mwMS5Rw4A7lPJ90XGAO6ISP/ePDNuo0vhqOZU+UD5JoodwCAAoZQd3FeAKw==}

  isexe@2.0.0:
    resolution: {integrity: sha512-RHxMLp9lnKHGHRng9QFhRCMbYAcVpn69smSGcq3f36xjgVVWThj4qqLbTLlq7Ssj8B+fIQ1EuCEGI2lKsyQeIw==}

  istanbul-lib-coverage@3.2.2:
    resolution: {integrity: sha512-O8dpsF+r0WV/8MNRKfnmrtCWhuKjxrq2w+jpzBL5UZKTi2LeVWnWOmWRxFlesJONmc+wLAGvKQZEOanko0LFTg==}
    engines: {node: '>=8'}

  istanbul-lib-instrument@5.2.1:
    resolution: {integrity: sha512-pzqtp31nLv/XFOzXGuvhCb8qhjmTVo5vjVk19XE4CRlSWz0KoeJ3bw9XsA7nOp9YBf4qHjwBxkDzKcME/J29Yg==}
    engines: {node: '>=8'}

  istanbul-lib-instrument@6.0.3:
    resolution: {integrity: sha512-Vtgk7L/R2JHyyGW07spoFlB8/lpjiOLTjMdms6AFMraYt3BaJauod/NGrfnVG/y4Ix1JEuMRPDPEj2ua+zz1/Q==}
    engines: {node: '>=10'}

  istanbul-lib-report@3.0.1:
    resolution: {integrity: sha512-GCfE1mtsHGOELCU8e/Z7YWzpmybrx/+dSTfLrvY8qRmaY6zXTKWn6WQIjaAFw069icm6GVMNkgu0NzI4iPZUNw==}
    engines: {node: '>=10'}

  istanbul-lib-source-maps@4.0.1:
    resolution: {integrity: sha512-n3s8EwkdFIJCG3BPKBYvskgXGoy88ARzvegkitk60NxRdwltLOTaH7CUiMRXvwYorl0Q712iEjcWB+fK/MrWVw==}
    engines: {node: '>=10'}

  istanbul-reports@3.1.7:
    resolution: {integrity: sha512-BewmUXImeuRk2YY0PVbxgKAysvhRPUQE0h5QRM++nVWyubKGV0l8qQ5op8+B2DOmwSe63Jivj0BjkPQVf8fP5g==}
    engines: {node: '>=8'}

  jackspeak@3.4.3:
    resolution: {integrity: sha512-OGlZQpz2yfahA/Rd1Y8Cd9SIEsqvXkLVoSw/cgwhnhFMDbsQFeZYoJJ7bIZBS9BcamUW96asq/npPWugM+RQBw==}

  jest-changed-files@29.7.0:
    resolution: {integrity: sha512-fEArFiwf1BpQ+4bXSprcDc3/x4HSzL4al2tozwVpDFpsxALjLYdyiIK4e5Vz66GQJIbXJ82+35PtysofptNX2w==}
    engines: {node: ^14.15.0 || ^16.10.0 || >=18.0.0}

  jest-circus@29.7.0:
    resolution: {integrity: sha512-3E1nCMgipcTkCocFwM90XXQab9bS+GMsjdpmPrlelaxwD93Ad8iVEjX/vvHPdLPnFf+L40u+5+iutRdA1N9myw==}
    engines: {node: ^14.15.0 || ^16.10.0 || >=18.0.0}

  jest-cli@29.7.0:
    resolution: {integrity: sha512-OVVobw2IubN/GSYsxETi+gOe7Ka59EFMR/twOU3Jb2GnKKeMGJB5SGUUrEz3SFVmJASUdZUzy83sLNNQ2gZslg==}
    engines: {node: ^14.15.0 || ^16.10.0 || >=18.0.0}
    hasBin: true
    peerDependencies:
      node-notifier: ^8.0.1 || ^9.0.0 || ^10.0.0
    peerDependenciesMeta:
      node-notifier:
        optional: true

  jest-config@29.7.0:
    resolution: {integrity: sha512-uXbpfeQ7R6TZBqI3/TxCU4q4ttk3u0PJeC+E0zbfSoSjq6bJ7buBPxzQPL0ifrkY4DNu4JUdk0ImlBUYi840eQ==}
    engines: {node: ^14.15.0 || ^16.10.0 || >=18.0.0}
    peerDependencies:
      '@types/node': '*'
      ts-node: '>=9.0.0'
    peerDependenciesMeta:
      '@types/node':
        optional: true
      ts-node:
        optional: true

  jest-diff@29.7.0:
    resolution: {integrity: sha512-LMIgiIrhigmPrs03JHpxUh2yISK3vLFPkAodPeo0+BuF7wA2FoQbkEg1u8gBYBThncu7e1oEDUfIXVuTqLRUjw==}
    engines: {node: ^14.15.0 || ^16.10.0 || >=18.0.0}

  jest-docblock@29.7.0:
    resolution: {integrity: sha512-q617Auw3A612guyaFgsbFeYpNP5t2aoUNLwBUbc/0kD1R4t9ixDbyFTHd1nok4epoVFpr7PmeWHrhvuV3XaJ4g==}
    engines: {node: ^14.15.0 || ^16.10.0 || >=18.0.0}

  jest-each@29.7.0:
    resolution: {integrity: sha512-gns+Er14+ZrEoC5fhOfYCY1LOHHr0TI+rQUHZS8Ttw2l7gl+80eHc/gFf2Ktkw0+SIACDTeWvpFcv3B04VembQ==}
    engines: {node: ^14.15.0 || ^16.10.0 || >=18.0.0}

  jest-environment-node@29.7.0:
    resolution: {integrity: sha512-DOSwCRqXirTOyheM+4d5YZOrWcdu0LNZ87ewUoywbcb2XR4wKgqiG8vNeYwhjFMbEkfju7wx2GYH0P2gevGvFw==}
    engines: {node: ^14.15.0 || ^16.10.0 || >=18.0.0}

  jest-get-type@29.6.3:
    resolution: {integrity: sha512-zrteXnqYxfQh7l5FHyL38jL39di8H8rHoecLH3JNxH3BwOrBsNeabdap5e0I23lD4HHI8W5VFBZqG4Eaq5LNcw==}
    engines: {node: ^14.15.0 || ^16.10.0 || >=18.0.0}

  jest-haste-map@29.7.0:
    resolution: {integrity: sha512-fP8u2pyfqx0K1rGn1R9pyE0/KTn+G7PxktWidOBTqFPLYX0b9ksaMFkhK5vrS3DVun09pckLdlx90QthlW7AmA==}
    engines: {node: ^14.15.0 || ^16.10.0 || >=18.0.0}

  jest-leak-detector@29.7.0:
    resolution: {integrity: sha512-kYA8IJcSYtST2BY9I+SMC32nDpBT3J2NvWJx8+JCuCdl/CR1I4EKUJROiP8XtCcxqgTTBGJNdbB1A8XRKbTetw==}
    engines: {node: ^14.15.0 || ^16.10.0 || >=18.0.0}

  jest-matcher-utils@29.7.0:
    resolution: {integrity: sha512-sBkD+Xi9DtcChsI3L3u0+N0opgPYnCRPtGcQYrgXmR+hmt/fYfWAL0xRXYU8eWOdfuLgBe0YCW3AFtnRLagq/g==}
    engines: {node: ^14.15.0 || ^16.10.0 || >=18.0.0}

  jest-message-util@29.7.0:
    resolution: {integrity: sha512-GBEV4GRADeP+qtB2+6u61stea8mGcOT4mCtrYISZwfu9/ISHFJ/5zOMXYbpBE9RsS5+Gb63DW4FgmnKJ79Kf6w==}
    engines: {node: ^14.15.0 || ^16.10.0 || >=18.0.0}

  jest-mock@29.7.0:
    resolution: {integrity: sha512-ITOMZn+UkYS4ZFh83xYAOzWStloNzJFO2s8DWrE4lhtGD+AorgnbkiKERe4wQVBydIGPx059g6riW5Btp6Llnw==}
    engines: {node: ^14.15.0 || ^16.10.0 || >=18.0.0}

  jest-pnp-resolver@1.2.3:
    resolution: {integrity: sha512-+3NpwQEnRoIBtx4fyhblQDPgJI0H1IEIkX7ShLUjPGA7TtUTvI1oiKi3SR4oBR0hQhQR80l4WAe5RrXBwWMA8w==}
    engines: {node: '>=6'}
    peerDependencies:
      jest-resolve: '*'
    peerDependenciesMeta:
      jest-resolve:
        optional: true

  jest-regex-util@29.6.3:
    resolution: {integrity: sha512-KJJBsRCyyLNWCNBOvZyRDnAIfUiRJ8v+hOBQYGn8gDyF3UegwiP4gwRR3/SDa42g1YbVycTidUF3rKjyLFDWbg==}
    engines: {node: ^14.15.0 || ^16.10.0 || >=18.0.0}

  jest-resolve-dependencies@29.7.0:
    resolution: {integrity: sha512-un0zD/6qxJ+S0et7WxeI3H5XSe9lTBBR7bOHCHXkKR6luG5mwDDlIzVQ0V5cZCuoTgEdcdwzTghYkTWfubi+nA==}
    engines: {node: ^14.15.0 || ^16.10.0 || >=18.0.0}

  jest-resolve@29.7.0:
    resolution: {integrity: sha512-IOVhZSrg+UvVAshDSDtHyFCCBUl/Q3AAJv8iZ6ZjnZ74xzvwuzLXid9IIIPgTnY62SJjfuupMKZsZQRsCvxEgA==}
    engines: {node: ^14.15.0 || ^16.10.0 || >=18.0.0}

  jest-resolver-enhanced@1.1.0:
    resolution: {integrity: sha512-UZhPMZ1iHXPnK5veN/Ywd25oaGesFi0FLbRxGlNv0EsEchmK0WH+q0S9n/7QFbomnxT4wOxzICEKgchRBACzVQ==}

  jest-runner@29.7.0:
    resolution: {integrity: sha512-fsc4N6cPCAahybGBfTRcq5wFR6fpLznMg47sY5aDpsoejOcVYFb07AHuSnR0liMcPTgBsA3ZJL6kFOjPdoNipQ==}
    engines: {node: ^14.15.0 || ^16.10.0 || >=18.0.0}

  jest-runtime@29.7.0:
    resolution: {integrity: sha512-gUnLjgwdGqW7B4LvOIkbKs9WGbn+QLqRQQ9juC6HndeDiezIwhDP+mhMwHWCEcfQ5RUXa6OPnFF8BJh5xegwwQ==}
    engines: {node: ^14.15.0 || ^16.10.0 || >=18.0.0}

  jest-snapshot@29.7.0:
    resolution: {integrity: sha512-Rm0BMWtxBcioHr1/OX5YCP8Uov4riHvKPknOGs804Zg9JGZgmIBkbtlxJC/7Z4msKYVbIJtfU+tKb8xlYNfdkw==}
    engines: {node: ^14.15.0 || ^16.10.0 || >=18.0.0}

  jest-util@29.7.0:
    resolution: {integrity: sha512-z6EbKajIpqGKU56y5KBUgy1dt1ihhQJgWzUlZHArA/+X2ad7Cb5iF+AK1EWVL/Bo7Rz9uurpqw6SiBCefUbCGA==}
    engines: {node: ^14.15.0 || ^16.10.0 || >=18.0.0}

  jest-validate@29.7.0:
    resolution: {integrity: sha512-ZB7wHqaRGVw/9hST/OuFUReG7M8vKeq0/J2egIGLdvjHCmYqGARhzXmtgi+gVeZ5uXFF219aOc3Ls2yLg27tkw==}
    engines: {node: ^14.15.0 || ^16.10.0 || >=18.0.0}

  jest-watcher@29.7.0:
    resolution: {integrity: sha512-49Fg7WXkU3Vl2h6LbLtMQ/HyB6rXSIX7SqvBLQmssRBGN9I0PNvPmAmCWSOY6SOvrjhI/F7/bGAv9RtnsPA03g==}
    engines: {node: ^14.15.0 || ^16.10.0 || >=18.0.0}

  jest-worker@29.7.0:
    resolution: {integrity: sha512-eIz2msL/EzL9UFTFFx7jBTkeZfku0yUAyZZZmJ93H2TYEiroIx2PQjEXcwYtYl8zXCxb+PAmA2hLIt/6ZEkPHw==}
    engines: {node: ^14.15.0 || ^16.10.0 || >=18.0.0}

  jest@29.7.0:
    resolution: {integrity: sha512-NIy3oAFp9shda19hy4HK0HRTWKtPJmGdnvywu01nOqNC2vZg+Z+fvJDxpMQA88eb2I9EcafcdjYgsDthnYTvGw==}
    engines: {node: ^14.15.0 || ^16.10.0 || >=18.0.0}
    hasBin: true
    peerDependencies:
      node-notifier: ^8.0.1 || ^9.0.0 || ^10.0.0
    peerDependenciesMeta:
      node-notifier:
        optional: true

  joycon@3.1.1:
    resolution: {integrity: sha512-34wB/Y7MW7bzjKRjUKTa46I2Z7eV62Rkhva+KkopW7Qvv/OSWBqvkSY7vusOPrNuZcUG3tApvdVgNB8POj3SPw==}
    engines: {node: '>=10'}

  js-sdsl@4.4.2:
    resolution: {integrity: sha512-dwXFwByc/ajSV6m5bcKAPwe4yDDF6D614pxmIi5odytzxRlwqF6nwoiCek80Ixc7Cvma5awClxrzFtxCQvcM8w==}

  js-tokens@4.0.0:
    resolution: {integrity: sha512-RdJUflcE3cUzKiMqQgsCu06FPu9UdIJO0beYbPhHN4k6apgJtifcoCtT9bcxOpYBtpD2kCM6Sbzg4CausW/PKQ==}

  js-yaml@3.14.1:
    resolution: {integrity: sha512-okMH7OXXJ7YrN9Ok3/SXrnu4iX9yOk+25nqX4imS2npuvTYDmo/QEZoqwZkYaIDk3jVvBOTOIEgEhaLOynBS9g==}
    hasBin: true

  js-yaml@4.1.0:
    resolution: {integrity: sha512-wpxZs9NoxZaJESJGIZTyDEaYpl0FKSA+FB9aJiyemKhMwkxQg63h4T1KJgUGHpTqPDNRcmmYLugrRjJlBtWvRA==}
    hasBin: true

  jsesc@3.1.0:
    resolution: {integrity: sha512-/sM3dO2FOzXjKQhJuo0Q173wf2KOo8t4I8vHy6lF9poUp7bKT0/NHE8fPX23PwfhnykfqnC2xRxOnVw5XuGIaA==}
    engines: {node: '>=6'}
    hasBin: true

  json-buffer@3.0.1:
    resolution: {integrity: sha512-4bV5BfR2mqfQTJm+V5tPPdf+ZpuhiIvTuAB5g8kcrXOZpTT/QwwVRWBywX1ozr6lEuPdbHxwaJlm9G6mI2sfSQ==}

  json-fixer@1.6.15:
    resolution: {integrity: sha512-TuDuZ5KrgyjoCIppdPXBMqiGfota55+odM+j2cQ5rt/XKyKmqGB3Whz1F8SN8+60yYGy/Nu5lbRZ+rx8kBIvBw==}
    engines: {node: '>=10'}

  json-parse-even-better-errors@2.3.1:
    resolution: {integrity: sha512-xyFwyhro/JEof6Ghe2iz2NcXoj2sloNsWr/XsERDK/oiPCfaNhl5ONfp+jQdAZRQQ0IJWNzH9zIZF7li91kh2w==}

  json-schema-ref-resolver@1.0.1:
    resolution: {integrity: sha512-EJAj1pgHc1hxF6vo2Z3s69fMjO1INq6eGHXZ8Z6wCQeldCuwxGK9Sxf4/cScGn3FZubCVUehfWtcDM/PLteCQw==}

  json-schema-traverse@0.4.1:
    resolution: {integrity: sha512-xbbCH5dCYU5T8LcEhhuh7HJ88HXuW3qsI3Y0zOZFKfZEHcpWiHU/Jxzk629Brsab/mMiHQti9wMP+845RPe3Vg==}

  json-schema-traverse@1.0.0:
    resolution: {integrity: sha512-NM8/P9n3XjXhIZn1lLhkFaACTOURQXjWhV4BA/RnOv8xvgqtqpAX9IO4mRQxSx1Rlo4tqzeqb0sOlruaOy3dug==}

  json-stable-stringify-without-jsonify@1.0.1:
    resolution: {integrity: sha512-Bdboy+l7tA3OGW6FjyFHWkP5LuByj1Tk33Ljyq0axyzdk9//JSi2u3fP1QSmd1KNwq6VOKYGlAu87CisVir6Pw==}

  json5@2.2.3:
    resolution: {integrity: sha512-XmOWe7eyHYH14cLdVPoyg+GOH3rYX++KpzrylJwSW98t3Nk+U8XOl8FWKOgwtzdb8lXGf6zYwDUzeHMWfxasyg==}
    engines: {node: '>=6'}
    hasBin: true

  jsonfile@4.0.0:
    resolution: {integrity: sha512-m6F1R3z8jjlf2imQHS2Qez5sjKWQzbuuhuJ/FKYFRZvPE3PuHcSMVZzfsLhGVOkfd20obL5SWEBew5ShlquNxg==}

  keyv@4.5.2:
    resolution: {integrity: sha512-5MHbFaKn8cNSmVW7BYnijeAVlE4cYA/SVkifVgrh7yotnfhKmjuXpDKjrABLnT0SfHWV21P8ow07OGfRrNDg8g==}

  keyv@4.5.4:
    resolution: {integrity: sha512-oxVHkHR/EJf2CNXnWxRLW6mg7JyCCUcG0DtEGmL2ctUo1PNTin1PUil+r/+4r5MpVgC/fn1kjsx7mjSujKqIpw==}

  kind-of@6.0.3:
    resolution: {integrity: sha512-dcS1ul+9tmeD95T+x28/ehLgd9mENa3LsvDTtzm3vyBEO7RPptvAD+t44WVXaUjTBRcrpFeFlC8WCruUR456hw==}
    engines: {node: '>=0.10.0'}

  kleur@3.0.3:
    resolution: {integrity: sha512-eTIzlVOSUR+JxdDFepEYcBMtZ9Qqdef+rnzWdRZuMbOywu5tO2w2N7rqjoANZ5k9vywhL6Br1VRjUIgTQx4E8w==}
    engines: {node: '>=6'}

  kleur@4.1.5:
    resolution: {integrity: sha512-o+NO+8WrRiQEE4/7nwRJhN1HWpVmJm511pBHUxPLtp0BUISzlBplORYSmTclCnJvQq2tKu/sgl3xVpkc7ZWuQQ==}
    engines: {node: '>=6'}

  leven@3.1.0:
    resolution: {integrity: sha512-qsda+H8jTaUaN/x5vzW2rzc+8Rw4TAQ/4KjB46IwK5VH+IlVeeeje/EoZRpiXvIqjFgK84QffqPztGI3VBLG1A==}
    engines: {node: '>=6'}

  levn@0.4.1:
    resolution: {integrity: sha512-+bT2uH4E5LGE7h/n3evcS/sQlJXCpIp6ym8OWJ5eV6+67Dsql/LaaT7qJBAt2rzfoa/5QBGBhxDix1dMt2kQKQ==}
    engines: {node: '>= 0.8.0'}

  light-my-request@5.14.0:
    resolution: {integrity: sha512-aORPWntbpH5esaYpGOOmri0OHDOe3wC5M2MQxZ9dvMLZm6DnaAn0kJlcbU9hwsQgLzmZyReKwFwwPkR+nHu5kA==}

  lilconfig@2.1.0:
    resolution: {integrity: sha512-utWOt/GHzuUxnLKxB6dk81RoOeoNeHgbrXiuGk4yyF5qlRz+iIVWu56E2fqGHFrXz0QNUhLB/8nKqvRH66JKGQ==}
    engines: {node: '>=10'}

  lines-and-columns@1.2.4:
    resolution: {integrity: sha512-7ylylesZQ/PV29jhEDl3Ufjo6ZX7gCqJr5F7PKrqc93v7fzSymt1BpwEU8nAUXs8qzzvqhbjhK5QZg6Mt/HkBg==}

  load-tsconfig@0.2.5:
    resolution: {integrity: sha512-IXO6OCs9yg8tMKzfPZ1YmheJbZCiEsnBdcB03l0OcfK9prKnJb96siuHCr5Fl37/yo9DnKU+TLpxzTUspw9shg==}
    engines: {node: ^12.20.0 || ^14.13.1 || >=16.0.0}

  load-yaml-file@0.2.0:
    resolution: {integrity: sha512-OfCBkGEw4nN6JLtgRidPX6QxjBQGQf72q3si2uvqyFEMbycSFFHwAZeXx6cJgFM9wmLrf9zBwCP3Ivqa+LLZPw==}
    engines: {node: '>=6'}

  locate-path@3.0.0:
    resolution: {integrity: sha512-7AO748wWnIhNqAuaty2ZWHkQHRSNfPVIsPIfwEOWO22AmaoVrWavlOcMR5nzTLNYvp36X220/maaRsrec1G65A==}
    engines: {node: '>=6'}

  locate-path@5.0.0:
    resolution: {integrity: sha512-t7hw9pI+WvuwNJXwk5zVHpyhIqzg2qTlklJOf0mVxGSbe3Fp2VieZcduNYjaLDoy6p9uGpQEGWG87WpMKlNq8g==}
    engines: {node: '>=8'}

  locate-path@6.0.0:
    resolution: {integrity: sha512-iPZK6eYjbxRu3uB4/WZ3EsEIMJFMqAoopl3R+zuq0UjcAm/MO6KCweDgPfP3elTztoKP3KtnVHxTn2NHBSDVUw==}
    engines: {node: '>=10'}

  lodash.debounce@4.0.8:
    resolution: {integrity: sha512-FT1yDzDYEoYWhnSGnpE/4Kj1fLZkDFyqRb7fNt6FdYOSxlUWAtp42Eh6Wb0rGIv/m9Bgo7x4GhQbm5Ys4SG5ow==}

  lodash.memoize@4.1.2:
    resolution: {integrity: sha512-t7j+NzmgnQzTAYXcsHYLgimltOV1MXHtlOWf6GjL9Kj8GK5FInw5JotxvbOs+IvV1/Dzo04/fCGfLVs7aXb4Ag==}

  lodash.merge@4.6.2:
    resolution: {integrity: sha512-0KpjqXRVvrYyCsX1swR/XTK0va6VQkQM6MNo7PqW77ByjAhoARA8EfrP1N4+KlKj8YS0ZUCtRT/YUuhyYDujIQ==}

  lodash.snakecase@4.1.1:
    resolution: {integrity: sha512-QZ1d4xoBHYUeuouhEq3lk3Uq7ldgyFXGBhg04+oRLnIz8o9T65Eh+8YdroUwn846zchkA9yDsDl5CVVaV2nqYw==}

  lodash.sortby@4.7.0:
    resolution: {integrity: sha512-HDWXG8isMntAyRF5vZ7xKuEvOhT4AhlRt/3czTSjvGUxjYCBVRQY48ViDHyfYz9VIoBkW4TMGQNapx+l3RUwdA==}

  lodash.startcase@4.4.0:
    resolution: {integrity: sha512-+WKqsK294HMSc2jEbNgpHpd0JfIBhp7rEV4aqXWqFr6AlXov+SlcgB1Fv01y2kGe3Gc8nMW7VA0SrGuSkRfIEg==}

  lodash.throttle@4.1.1:
    resolution: {integrity: sha512-wIkUCfVKpVsWo3JSZlc+8MB5it+2AN5W8J7YVMST30UrvcQNZ1Okbj+rbVniijTWE6FGYy4XJq/rHkas8qJMLQ==}

  lodash@4.17.21:
    resolution: {integrity: sha512-v2kDEe57lecTulaDIuNTPy3Ry4gLGJ6Z1O3vE1krgXZNrsQ+LFTGHVxVjcXPs17LhbZVGedAJv8XZ1tvj5FvSg==}

  loose-envify@1.4.0:
    resolution: {integrity: sha512-lyuxPGr/Wfhrlem2CL/UcnUc1zcqKAImBDzukY7Y5F/yQiNdko6+fRLevlw1HgMySw7f611UIY408EtxRSoK3Q==}
    hasBin: true

  lowercase-keys@3.0.0:
    resolution: {integrity: sha512-ozCC6gdQ+glXOQsveKD0YsDy8DSQFjDTz4zyzEHNV5+JP5D62LmfDZ6o1cycFx9ouG940M5dE8C8CTewdj2YWQ==}
    engines: {node: ^12.20.0 || ^14.13.1 || >=16.0.0}

  lru-cache@10.4.3:
    resolution: {integrity: sha512-JNAzZcXrCt42VGLuYz0zfAzDfAvJWW6AfYlDBQyDV5DClI2m5sAmK+OIO7s59XfsRsWHp02jAJrRadPRGTt6SQ==}

  lru-cache@4.1.5:
    resolution: {integrity: sha512-sWZlbEP2OsHNkXrMl5GYk/jKk70MBng6UU4YI/qGDYbgf6YbP4EvmqISbXCoJiRKs+1bSpFHVgQxvJ17F2li5g==}

  lru-cache@5.1.1:
    resolution: {integrity: sha512-KpNARQA3Iwv+jTA0utUVVbrh+Jlrr1Fv0e56GGzAFOXN7dk/FviaDW8LHmK52DlcH4WP2n6gI8vN1aesBFgo9w==}

  magic-bytes.js@1.12.1:
    resolution: {integrity: sha512-ThQLOhN86ZkJ7qemtVRGYM+gRgR8GEXNli9H/PMvpnZsE44Xfh3wx9kGJaldg314v85m+bFW6WBMaVHJc/c3zA==}

  magic-string@0.30.17:
    resolution: {integrity: sha512-sNPKHvyjVf7gyjwS4xGTaW/mCnF8wnjtifKBEhxfZ7E/S8tQ0rssrwGNn6q8JH/ohItJfSQp9mBtQYuTlH5QnA==}

  make-dir@4.0.0:
    resolution: {integrity: sha512-hXdUTZYIVOt1Ex//jAQi+wTZZpUpwBj/0QsOzqegb3rGMMeJiSEu5xLHnYfBrRV4RH2+OCSOO95Is/7x1WJ4bw==}
    engines: {node: '>=10'}

  make-error@1.3.6:
    resolution: {integrity: sha512-s8UhlNe7vPKomQhC1qFelMokr/Sc3AgNbso3n74mVPA5LTZwkB9NlXf4XPamLxJE8h0gh73rM94xvwRT2CVInw==}

  makeerror@1.0.12:
    resolution: {integrity: sha512-JmqCvUhmt43madlpFzG4BQzG2Z3m6tvQDNKdClZnO3VbIudJYmxsT0FNJMeiB2+JTSlTQTSbU8QdesVmwJcmLg==}

  map-obj@1.0.1:
    resolution: {integrity: sha512-7N/q3lyZ+LVCp7PzuxrJr4KMbBE2hW7BT7YNia330OFxIf4d3r5zVpicP2650l7CPN6RM9zOJRl3NGpqSiw3Eg==}
    engines: {node: '>=0.10.0'}

  map-obj@4.3.0:
    resolution: {integrity: sha512-hdN1wVrZbb29eBGiGjJbeP8JbKjq1urkHJ/LIP/NY48MZ1QVXUsQBV1G1zvYFHn1XE06cwjBsOI2K3Ulnj1YXQ==}
    engines: {node: '>=8'}

  math-intrinsics@1.1.0:
    resolution: {integrity: sha512-/IXtbwEk5HTPyEwyKX6hGkYXxM9nbj64B+ilVJnC/R6B0pH5G4V3b0pVbL7DBj4tkhBAppbQUlf6F6Xl9LHu1g==}
    engines: {node: '>= 0.4'}

  meow@6.1.1:
    resolution: {integrity: sha512-3YffViIt2QWgTy6Pale5QpopX/IvU3LPL03jOTqp6pGj3VjesdO/U8CuHMKpnQr4shCNCM5fd5XFFvIIl6JBHg==}
    engines: {node: '>=8'}

  merge-stream@2.0.0:
    resolution: {integrity: sha512-abv/qOcuPfk3URPfDzmZU1LKmuw8kT+0nIHvKrKgFrwifol/doWcdA4ZqsWQ8ENrFKkd67Mfpo/LovbIUsbt3w==}

  merge2@1.4.1:
    resolution: {integrity: sha512-8q7VEgMJW4J8tcfVPy8g09NcQwZdbwFEqhe/WZkoIzjn/3TGDwtOCYtXGxA3O8tPzpczCCDgv+P2P5y00ZJOOg==}
    engines: {node: '>= 8'}

  micromatch@4.0.8:
    resolution: {integrity: sha512-PXwfBhYu0hBCPw8Dn0E+WDYb7af3dSLVWKi3HGv84IdF4TyFoC0ysxFd0Goxw7nSv4T/PzEJQxsYsEiFCKo2BA==}
    engines: {node: '>=8.6'}

  microsoft-cognitiveservices-speech-sdk@1.32.0:
    resolution: {integrity: sha512-TQqCIytCvW7x8MB2UT8DfyZkIjO34CSpy0zYlbQChkYWrYNzGgMIAA3uTGuYGj8hb0xMQBwRfqyAc5sA2VRgjQ==}

  mime-db@1.52.0:
    resolution: {integrity: sha512-sPU4uV7dYlvtWJxwwxHD0PuihVNiE7TyAbQ5SWxDCB9mUYvOgroQOwYQQOKPJ8CIbE+1ETVlOoK1UC2nU3gYvg==}
    engines: {node: '>= 0.6'}

  mime-types@2.1.35:
    resolution: {integrity: sha512-ZDY+bPm5zTTF+YpCrAU9nK0UgICYPT0QtT1NZWFv4s++TNkcgVaT0g6+4R2uI4MjQjzysHB1zxuWL50hzaeXiw==}
    engines: {node: '>= 0.6'}

  mimic-fn@2.1.0:
    resolution: {integrity: sha512-OqbOk5oEQeAZ8WXWydlu9HJjz9WVdEIvamMCcXmuqUYjTknH/sqsWvhQ3vgwKFRR1HpjvNBKQ37nbJgYzGqGcg==}
    engines: {node: '>=6'}

  mimic-response@3.1.0:
    resolution: {integrity: sha512-z0yWI+4FDrrweS8Zmt4Ej5HdJmky15+L2e6Wgn3+iK5fWzb6T3fhNFq2+MeTRb064c6Wr4N/wv0DzQTjNzHNGQ==}
    engines: {node: '>=10'}

  mimic-response@4.0.0:
    resolution: {integrity: sha512-e5ISH9xMYU0DzrT+jl8q2ze9D6eWBto+I8CNpe+VI+K2J/F/k3PdkdTdz4wvGVH4NTpo+NRYTVIuMQEMMcsLqg==}
    engines: {node: ^12.20.0 || ^14.13.1 || >=16.0.0}

  min-indent@1.0.1:
    resolution: {integrity: sha512-I9jwMn07Sy/IwOj3zVkVik2JTvgpaykDZEigL6Rx6N9LbMywwUSMtxET+7lVoDLLd3O3IXwJwvuuns8UB/HeAg==}
    engines: {node: '>=4'}

  minimatch@3.1.2:
    resolution: {integrity: sha512-J7p63hRiAjw1NDEww1W7i37+ByIrOWO5XQQAzZ3VOcL0PNybwpfmV/N05zFAzwQ9USyEcX6t3UO+K5aqBQOIHw==}

  minimatch@7.4.6:
    resolution: {integrity: sha512-sBz8G/YjVniEz6lKPNpKxXwazJe4c19fEfV2GDMX6AjFz+MX9uDWIZW8XreVhkFW3fkIdTv/gxWr/Kks5FFAVw==}
    engines: {node: '>=10'}

  minimatch@9.0.5:
    resolution: {integrity: sha512-G6T0ZX48xgozx7587koeX9Ys2NYy6Gmv//P89sEte9V9whIapMNF4idKxnW2QtCcLiTWlb/wfCabAtAFWhhBow==}
    engines: {node: '>=16 || 14 >=14.17'}

  minimist-options@4.1.0:
    resolution: {integrity: sha512-Q4r8ghd80yhO/0j1O3B2BjweX3fiHg9cdOwjJd2J76Q135c+NDxGCqdYKQ1SKBuFfgWbAUzBfvYjPUEeNgqN1A==}
    engines: {node: '>= 6'}

  minipass@3.3.6:
    resolution: {integrity: sha512-DxiNidxSEK+tHG6zOIklvNOwm3hvCrbUrdtzY74U6HKTJxvIDfOUL5W5P2Ghd3DTkhhKPYGqeNUIh5qcM4YBfw==}
    engines: {node: '>=8'}

  minipass@4.2.8:
    resolution: {integrity: sha512-fNzuVyifolSLFL4NzpF+wEF4qrgqaaKX0haXPQEdQ7NKAN+WecoKMHV09YcuL/DHxrUsYQOK3MiuDf7Ip2OXfQ==}
    engines: {node: '>=8'}

  minipass@5.0.0:
    resolution: {integrity: sha512-3FnjYuehv9k6ovOEbyOswadCDPX1piCfhV8ncmYtHOjuPwylVWsghTLo7rabjC3Rx5xD4HDx8Wm1xnMF7S5qFQ==}
    engines: {node: '>=8'}

  minipass@7.1.2:
    resolution: {integrity: sha512-qOOzS1cBTWYF4BH8fVePDBOO9iptMnGUEZwNc/cMWnTV2nVLZ7VoNWEPHkYczZA0pdoA7dl6e7FL659nX9S2aw==}
    engines: {node: '>=16 || 14 >=14.17'}

  minizlib@2.1.2:
    resolution: {integrity: sha512-bAxsR8BVfj60DWXHE3u30oHzfl4G7khkSuPW+qvpd7jFRHm7dLxOjUk1EHACJ/hxLY8phGJ0YhYHZo7jil7Qdg==}
    engines: {node: '>= 8'}

  mixme@0.5.10:
    resolution: {integrity: sha512-5H76ANWinB1H3twpJ6JY8uvAtpmFvHNArpilJAjXRKXSDDLPIMoZArw5SH0q9z+lLs8IrMw7Q2VWpWimFKFT1Q==}
    engines: {node: '>= 8.0.0'}

  mkdirp@1.0.4:
    resolution: {integrity: sha512-vVqVZQyf3WLx2Shd0qJ9xuvqgAyKPLAiqITEtqW0oIUjzo3PePDd6fW9iFz30ef7Ysp/oiWqbhszeGWW2T6Gzw==}
    engines: {node: '>=10'}
    hasBin: true

  ms@2.1.3:
    resolution: {integrity: sha512-6FlzubTLZG3J2a/NVCAleEhjzq5oxgHyaCU9yYXvcLsvoVaHJq/s5xXI6/XXP6tz7R9xAOtHnSO/tXtF3WRTlA==}

  multimatch@5.0.0:
    resolution: {integrity: sha512-ypMKuglUrZUD99Tk2bUQ+xNQj43lPEfAeX2o9cTteAmShXy2VHDJpuwu1o0xqoKCt9jLVAvwyFKdLTPXKAfJyA==}
    engines: {node: '>=10'}

  mute-stream@0.0.8:
    resolution: {integrity: sha512-nnbWWOkoWyUsTjKrhgD0dcz22mdkSnpYqbEjIm2nhwhuxlSkpywJmBo8h0ZqJdkp73mb90SssHkN4rsRaBAfAA==}

  mute-stream@1.0.0:
    resolution: {integrity: sha512-avsJQhyd+680gKXyG/sQc0nXaC6rBkPOfyHYcFb9+hdkqQkR9bdnkJ0AMZhke0oesPqIO+mFFJ+IdBc7mst4IA==}
    engines: {node: ^14.17.0 || ^16.13.0 || >=18.0.0}

  mz@2.7.0:
    resolution: {integrity: sha512-z81GNO7nnYMEhrGh9LeymoE4+Yr0Wn5McHIZMK5cfQCl+NDX08sCZgUc9/6MHni9IWuFLm1Z3HTCXu2z9fN62Q==}

  nanoid@3.3.11:
    resolution: {integrity: sha512-N8SpfPUnUp1bK+PMYW8qSWdl9U+wwNWI4QKxOYDy9JAro3WMX7p2OeVRF9v+347pnakNevPmiHhNmZ2HbFA76w==}
    engines: {node: ^10 || ^12 || ^13.7 || ^14 || >=15.0.1}
    hasBin: true

  nanoid@5.0.7:
    resolution: {integrity: sha512-oLxFY2gd2IqnjcYyOXD8XGCftpGtZP2AbHbOkthDkvRywH5ayNtPVy9YlOPcHckXzbLTCHpkb7FB+yuxKV13pQ==}
    engines: {node: ^18 || >=20}
    hasBin: true

  natural-compare-lite@1.4.0:
    resolution: {integrity: sha512-Tj+HTDSJJKaZnfiuw+iaF9skdPpTo2GtEly5JHnWV/hfv2Qj/9RKsGISQtLh2ox3l5EAGw487hnBee0sIJ6v2g==}

  natural-compare@1.4.0:
    resolution: {integrity: sha512-OWND8ei3VtNC9h7V60qff3SVobHr996CTwgxubgyQYEpg290h9J0buyECNNJexkFm5sOajh5G116RYA1c8ZMSw==}

  node-domexception@1.0.0:
    resolution: {integrity: sha512-/jKZoMpw0F8GRwl4/eLROPA3cfcXtLApP0QzLmUT/HuPCZWyB7IY9ZrMeKw2O/nFIqPQB3PVM9aYm0F312AXDQ==}
    engines: {node: '>=10.5.0'}
    deprecated: Use your platform's native DOMException instead

  node-fetch@2.7.0:
    resolution: {integrity: sha512-c4FRfUm/dbcWZ7U+1Wq0AwCyFL+3nt2bEw05wfxSz+DWpWsitgmSgYmy2dQdWyKC1694ELPqMs/YzUSNozLt8A==}
    engines: {node: 4.x || >=6.0.0}
    peerDependencies:
      encoding: ^0.1.0
    peerDependenciesMeta:
      encoding:
        optional: true

  node-int64@0.4.0:
    resolution: {integrity: sha512-O5lz91xSOeoXP6DulyHfllpq+Eg00MWitZIbtPfoSEvqIHdl5gfcY6hYzDWnj0qD5tz52PI08u9qUvSVeUBeHw==}

  node-releases@2.0.19:
    resolution: {integrity: sha512-xxOWJsBKtzAq7DY0J+DTzuz58K8e7sJbdgwkbMWQe8UYB6ekmsQ45q0M/tJDsGaZmbC+l7n57UV8Hl5tHxO9uw==}

  node-watch@0.7.3:
    resolution: {integrity: sha512-3l4E8uMPY1HdMMryPRUAl+oIHtXtyiTlIiESNSVSNxcPfzAFzeTbXFQkZfAwBbo0B1qMSG8nUABx+Gd+YrbKrQ==}
    engines: {node: '>=6'}

  normalize-package-data@2.5.0:
    resolution: {integrity: sha512-/5CMN3T0R4XTj4DcGaexo+roZSdSFW/0AOOTROrjxzCG1wrWXEsGbRKevjlIL+ZDE4sZlJr5ED4YW0yqmkK+eA==}

  normalize-path@3.0.0:
    resolution: {integrity: sha512-6eZs5Ls3WtCisHWp9S2GUy8dqkpGi4BVSz3GaqiE6ezub0512ESztXUwUB6C6IKbQkY2Pnb/mD4WYojCRwcwLA==}
    engines: {node: '>=0.10.0'}

  normalize-url@8.0.1:
    resolution: {integrity: sha512-IO9QvjUMWxPQQhs60oOu10CRkWCiZzSUkzbXGGV9pviYl1fXYcvkzQ5jV9z8Y6un8ARoVRl4EtC6v6jNqbaJ/w==}
    engines: {node: '>=14.16'}

  npm-run-path@4.0.1:
    resolution: {integrity: sha512-S48WzZW777zhNIrn7gxOlISNAqi9ZC/uQFnRdbeIHhZhCA6UqpkOT8T1G7BvfdgP4Er8gF4sUbaS0i7QvIfCWw==}
    engines: {node: '>=8'}

  object-assign@4.1.1:
    resolution: {integrity: sha512-rJgTQnkUnH1sFw8yT6VSU3zD3sWmu6sZhIseY8VX+GRu3P6F7Fu+JNDoXfklElbLJSnc3FUQHVe4cU5hj+BcUg==}
    engines: {node: '>=0.10.0'}

  object-inspect@1.13.4:
    resolution: {integrity: sha512-W67iLl4J2EXEGTbfeHCffrjDfitvLANg0UlX3wFUUSTx92KXRFegMHUVgSqE+wvhAbi4WqjGg9czysTV2Epbew==}
    engines: {node: '>= 0.4'}

  object-keys@1.1.1:
    resolution: {integrity: sha512-NuAESUOUMrlIXOfHKzD6bpPu3tYt3xvjNdRIQ+FeT0lNb4K8WR70CaDxhuNguS2XG+GjkyMwOzsN5ZktImfhLA==}
    engines: {node: '>= 0.4'}

  object.assign@4.1.7:
    resolution: {integrity: sha512-nK28WOo+QIjBkDduTINE4JkF/UJJKyf2EJxvJKfblDpyg0Q+pkOHNTL0Qwy6NP6FhE/EnzV73BxxqcJaXY9anw==}
    engines: {node: '>= 0.4'}

  on-exit-leak-free@2.1.2:
    resolution: {integrity: sha512-0eJJY6hXLGf1udHwfNftBqH+g73EU4B504nZeKpz1sYRKafAghwxEJunB2O7rDZkL4PGfsMVnTXZ2EjibbqcsA==}
    engines: {node: '>=14.0.0'}

  once@1.4.0:
    resolution: {integrity: sha512-lNaJgI+2Q5URQBkccEKHTQOPaXdUxnZZElQTZY0MFUAuaEqe1E+Nyvgdz/aIyNi6Z9MzO5dv1H8n58/GELp3+w==}

  onetime@5.1.2:
    resolution: {integrity: sha512-kbpaSSGJTWdAY5KPVeMOKXSrPtr8C8C7wodJbcsd51jRnmD+GZu8Y0VoU6Dm5Z4vWr0Ig/1NKuWRKf7j5aaYSg==}
    engines: {node: '>=6'}

  openai@3.2.1:
    resolution: {integrity: sha512-762C9BNlJPbjjlWZi4WYK9iM2tAVAv0uUp1UmI34vb0CN5T2mjB/qM6RYBmNKMh/dN9fC+bxqPwWJZUTWW052A==}

  openai@4.87.3:
    resolution: {integrity: sha512-d2D54fzMuBYTxMW8wcNmhT1rYKcTfMJ8t+4KjH2KtvYenygITiGBgHoIrzHwnDQWW+C5oCA+ikIR2jgPCFqcKQ==}
    hasBin: true
    peerDependencies:
      ws: ^8.18.0
      zod: ^3.23.8
    peerDependenciesMeta:
      ws:
        optional: true
      zod:
        optional: true

  optionator@0.9.4:
    resolution: {integrity: sha512-6IpQ7mKUxRcZNLIObR0hz7lxsapSSIYNZJwXPGeF0mTVqGKFIXj1DQcMoT22S3ROcLyY/rz0PWaWZ9ayWmad9g==}
    engines: {node: '>= 0.8.0'}

  opusscript@0.1.0:
    resolution: {integrity: sha512-Jc1d2u7AutNcUCoSpshhStW4CVAZXqh8n832ZTFUwZowof+xq2JW4umsWwAUOdtczn2z0UJMkUoTYBFT8qto9g==}

  os-tmpdir@1.0.2:
    resolution: {integrity: sha512-D2FR03Vir7FIu45XBY20mTb+/ZSWB00sjU9jdQXt83gDrI4Ztz5Fs7/yy74g2N5SVQY4xY1qDr4rNddwYRVX0g==}
    engines: {node: '>=0.10.0'}

  outdent@0.5.0:
    resolution: {integrity: sha512-/jHxFIzoMXdqPzTaCpFzAAWhpkSjZPF4Vsn6jAfNpmbH/ymsmd7Qc6VE9BGn0L6YMj6uwpQLxCECpus4ukKS9Q==}

  own-keys@1.0.1:
    resolution: {integrity: sha512-qFOyK5PjiWZd+QQIh+1jhdb9LpxTF0qs7Pm8o5QHYZ0M3vKqSqzsZaEB6oWlxZ+q2sJBMI/Ktgd2N5ZwQoRHfg==}
    engines: {node: '>= 0.4'}

  p-cancelable@3.0.0:
    resolution: {integrity: sha512-mlVgR3PGuzlo0MmTdk4cXqXWlwQDLnONTAg6sm62XkMJEiRxN3GL3SffkYvqwonbkJBcrI7Uvv5Zh9yjvn2iUw==}
    engines: {node: '>=12.20'}

  p-filter@2.1.0:
    resolution: {integrity: sha512-ZBxxZ5sL2HghephhpGAQdoskxplTwr7ICaehZwLIlfL6acuVgZPm8yBNuRAFBGEqtD/hmUeq9eqLg2ys9Xr/yw==}
    engines: {node: '>=8'}

  p-limit@2.3.0:
    resolution: {integrity: sha512-//88mFWSJx8lxCzwdAABTJL2MyWB12+eIY7MDL2SqLmAkeKU9qxRvWuSyTjm3FUmpBEMuFfckAIqEaVGUDxb6w==}
    engines: {node: '>=6'}

  p-limit@3.1.0:
    resolution: {integrity: sha512-TYOanM3wGwNGsZN2cVTYPArw454xnXj5qmWF1bEoAc4+cU/ol7GVh7odevjp1FNHduHc3KZMcFduxU5Xc6uJRQ==}
    engines: {node: '>=10'}

  p-limit@4.0.0:
    resolution: {integrity: sha512-5b0R4txpzjPWVw/cXXUResoD4hb6U/x9BH08L7nw+GN1sezDzPdxeRvpc9c433fZhBan/wusjbCsqwqm4EIBIQ==}
    engines: {node: ^12.20.0 || ^14.13.1 || >=16.0.0}

  p-locate@3.0.0:
    resolution: {integrity: sha512-x+12w/To+4GFfgJhBEpiDcLozRJGegY+Ei7/z0tSLkMmxGZNybVMSfWj9aJn8Z5Fc7dBUNJOOVgPv2H7IwulSQ==}
    engines: {node: '>=6'}

  p-locate@4.1.0:
    resolution: {integrity: sha512-R79ZZ/0wAxKGu3oYMlz8jy/kbhsNrS7SKZ7PxEHBgJ5+F2mtFW2fK2cOtBh1cHYkQsbzFV7I+EoRKe6Yt0oK7A==}
    engines: {node: '>=8'}

  p-locate@5.0.0:
    resolution: {integrity: sha512-LaNjtRWUBY++zB5nE/NwcaoMylSPk+S+ZHNB1TzdbMJMny6dynpAGt7X/tl/QYq3TIeE6nxHppbo2LGymrG5Pw==}
    engines: {node: '>=10'}

  p-map@2.1.0:
    resolution: {integrity: sha512-y3b8Kpd8OAN444hxfBbFfj1FY/RjtTd8tzYwhUqNYXx0fXx2iX4maP4Qr6qhIKbQXI02wTLAda4fYUbDagTUFw==}
    engines: {node: '>=6'}

  p-try@2.2.0:
    resolution: {integrity: sha512-R4nPAVTAU0B9D35/Gk3uJf/7XYbQcyohSKdvAxIRSNghFl4e71hVoGnBNQz9cWaXxO2I10KTC+3jMdvvoKw6dQ==}
    engines: {node: '>=6'}

  package-json-from-dist@1.0.1:
    resolution: {integrity: sha512-UEZIS3/by4OC8vL3P2dTXRETpebLI2NiI5vIrjaD/5UtrkFX/tNbwjTSRAGC/+7CAo2pIcBaRgWmcBBHcsaCIw==}

  parent-module@1.0.1:
    resolution: {integrity: sha512-GQ2EWRpQV8/o+Aw8YqtfZZPfNRWZYkbidE9k5rpl/hC3vtHHBfGm2Ifi6qWV+coDGkrUKZAxE3Lot5kcsRlh+g==}
    engines: {node: '>=6'}

  parse-json@5.2.0:
    resolution: {integrity: sha512-ayCKvm/phCGxOkYRSCM82iDwct8/EonSEgCSxWxD7ve6jHggsFl4fZVQBPRNgQoKiuV/odhFrGzQXZwbifC8Rg==}
    engines: {node: '>=8'}

  parse-passwd@1.0.0:
    resolution: {integrity: sha512-1Y1A//QUXEZK7YKz+rD9WydcE1+EuPr6ZBgKecAB8tmoW6UFv0NREVJe1p+jRxtThkcbbKkfwIbWJe/IeE6m2Q==}
    engines: {node: '>=0.10.0'}

  path-exists@3.0.0:
    resolution: {integrity: sha512-bpC7GYwiDYQ4wYLe+FA8lhRjhQCMcQGuSgGGqDkg/QerRWw9CmGRT0iSOVRSZJ29NMLZgIzqaljJ63oaL4NIJQ==}
    engines: {node: '>=4'}

  path-exists@4.0.0:
    resolution: {integrity: sha512-ak9Qy5Q7jYb2Wwcey5Fpvg2KoAc/ZIhLSLOSBmRmygPsGwkVVt0fZa0qrtMz+m6tJTAHfZQ8FnmB4MG4LWy7/w==}
    engines: {node: '>=8'}

  path-is-absolute@1.0.1:
    resolution: {integrity: sha512-AVbw3UJ2e9bq64vSaS9Am0fje1Pa8pbGqTTsmXfaIiMpnr5DlDhfJOuLj9Sf95ZPVDAUerDfEk88MPmPe7UCQg==}
    engines: {node: '>=0.10.0'}

  path-key@3.1.1:
    resolution: {integrity: sha512-ojmeN0qd+y0jszEtoY48r0Peq5dwMEkIlCOu6Q5f41lfkswXuKtYrhgoTpLnyIcHm24Uhqx+5Tqm2InSwLhE6Q==}
    engines: {node: '>=8'}

  path-parse@1.0.7:
    resolution: {integrity: sha512-LDJzPVEEEPR+y48z93A0Ed0yXb8pAByGWo/k5YYdYgpY2/2EsOsksJrq7lOHxryrVOn1ejG6oAp8ahvOIQD8sw==}

  path-scurry@1.11.1:
    resolution: {integrity: sha512-Xa4Nw17FS9ApQFJ9umLiJS4orGjm7ZzwUrwamcGQuHSzDyth9boKDaycYdDcZDuqYATXw4HFXgaqWTctW/v1HA==}
    engines: {node: '>=16 || 14 >=14.18'}

  path-type@4.0.0:
    resolution: {integrity: sha512-gDKb8aZMDeD/tZWs9P6+q0J9Mwkdl6xMV8TjnGP3qJVJ06bdMgkbBlLU8IdfOsIsFz2BW1rNVT3XuNEl8zPAvw==}
    engines: {node: '>=8'}

  peek-readable@5.4.2:
    resolution: {integrity: sha512-peBp3qZyuS6cNIJ2akRNG1uo1WJ1d0wTxg/fxMdZ0BqCVhx242bSFHM9eNqflfJVS9SsgkzgT/1UgnsurBOTMg==}
    engines: {node: '>=14.16'}

  pegjs@0.10.0:
    resolution: {integrity: sha512-qI5+oFNEGi3L5HAxDwN2LA4Gg7irF70Zs25edhjld9QemOgp0CbvMtbFcMvFtEo1OityPrcCzkQFB8JP/hxgow==}
    engines: {node: '>=0.10'}
    hasBin: true

  picocolors@1.1.1:
    resolution: {integrity: sha512-xceH2snhtb5M9liqDsmEw56le376mTZkEX/jEb/RxNFyegNul7eNslCXP9FDj/Lcu0X8KEyMceP2ntpaHrDEVA==}

  picomatch@2.3.1:
    resolution: {integrity: sha512-JU3teHTNjmE2VCGFzuY8EXzCDVwEqB2a8fsIvwaStHhAWJEeVd1o1QD80CU6+ZdEXXSLbSsuLwJjkCBWqRQUVA==}
    engines: {node: '>=8.6'}

  pify@4.0.1:
    resolution: {integrity: sha512-uB80kBFb/tfd68bVleG9T5GGsGPjJrLAUpR5PZIrhBnIaRTQRjqdJSsIKkOP6OAIFbj7GOrcudc5pNjZ+geV2g==}
    engines: {node: '>=6'}

  pify@5.0.0:
    resolution: {integrity: sha512-eW/gHNMlxdSP6dmG6uJip6FXN0EQBwm2clYYd8Wul42Cwu/DK8HEftzsapcNdYe2MfLiIwZqsDk2RDEsTE79hA==}
    engines: {node: '>=10'}

  pino-abstract-transport@1.2.0:
    resolution: {integrity: sha512-Guhh8EZfPCfH+PMXAb6rKOjGQEoy0xlAIn+irODG5kgfYV+BQ0rGYYWTIel3P5mmyXqkYkPmdIkywsn6QKUR1Q==}

  pino-std-serializers@6.2.2:
    resolution: {integrity: sha512-cHjPPsE+vhj/tnhCy/wiMh3M3z3h/j15zHQX+S9GkTBgqJuTuJzYJ4gUyACLhDaJ7kk9ba9iRDmbH2tJU03OiA==}

  pino@8.21.0:
    resolution: {integrity: sha512-ip4qdzjkAyDDZklUaZkcRFb2iA118H9SgRh8yzTkSQK8HilsOJF7rSY8HoW5+I0M46AZgX/pxbprf2vvzQCE0Q==}
    hasBin: true

  pirates@4.0.7:
    resolution: {integrity: sha512-TfySrs/5nm8fQJDcBDuUng3VOUKsd7S+zqvbOTiGXHfxX4wK31ard+hoNuvkicM/2YFzlpDgABOevKSsB4G/FA==}
    engines: {node: '>= 6'}

  pkg-dir@4.2.0:
    resolution: {integrity: sha512-HRDzbaKjC+AOWVXxAU/x54COGeIv9eb+6CkDSQoNTt4XyWoIJvuPsXizxu/Fr23EiekbtZwmh1IcIG/l/a10GQ==}
    engines: {node: '>=8'}

  please-upgrade-node@3.2.0:
    resolution: {integrity: sha512-gQR3WpIgNIKwBMVLkpMUeR3e1/E1y42bqDQZfql+kDeXd8COYfM8PQA4X6y7a8u9Ua9FHmsrrmirW2vHs45hWg==}

  possible-typed-array-names@1.1.0:
    resolution: {integrity: sha512-/+5VFTchJDoVj3bhoqi6UeymcD00DAwb1nJwamzPvHEszJ4FpF6SNNbUbOS8yI56qHzdV8eK0qEfOSiodkTdxg==}
    engines: {node: '>= 0.4'}

  postcss-load-config@3.1.4:
    resolution: {integrity: sha512-6DiM4E7v4coTE4uzA8U//WhtPwyhiim3eyjEMFCnUpzbrkK9wJHgKDT2mR+HbtSrd/NubVaYTOpSpjUl8NQeRg==}
    engines: {node: '>= 10'}
    peerDependencies:
      postcss: '>=8.0.9'
      ts-node: '>=9.0.0'
    peerDependenciesMeta:
      postcss:
        optional: true
      ts-node:
        optional: true

  postcss@8.5.4:
    resolution: {integrity: sha512-QSa9EBe+uwlGTFmHsPKokv3B/oEMQZxfqW0QqNCyhpa6mB1afzulwn8hihglqAb2pOw+BJgNlmXQ8la2VeHB7w==}
    engines: {node: ^10 || ^12 || >=14}

  preferred-pm@3.1.4:
    resolution: {integrity: sha512-lEHd+yEm22jXdCphDrkvIJQU66EuLojPPtvZkpKIkiD+l0DMThF/niqZKJSoU8Vl7iuvtmzyMhir9LdVy5WMnA==}
    engines: {node: '>=10'}

  prelude-ls@1.2.1:
    resolution: {integrity: sha512-vkcDPrRZo1QZLbn5RLGPpg/WmIQ65qoWWhcGKf/b5eplkkarX0m9z8ppCat4mlOqUsWpyNuYgO3VRyrYHSzX5g==}
    engines: {node: '>= 0.8.0'}

  prettier@2.8.5:
    resolution: {integrity: sha512-3gzuxrHbKUePRBB4ZeU08VNkUcqEHaUaouNt0m7LGP4Hti/NuB07C7PPTM/LkWqXoJYJn2McEo5+kxPNrtQkLQ==}
    engines: {node: '>=10.13.0'}
    hasBin: true

  prettier@3.3.3:
    resolution: {integrity: sha512-i2tDNA0O5IrMO757lfrdQZCc2jPNDVntV0m/+4whiDfWaTKfMNgR7Qz0NAeGz/nRqF4m5/6CLzbP4/liHt12Ew==}
    engines: {node: '>=14'}
    hasBin: true

  pretty-format@29.7.0:
    resolution: {integrity: sha512-Pdlw/oPxN+aXdmM9R00JVC9WVFoCLTKJvDVLgmJ+qAffBMxsV85l/Lu7sNx4zSzPyoL2euImuEwHhOXdEgNFZQ==}
    engines: {node: ^14.15.0 || ^16.10.0 || >=18.0.0}

  prism-media@1.3.5:
    resolution: {integrity: sha512-IQdl0Q01m4LrkN1EGIE9lphov5Hy7WWlH6ulf5QdGePLlPas9p2mhgddTEHrlaXYjjFToM1/rWuwF37VF4taaA==}
    peerDependencies:
      '@discordjs/opus': '>=0.8.0 <1.0.0'
      ffmpeg-static: ^5.0.2 || ^4.2.7 || ^3.0.0 || ^2.4.0
      node-opus: ^0.3.3
      opusscript: ^0.0.8
    peerDependenciesMeta:
      '@discordjs/opus':
        optional: true
      ffmpeg-static:
        optional: true
      node-opus:
        optional: true
      opusscript:
        optional: true

  process-warning@2.3.2:
    resolution: {integrity: sha512-n9wh8tvBe5sFmsqlg+XQhaQLumwpqoAUruLwjCopgTmUBjJ/fjtBsJzKleCaIGBOMXYEhp1YfKl4d7rJ5ZKJGA==}

  process-warning@3.0.0:
    resolution: {integrity: sha512-mqn0kFRl0EoqhnL0GQ0veqFHyIN1yig9RHh/InzORTUiZHFRAur+aMtRkELNwGs9aNwKS6tg/An4NYBPGwvtzQ==}

  process@0.11.10:
    resolution: {integrity: sha512-cdGef/drWFoydD1JsMzuFf8100nZl+GT+yacc2bEced5f9Rjk4z+WtFUTBu9PhOi9j/jfmBPu0mMEY4wIdAF8A==}
    engines: {node: '>= 0.6.0'}

  prompts@2.4.2:
    resolution: {integrity: sha512-NxNv/kLguCA7p3jE8oL2aEBsrJWgAakBpgmgK6lpPWV+WuOmY6r2/zbAVnP+T8bQlA0nzHXSJSJW0Hq7ylaD2Q==}
    engines: {node: '>= 6'}

  proxy-addr@2.0.7:
    resolution: {integrity: sha512-llQsMLSUDUPT44jdrU/O37qlnifitDP+ZwrmmZcoSKyLKvtZxpyV0n2/bD/N4tBAAZ/gJEdZU7KMraoK1+XYAg==}
    engines: {node: '>= 0.10'}

  pseudomap@1.0.2:
    resolution: {integrity: sha512-b/YwNhb8lk1Zz2+bXXpS/LK9OisiZZ1SNsSLxN1x2OXVEhW2Ckr/7mWE5vrC1ZTiJlD9g19jWszTmJsB+oEpFQ==}

  punycode@2.3.1:
    resolution: {integrity: sha512-vYt7UD1U9Wg6138shLtLOvdAu+8DsC/ilFtEVHcH+wydcSpNE20AfSOduf6MkRFahL5FY7X1oU7nKVZFtfq8Fg==}
    engines: {node: '>=6'}

  pure-rand@6.1.0:
    resolution: {integrity: sha512-bVWawvoZoBYpp6yIoQtQXHZjmz35RSVHnUOTefl8Vcjr8snTPY1wnpSPMWekcFwbxI6gtmT7rSYPFvz71ldiOA==}

  queue-microtask@1.2.3:
    resolution: {integrity: sha512-NuaNSa6flKT5JaSYQzJok04JzTL1CA6aGhv5rfLW3PgqA+M2ChpZQnAC8h8i4ZFkBS8X5RqkDBHA7r4hej3K9A==}

  quick-format-unescaped@4.0.4:
    resolution: {integrity: sha512-tYC1Q1hgyRuHgloV/YXs2w15unPVh8qfu/qCTfhTYamaw7fyhumKa2yGpdSo87vY32rIclj+4fWYQXUMs9EHvg==}

  quick-lru@4.0.1:
    resolution: {integrity: sha512-ARhCpm70fzdcvNQfPoy49IaanKkTlRWF2JMzqhcJbhSFRZv7nPTvZJdcY7301IPmvW+/p0RgIWnQDLJxifsQ7g==}
    engines: {node: '>=8'}

  quick-lru@5.1.1:
    resolution: {integrity: sha512-WuyALRjWPDGtt/wzJiadO5AXY+8hZ80hVpe6MyivgraREW751X3SbhRvG3eLKOYN+8VEvqLcf3wdnt44Z4S4SA==}
    engines: {node: '>=10'}

  react-dom@19.1.0:
    resolution: {integrity: sha512-Xs1hdnE+DyKgeHJeJznQmYMIBG3TKIHJJT95Q58nHLSrElKlGQqDTR2HQ9fx5CN/Gk6Vh/kupBTDLU11/nDk/g==}
    peerDependencies:
      react: ^19.1.0

  react-is@18.3.1:
    resolution: {integrity: sha512-/LLMVyas0ljjAtoYiPqYiL8VWXzUUdThrmU5+n20DZv+a+ClRoevUzw5JxU+Ieh5/c87ytoTBV9G1FiKfNJdmg==}

  react@18.3.1:
    resolution: {integrity: sha512-wS+hAgJShR0KhEvPJArfuPVN1+Hz1t0Y6n5jLrGQbkb4urgPE/0Rve+1kMB1v/oWgHgm4WIcV+i7F2pTVj+2iQ==}
    engines: {node: '>=0.10.0'}

  read-pkg-up@7.0.1:
    resolution: {integrity: sha512-zK0TB7Xd6JpCLmlLmufqykGE+/TlOePD6qKClNW7hHDKFh/J7/7gCWGR7joEQEW1bKq3a3yUZSObOoWLFQ4ohg==}
    engines: {node: '>=8'}

  read-pkg@5.2.0:
    resolution: {integrity: sha512-Ug69mNOpfvKDAc2Q8DRpMjjzdtrnv9HcSMX+4VsZxD1aZ6ZzrIE7rlzXBtWTyhULSMKg076AW6WR5iZpD0JiOg==}
    engines: {node: '>=8'}

  read-yaml-file@1.1.0:
    resolution: {integrity: sha512-VIMnQi/Z4HT2Fxuwg5KrY174U1VdUIASQVWXXyqtNRtxSr9IYkn1rsI6Tb6HsrHCmB7gVpNwX6JxPTHcH6IoTA==}
    engines: {node: '>=6'}

  readable-stream@4.7.0:
    resolution: {integrity: sha512-oIGGmcpTLwPga8Bn6/Z75SVaH1z5dUut2ibSyAMVhmUggWpmDn2dapB0n7f8nwaSiRtepAsfJyfXIO5DCVAODg==}
    engines: {node: ^12.22.0 || ^14.17.0 || >=16.0.0}

  readable-web-to-node-stream@3.0.4:
    resolution: {integrity: sha512-9nX56alTf5bwXQ3ZDipHJhusu9NTQJ/CVPtb/XHAJCXihZeitfJvIRS4GqQ/mfIoOE3IelHMrpayVrosdHBuLw==}
    engines: {node: '>=8'}

  readdirp@3.6.0:
    resolution: {integrity: sha512-hOS089on8RduqdbhvQ5Z37A0ESjsqz6qnRcffsMU3495FuTdqSm+7bhJ29JvIOsBDEEnan5DPu9t3To9VRlMzA==}
    engines: {node: '>=8.10.0'}

  real-require@0.2.0:
    resolution: {integrity: sha512-57frrGM/OCTLqLOAh0mhVA9VBMHd+9U7Zb2THMGdBUoZVOtGbJzjxsYGDJ3A9AYYCP4hn6y1TVbaOfzWtm5GFg==}
    engines: {node: '>= 12.13.0'}

  redent@3.0.0:
    resolution: {integrity: sha512-6tDA8g98We0zd0GvVeMT9arEOnTw9qM03L9cJXaCjrip1OO764RDBLBfrB4cwzNGDj5OA5ioymC9GkizgWJDUg==}
    engines: {node: '>=8'}

  reflect.getprototypeof@1.0.10:
    resolution: {integrity: sha512-00o4I+DVrefhv+nX0ulyi3biSHCPDe+yLv5o/p6d/UVlirijB8E16FtfwSAi4g3tcqrQ4lRAqQSoFEZJehYEcw==}
    engines: {node: '>= 0.4'}

  regexp.prototype.flags@1.5.4:
    resolution: {integrity: sha512-dYqgNSZbDwkaJ2ceRd9ojCGjBq+mOm9LmtXnAnEGyHhN/5R7iDW2TRw3h+o/jCFxus3P2LfWIIiwowAjANm7IA==}
    engines: {node: '>= 0.4'}

  require-directory@2.1.1:
    resolution: {integrity: sha512-fGxEI7+wsG9xrvdjsrlmL22OMTTiHRwAMroiEeMgq8gzoLC/PQr7RsRDSTLUg/bZAZtF+TVIkHc6/4RIKrui+Q==}
    engines: {node: '>=0.10.0'}

  require-from-string@2.0.2:
    resolution: {integrity: sha512-Xf0nWe6RseziFMu+Ap9biiUbmplq6S9/p+7w7YXP/JBHhrUDDUhwa+vANyubuqfZWTveU//DYVGsDG7RKL/vEw==}
    engines: {node: '>=0.10.0'}

  require-main-filename@2.0.0:
    resolution: {integrity: sha512-NKN5kMDylKuldxYLSUfrbo5Tuzh4hd+2E8NPPX02mZtn1VuREQToYe/ZdlJy+J3uCpfaiGF05e7B8W0iXbQHmg==}

  require-package-name@2.0.1:
    resolution: {integrity: sha512-uuoJ1hU/k6M0779t3VMVIYpb2VMJk05cehCaABFhXaibcbvfgR8wKiozLjVFSzJPmQMRqIcO0HMyTFqfV09V6Q==}

  resolve-alpn@1.2.1:
    resolution: {integrity: sha512-0a1F4l73/ZFZOakJnQ3FvkJ2+gSTQWz/r2KE5OdDY0TxPm5h4GkqkWWfM47T7HsbnOtcJVEF4epCVy6u7Q3K+g==}

  resolve-cwd@3.0.0:
    resolution: {integrity: sha512-OrZaX2Mb+rJCpH/6CpSqt9xFVpN++x01XnN2ie9g6P5/3xelLAkXWVADpdz1IHD/KFfEXyE6V0U01OQ3UO2rEg==}
    engines: {node: '>=8'}

  resolve-dir@1.0.1:
    resolution: {integrity: sha512-R7uiTjECzvOsWSfdM0QKFNBVFcK27aHOUwdvK53BcW8zqnGdYp0Fbj82cy54+2A4P2tFM22J5kRfe1R+lM/1yg==}
    engines: {node: '>=0.10.0'}

  resolve-from@4.0.0:
    resolution: {integrity: sha512-pb/MYmXstAkysRFx8piNI1tGFNQIFA3vkE3Gq4EuA1dF6gHp/+vgZqsCGJapvy8N3Q+4o7FwvquPJcnZ7RYy4g==}
    engines: {node: '>=4'}

  resolve-from@5.0.0:
    resolution: {integrity: sha512-qYg9KP24dD5qka9J47d0aVky0N+b4fTU89LN9iDnjB5waksiC49rvMB0PrUJQGoTmH50XPiqOvAjDfaijGxYZw==}
    engines: {node: '>=8'}

  resolve-pkg-maps@1.0.0:
    resolution: {integrity: sha512-seS2Tj26TBVOC2NIc2rOe2y2ZO7efxITtLZcGSOnHHNOQ7CkiUBfw0Iw2ck6xkIhPwLhKNLS8BO+hEpngQlqzw==}

  resolve.exports@2.0.3:
    resolution: {integrity: sha512-OcXjMsGdhL4XnbShKpAcSqPMzQoYkYyhbEaeSko47MjRP9NfEQMhZkXL1DoFlt9LWQn4YttrdnV6X2OiyzBi+A==}
    engines: {node: '>=10'}

  resolve@1.22.10:
    resolution: {integrity: sha512-NPRy+/ncIMeDlTAsuqwKIiferiawhefFJtkNSW0qZJEqMEb+qBt/77B/jGeeek+F0uOeN05CDa6HXbbIgtVX4w==}
    engines: {node: '>= 0.4'}
    hasBin: true

  responselike@3.0.0:
    resolution: {integrity: sha512-40yHxbNcl2+rzXvZuVkrYohathsSJlMTXKryG5y8uciHv1+xDLHQpgjG64JUO9nrEq2jGLH6IZ8BcZyw3wrweg==}
    engines: {node: '>=14.16'}

  restore-cursor@3.1.0:
    resolution: {integrity: sha512-l+sSefzHpj5qimhFSE5a8nufZYAM3sBSVMAPtYkmC+4EH2anSGaEMXSD0izRQbu9nfyQ9y5JrVmp7E8oZrUjvA==}
    engines: {node: '>=8'}

  ret@0.2.2:
    resolution: {integrity: sha512-M0b3YWQs7R3Z917WRQy1HHA7Ba7D8hvZg6UE5mLykJxQVE2ju0IXbGlaHPPlkY+WN7wFP+wUMXmBFA0aV6vYGQ==}
    engines: {node: '>=4'}

  retry@0.13.1:
    resolution: {integrity: sha512-XQBQ3I8W1Cge0Seh+6gjj03LbmRFWuoszgK9ooCpwYIrhhoO80pfq4cUkU5DkknwfOfFteRwlZ56PYOGYyFWdg==}
    engines: {node: '>= 4'}

  reusify@1.1.0:
    resolution: {integrity: sha512-g6QUff04oZpHs0eG5p83rFLhHeV00ug/Yf9nZM6fLeUrPguBTkTQOdpAWWspMh55TZfVQDPaN3NQJfbVRAxdIw==}
    engines: {iojs: '>=1.0.0', node: '>=0.10.0'}

  rfdc@1.4.1:
    resolution: {integrity: sha512-q1b3N5QkRUWUl7iyylaaj3kOpIT0N2i9MqIEQXP73GVsN9cw3fdx8X63cEmWhJGi2PPCF23Ijp7ktmd39rawIA==}

  rimraf@3.0.2:
    resolution: {integrity: sha512-JZkJMZkAGFFPP2YqXZXPbMlMBgsxzE8ILs4lMIX/2o0L9UBw9O/Y3o6wFw/i9YLapcUJWwqbi3kdxIPdC62TIA==}
    deprecated: Rimraf versions prior to v4 are no longer supported
    hasBin: true

  robo.js@0.10.26:
    resolution: {integrity: sha512-NnNslfsbjkia7ihem1bSFk/lTFVfiet3dir6axt9OeKTEZGQlyCl8xdI3v1pYz0X60b9jxEcBlkYZj6hZVeS3Q==}
    engines: {node: '>=18.0.0'}
    hasBin: true
    peerDependencies:
      '@swc/core': ^1.3.41
      discord.js: ^14.0.0
      keyv: ^4.5.2
      typescript: ^5.0.0
      vite: ^5.0.0
    peerDependenciesMeta:
      '@swc/core':
        optional: true
      keyv:
        optional: true
      typescript:
        optional: true
      vite:
        optional: true

  robo.js@0.10.28:
    resolution: {integrity: sha512-bgO4XJ0bRDFrR2lKJXEO4j0O4o6uh7TfTa2PCZe3QIiua0JepUWzcoX651WlqD9AKTF7Euq++DRSq20VHeZyhQ==}
    engines: {node: '>=18.0.0'}
    hasBin: true
    peerDependencies:
      '@swc/core': ^1.3.41
      discord.js: ^14.0.0
      keyv: ^4.5.2
      typescript: ^5.0.0
      vite: ^5.0.0
    peerDependenciesMeta:
      '@swc/core':
        optional: true
      keyv:
        optional: true
      typescript:
        optional: true
      vite:
        optional: true

  rollup@3.29.5:
    resolution: {integrity: sha512-GVsDdsbJzzy4S/v3dqWPJ7EfvZJfCHiDqe80IyrF59LYuP+e6U1LJoUqeuqRbwAWoMNoXivMNeNAOf5E22VA1w==}
    engines: {node: '>=14.18.0', npm: '>=8.0.0'}
    hasBin: true

  rollup@4.41.1:
    resolution: {integrity: sha512-cPmwD3FnFv8rKMBc1MxWCwVQFxwf1JEmSX3iQXrRVVG15zerAIXRjMFVWnd5Q5QvgKF7Aj+5ykXFhUl+QGnyOw==}
    engines: {node: '>=18.0.0', npm: '>=8.0.0'}
    hasBin: true

  run-async@2.4.1:
    resolution: {integrity: sha512-tvVnVv01b8c1RrA6Ep7JkStj85Guv/YrMcwqYQnwjsAS2cTmmPGBBjAjpCW7RrSodNSoE2/qg9O4bceNvUuDgQ==}
    engines: {node: '>=0.12.0'}

  run-parallel@1.2.0:
    resolution: {integrity: sha512-5l4VyZR86LZ/lDxZTR6jqL8AFE2S0IFLMP26AbjsLVADxHdhB/c0GUsH+y39UfCi3dzz8OlQuPmnaJOMoDHQBA==}

  rxjs@6.6.7:
    resolution: {integrity: sha512-hTdwr+7yYNIT5n4AMYp85KA6yw2Va0FLa3Rguvbpa4W3I5xynaBZo41cM3XM+4Q6fRMj3sBYIR1VAmZMXYJvRQ==}
    engines: {npm: '>=2.0.0'}

  safe-array-concat@1.1.3:
    resolution: {integrity: sha512-AURm5f0jYEOydBj7VQlVvDrjeFgthDdEF5H1dP+6mNpoXOMo1quQqJ4wvJDyRZ9+pO3kGWoOdmV08cSv2aJV6Q==}
    engines: {node: '>=0.4'}

  safe-buffer@5.2.1:
    resolution: {integrity: sha512-rp3So07KcdmmKbGvgaNxQSJr7bGVSVk5S9Eq1F+ppbRo70+YeaDxkw5Dd8NPN+GD6bjnYm2VuPuCXmpuYvmCXQ==}

  safe-push-apply@1.0.0:
    resolution: {integrity: sha512-iKE9w/Z7xCzUMIZqdBsp6pEQvwuEebH4vdpjcDWnyzaI6yl6O9FHvVpmGelvEHNsoY6wGblkxR6Zty/h00WiSA==}
    engines: {node: '>= 0.4'}

  safe-regex-test@1.1.0:
    resolution: {integrity: sha512-x/+Cz4YrimQxQccJf5mKEbIa1NzeCRNI5Ecl/ekmlYaampdNLPalVyIcCZNNH3MvmqBugV5TMYZXv0ljslUlaw==}
    engines: {node: '>= 0.4'}

  safe-regex2@2.0.0:
    resolution: {integrity: sha512-PaUSFsUaNNuKwkBijoAPHAK6/eM6VirvyPWlZ7BAQy4D+hCvh4B6lIG+nPdhbFfIbP+gTGBcrdsOaUs0F+ZBOQ==}

  safe-stable-stringify@2.5.0:
    resolution: {integrity: sha512-b3rppTKm9T+PsVCBEOUR46GWI7fdOs00VKZ1+9c1EWDaDMvjQc6tUwuFyIprgGgTcWoVHSKrU8H31ZHA2e0RHA==}
    engines: {node: '>=10'}

  safer-buffer@2.1.2:
    resolution: {integrity: sha512-YZo3K82SD7Riyi0E1EQPojLz7kpepnSQI9IyPbHHg1XXXevb5dJI7tpyN2ADxGcQbHG7vcyRHk0cbwqcQriUtg==}

  scheduler@0.26.0:
    resolution: {integrity: sha512-NlHwttCI/l5gCPR3D1nNXtWABUmBwvZpEQiD4IXSbIDq8BzLIK/7Ir5gTFSGZDUu37K5cMNp0hFtzO38sC7gWA==}

  secure-json-parse@2.7.0:
    resolution: {integrity: sha512-6aU+Rwsezw7VR8/nyvKTx8QpWH9FrcYiXXlqC4z5d5XQBDRqtbfsRjnwGyqbi3gddNtWHuEk9OANUotL26qKUw==}

  semver-compare@1.0.0:
    resolution: {integrity: sha512-YM3/ITh2MJ5MtzaM429anh+x2jiLVjqILF4m4oyQB18W7Ggea7BfqdH/wGMK7dDiMghv/6WG7znWMwUDzJiXow==}

  semver@5.7.2:
    resolution: {integrity: sha512-cBznnQ9KjJqU67B52RMC65CMarK2600WFnbkcaiwWq3xy/5haFJlshgnpjovMVJ+Hff49d8GEn0b87C5pDQ10g==}
    hasBin: true

  semver@6.3.1:
    resolution: {integrity: sha512-BR7VvDCVHO+q2xBEWskxS6DJE1qRnb7DxzUrogb71CWoSficBxYsiAGd+Kl0mmq/MprG9yArRkyrQxTO6XjMzA==}
    hasBin: true

  semver@7.7.2:
    resolution: {integrity: sha512-RF0Fw+rO5AMf9MAyaRXI4AV0Ulj5lMHqVxxdSgiVbixSCXoEmmX/jk0CuJw4+3SqroYO9VoUh+HcuJivvtJemA==}
    engines: {node: '>=10'}
    hasBin: true

  serialize-error@8.1.0:
    resolution: {integrity: sha512-3NnuWfM6vBYoy5gZFvHiYsVbafvI9vZv/+jlIigFn4oP4zjNPK3LhcY0xSCgeb1a5L8jO71Mit9LlNoi2UfDDQ==}
    engines: {node: '>=10'}

  set-blocking@2.0.0:
    resolution: {integrity: sha512-KiKBS8AnWGEyLzofFfmvKwpdPzqiy16LvQfK3yv/fVH7Bj13/wl3JSR1J+rfgRE9q7xUJK4qvgS8raSOeLUehw==}

  set-cookie-parser@2.7.1:
    resolution: {integrity: sha512-IOc8uWeOZgnb3ptbCURJWNjWUPcO3ZnTTdzsurqERrP6nPyv+paC55vJM0LpOlT2ne+Ix+9+CRG1MNLlyZ4GjQ==}

  set-function-length@1.2.2:
    resolution: {integrity: sha512-pgRc4hJ4/sNjWCSS9AmnS40x3bNMDTknHgL5UaMBTMyJnU90EgWh1Rz+MC9eFu4BuN/UwZjKQuY/1v3rM7HMfg==}
    engines: {node: '>= 0.4'}

  set-function-name@2.0.2:
    resolution: {integrity: sha512-7PGFlmtwsEADb0WYyvCMa1t+yke6daIG4Wirafur5kcf+MhUnPms1UeR0CKQdTZD81yESwMHbtn+TR+dMviakQ==}
    engines: {node: '>= 0.4'}

  set-proto@1.0.0:
    resolution: {integrity: sha512-RJRdvCo6IAnPdsvP/7m6bsQqNnn1FCBX5ZNtFL98MmFF/4xAIJTIg1YbHW5DC2W5SKZanrC6i4HsJqlajw/dZw==}
    engines: {node: '>= 0.4'}

  shebang-command@1.2.0:
    resolution: {integrity: sha512-EV3L1+UQWGor21OmnvojK36mhg+TyIKDh3iFBKBohr5xeXIhNBcx8oWdgkTEEQ+BEFFYdLRuqMfd5L84N1V5Vg==}
    engines: {node: '>=0.10.0'}

  shebang-command@2.0.0:
    resolution: {integrity: sha512-kHxr2zZpYtdmrN1qDjrrX/Z1rR1kG8Dx+gkpK1G4eXmvXswmcE1hTWBWYUzlraYw1/yZp6YuDY77YtvbN0dmDA==}
    engines: {node: '>=8'}

  shebang-regex@1.0.0:
    resolution: {integrity: sha512-wpoSFAxys6b2a2wHZ1XpDSgD7N9iVjg29Ph9uV/uaP9Ex/KXlkTZTeddxDPSYQpgvzKLGJke2UU0AzoGCjNIvQ==}
    engines: {node: '>=0.10.0'}

  shebang-regex@3.0.0:
    resolution: {integrity: sha512-7++dFhtcx3353uBaq8DDR4NuxBetBzC7ZQOhmTQInHEd6bSrXdiEyzCvG07Z44UYdLShWUyXt5M/yhz8ekcb1A==}
    engines: {node: '>=8'}

  side-channel-list@1.0.0:
    resolution: {integrity: sha512-FCLHtRD/gnpCiCHEiJLOwdmFP+wzCmDEkc9y7NsYxeF4u7Btsn1ZuwgwJGxImImHicJArLP4R0yX4c2KCrMrTA==}
    engines: {node: '>= 0.4'}

  side-channel-map@1.0.1:
    resolution: {integrity: sha512-VCjCNfgMsby3tTdo02nbjtM/ewra6jPHmpThenkTYh8pG9ucZ/1P8So4u4FGBek/BjpOVsDCMoLA/iuBKIFXRA==}
    engines: {node: '>= 0.4'}

  side-channel-weakmap@1.0.2:
    resolution: {integrity: sha512-WPS/HvHQTYnHisLo9McqBHOJk2FkHO/tlpvldyrnem4aeQp4hai3gythswg6p01oSoTl58rcpiFAjF2br2Ak2A==}
    engines: {node: '>= 0.4'}

  side-channel@1.1.0:
    resolution: {integrity: sha512-ZX99e6tRweoUXqR+VBrslhda51Nh5MTQwou5tnUDgbtyM0dBgmhEDtWGP/xbKn6hqfPRHujUNwz5fy/wbbhnpw==}
    engines: {node: '>= 0.4'}

  signal-exit@3.0.7:
    resolution: {integrity: sha512-wnD2ZE+l+SPC/uoS0vXeE9L1+0wuaMqKlfz9AMUo38JsyLSBWSFcHR1Rri62LZc12vLr1gb3jl7iwQhgwpAbGQ==}

  signal-exit@4.1.0:
    resolution: {integrity: sha512-bzyZ1e88w9O1iNJbKnOlvYTrWPDl46O1bG0D3XInv+9tkPrxrN8jUUTiFlDkkmKWgn1M6CfIA13SuGqOa9Korw==}
    engines: {node: '>=14'}

  sisteransi@1.0.5:
    resolution: {integrity: sha512-bLGGlR1QxBcynn2d5YmDX4MGjlZvy2MRBDRNHLJ8VI6l6+9FUiyTFNJ0IveOSP0bcXgVDPRcfGqA0pjaqUpfVg==}

  slash@3.0.0:
    resolution: {integrity: sha512-g9Q1haeby36OSStwb4ntCGGGaKsaVSjQ68fBxoQcutl5fS1vuY18H3wSt3jFyFtrkx+Kz0V1G85A4MyAdDMi2Q==}
    engines: {node: '>=8'}

  smartwrap@2.0.2:
    resolution: {integrity: sha512-vCsKNQxb7PnCNd2wY1WClWifAc2lwqsG8OaswpJkVJsvMGcnEntdTCDajZCkk93Ay1U3t/9puJmb525Rg5MZBA==}
    engines: {node: '>=6'}
    hasBin: true

  sonic-boom@3.8.1:
    resolution: {integrity: sha512-y4Z8LCDBuum+PBP3lSV7RHrXscqksve/bi0as7mhwVnBW+/wUqKT/2Kb7um8yqcFy0duYbbPxzt89Zy2nOCaxg==}

  source-map-js@1.2.1:
    resolution: {integrity: sha512-UXWMKhLOwVKb728IUtQPXxfYU+usdybtUrK/8uGE8CQMvrhOpwvzDBwj0QhSL7MQc7vIsISBG8VQ8+IDQxpfQA==}
    engines: {node: '>=0.10.0'}

  source-map-support@0.5.13:
    resolution: {integrity: sha512-SHSKFHadjVA5oR4PPqhtAVdcBWwRYVd6g6cAXnIbRiIwc2EhPrTuKUBdSLvlEKyIP3GCf89fltvcZiP9MMFA1w==}

  source-map@0.6.1:
    resolution: {integrity: sha512-UjgapumWlbMhkBgzT7Ykc5YXUT46F0iKu8SGXq0bcwP5dz/h0Plj6enJqjz1Zbq2l5WaqYnrVbwWOWMyF3F47g==}
    engines: {node: '>=0.10.0'}

  source-map@0.8.0-beta.0:
    resolution: {integrity: sha512-2ymg6oRBpebeZi9UUNsgQ89bhx01TcTkmNTGnNO88imTmbSgy4nfujrgVEFKWpMTEGA11EDkTt7mqObTPdigIA==}
    engines: {node: '>= 8'}

  spawndamnit@2.0.0:
    resolution: {integrity: sha512-j4JKEcncSjFlqIwU5L/rp2N5SIPsdxaRsIv678+TZxZ0SRDJTm8JrxJMjE/XuiEZNEir3S8l0Fa3Ke339WI4qA==}

  spawndamnit@3.0.1:
    resolution: {integrity: sha512-MmnduQUuHCoFckZoWnXsTg7JaiLBJrKFj9UI2MbRPGaJeVpsLcVBu6P/IGZovziM/YBsellCmsprgNA+w0CzVg==}

  spdx-correct@3.2.0:
    resolution: {integrity: sha512-kN9dJbvnySHULIluDHy32WHRUu3Og7B9sbY7tsFLctQkIqnMh3hErYgdMjTYuqmcXX+lK5T1lnUt3G7zNswmZA==}

  spdx-exceptions@2.5.0:
    resolution: {integrity: sha512-PiU42r+xO4UbUS1buo3LPJkjlO7430Xn5SVAhdpzzsPHsjbYVflnnFdATgabnLude+Cqu25p6N+g2lw/PFsa4w==}

  spdx-expression-parse@3.0.1:
    resolution: {integrity: sha512-cbqHunsQWnJNE6KhVSMsMeH5H/L9EpymbzqTQ3uLwNCLZ1Q481oWaofqH7nO6V07xlXwY6PhQdQ2IedWx/ZK4Q==}

  spdx-license-ids@3.0.21:
    resolution: {integrity: sha512-Bvg/8F5XephndSK3JffaRqdT+gyhfqIPwDHpX80tJrF8QQRYMo8sNMeaZ2Dp5+jhwKnUmIOyFFQfHRkjJm5nXg==}

  split2@4.2.0:
    resolution: {integrity: sha512-UcjcJOWknrNkF6PLX83qcHM6KHgVKNkV62Y8a5uYDVv9ydGQVwAHMKqHdJje1VTWpljG0WYpCDhrCdAOYH4TWg==}
    engines: {node: '>= 10.x'}

  sprintf-js@1.0.3:
    resolution: {integrity: sha512-D9cPgkvLlV3t3IzL0D0YLvGA9Ahk4PcvVwUbN0dSGr1aP0Nrt4AEnTUbuGvquEC0mA64Gqt1fzirlRs5ibXx8g==}

  stack-trace@0.0.10:
    resolution: {integrity: sha512-KGzahc7puUKkzyMt+IqAep+TVNbKP+k2Lmwhub39m1AsTSkaDutx56aDCo+HLDzf/D26BIHTJWNiTG1KAJiQCg==}

  stack-utils@2.0.6:
    resolution: {integrity: sha512-XlkWvfIm6RmsWtNJx+uqtKLS8eqFbxUg0ZzLXqY0caEy9l7hruX8IpiDnjsLavoBgqCCR71TqWO8MaXYheJ3RQ==}
    engines: {node: '>=10'}

  stop-iteration-iterator@1.1.0:
    resolution: {integrity: sha512-eLoXW/DHyl62zxY4SCaIgnRhuMr6ri4juEYARS8E6sCEqzKpOiE521Ucofdx+KnDZl5xmvGYaaKCk5FEOxJCoQ==}
    engines: {node: '>= 0.4'}

  stream-transform@2.1.3:
    resolution: {integrity: sha512-9GHUiM5hMiCi6Y03jD2ARC1ettBXkQBoQAe7nJsPknnI0ow10aXjTnew8QtYQmLjzn974BnmWEAJgCY6ZP1DeQ==}

  string-length@4.0.2:
    resolution: {integrity: sha512-+l6rNN5fYHNhZZy41RXsYptCjA2Igmq4EG7kZAYFQI1E1VTXarr6ZPXBg6eq7Y6eK4FEhY6AJlyuFIb/v/S0VQ==}
    engines: {node: '>=10'}

  string-width@3.1.0:
    resolution: {integrity: sha512-vafcv6KjVZKSgz06oM/H6GDBrAtz8vdhQakGjFIvNrHA6y3HCF1CInLy+QLq8dTJPQ1b+KDUqDFctkdRW44e1w==}
    engines: {node: '>=6'}

  string-width@4.2.3:
    resolution: {integrity: sha512-wKyQRQpjJ0sIp62ErSZdGsjMJWsap5oRNihHhu6G7JVO/9jIB6UyevL+tXuOqrng8j/cxKTWyWUwvSTriiZz/g==}
    engines: {node: '>=8'}

  string-width@5.1.2:
    resolution: {integrity: sha512-HnLOCR3vjcY8beoNLtcjZ5/nxn2afmME6lhrDrebokqMap+XbeW8n9TXpPDOqdGK5qcI3oT0GKTW6wC7EMiVqA==}
    engines: {node: '>=12'}

  string.prototype.trim@1.2.10:
    resolution: {integrity: sha512-Rs66F0P/1kedk5lyYyH9uBzuiI/kNRmwJAR9quK6VOtIpZ2G+hMZd+HQbbv25MgCA6gEffoMZYxlTod4WcdrKA==}
    engines: {node: '>= 0.4'}

  string.prototype.trimend@1.0.9:
    resolution: {integrity: sha512-G7Ok5C6E/j4SGfyLCloXTrngQIQU3PWtXGst3yM7Bea9FRURf1S42ZHlZZtsNque2FN2PoUhfZXYLNWwEr4dLQ==}
    engines: {node: '>= 0.4'}

  string.prototype.trimstart@1.0.8:
    resolution: {integrity: sha512-UXSH262CSZY1tfu3G3Secr6uGLCFVPMhIqHjlgCUtCCcgihYc/xKs9djMTMUOb2j1mVSeU8EU6NWc/iQKU6Gfg==}
    engines: {node: '>= 0.4'}

  string_decoder@1.3.0:
    resolution: {integrity: sha512-hkRX8U1WjJFd8LsDJ2yQ/wWWxaopEsABU1XfkM8A+j0+85JAGppt16cr1Whg6KIbb4okU6Mql6BOj+uup/wKeA==}

  strip-ansi@5.2.0:
    resolution: {integrity: sha512-DuRs1gKbBqsMKIZlrffwlug8MHkcnpjs5VPmL1PAh+mA30U0DTotfDZ0d2UUsXpPmPmMMJ6W773MaA3J+lbiWA==}
    engines: {node: '>=6'}

  strip-ansi@6.0.1:
    resolution: {integrity: sha512-Y38VPSHcqkFrCpFnQ9vuSXmquuv5oXOKpGeT6aGrr3o3Gc9AlVa6JBfUSOCnbxGGZF+/0ooI7KrPuUSztUdU5A==}
    engines: {node: '>=8'}

  strip-ansi@7.1.0:
    resolution: {integrity: sha512-iq6eVVI64nQQTRYq2KtEg2d2uU7LElhTJwsH4YzIHZshxlgZms/wIc4VoDQTlG/IvVIrBKG06CrZnp0qv7hkcQ==}
    engines: {node: '>=12'}

  strip-bom@3.0.0:
    resolution: {integrity: sha512-vavAMRXOgBVNF6nyEEmL3DBK19iRpDcoIwW+swQ+CbGiu7lju6t+JklA1MHweoWtadgt4ISVUsXLyDq34ddcwA==}
    engines: {node: '>=4'}

  strip-bom@4.0.0:
    resolution: {integrity: sha512-3xurFv5tEgii33Zi8Jtp55wEIILR9eh34FAW00PZf+JnSsTmV/ioewSgQl97JHvgjoRGwPShsWm+IdrxB35d0w==}
    engines: {node: '>=8'}

  strip-final-newline@2.0.0:
    resolution: {integrity: sha512-BrpvfNAE3dcvq7ll3xVumzjKjZQ5tI1sEUIKr3Uoks0XUl45St3FlatVqef9prk4jRDzhW6WZg+3bk93y6pLjA==}
    engines: {node: '>=6'}

  strip-indent@3.0.0:
    resolution: {integrity: sha512-laJTa3Jb+VQpaC6DseHhF7dXVqHTfJPCRDaEbid/drOhgitgYku/letMUqOXFoWV0zIIUbjpdH2t+tYj4bQMRQ==}
    engines: {node: '>=8'}

  strip-json-comments@3.1.1:
    resolution: {integrity: sha512-6fPc+R4ihwqP6N/aIv2f1gMH8lOVtWQHoqC4yK6oSDVVocumAsfCqjkXnqiYMhmMwS/mEHLp7Vehlt3ql6lEig==}
    engines: {node: '>=8'}

  strtok3@7.1.1:
    resolution: {integrity: sha512-mKX8HA/cdBqMKUr0MMZAFssCkIGoZeSCMXgnt79yKxNFguMLVFgRe6wB+fsL0NmoHDbeyZXczy7vEPSoo3rkzg==}
    engines: {node: '>=16'}

  sucrase@3.35.0:
    resolution: {integrity: sha512-8EbVDiu9iN/nESwxeSxDKe0dunta1GOlHufmSSXxMD2z2/tMZpDMpvXQGsc+ajGo8y2uYUmixaSRUc/QPoQ0GA==}
    engines: {node: '>=16 || 14 >=14.17'}
    hasBin: true

  supports-color@5.5.0:
    resolution: {integrity: sha512-QjVjwdXIt408MIiAqCX4oUKsgU2EqAGzs2Ppkm4aQYbjm+ZEWEcW4SfFNTr4uMNZma0ey4f5lgLrkB0aX0QMow==}
    engines: {node: '>=4'}

  supports-color@7.2.0:
    resolution: {integrity: sha512-qpCAvRl9stuOHveKsn7HncJRvv501qIacKzQlO/+Lwxc9+0q2wLyv4Dfvt80/DPn2pqOBsJdDiogXGR9+OvwRw==}
    engines: {node: '>=8'}

  supports-color@8.1.1:
    resolution: {integrity: sha512-MpUEN2OodtUzxvKQl72cUF7RQ5EiHsGvSsVG0ia9c5RbWGL2CI4C7EpPS8UTBIplnlzZiNuV56w+FuNxy3ty2Q==}
    engines: {node: '>=10'}

  supports-preserve-symlinks-flag@1.0.0:
    resolution: {integrity: sha512-ot0WnXS9fgdkgIcePe6RHNk1WA8+muPa6cSjeR3V8K27q9BB1rTE3R1p7Hv0z1ZyAc8s6Vvv8DIyWf681MAt0w==}
    engines: {node: '>= 0.4'}

  tapable@2.2.2:
    resolution: {integrity: sha512-Re10+NauLTMCudc7T5WLFLAwDhQ0JWdrMK+9B2M8zR5hRExKmsRDCBA7/aV/pNJFltmBFO5BAMlQFi/vq3nKOg==}
    engines: {node: '>=6'}

  tar@6.1.13:
    resolution: {integrity: sha512-jdIBIN6LTIe2jqzay/2vtYLlBHa3JF42ot3h1dW8Q0PaAG4v8rm0cvpVePtau5C6OKXGGcgO9q2AMNSWxiLqKw==}
    engines: {node: '>=10'}

  tar@6.2.1:
    resolution: {integrity: sha512-DZ4yORTwrbTj/7MZYq2w+/ZFdI6OZ/f9SFHR+71gIVUZhOQPHzVCLpvRnPgyaMpfWxxk/4ONva3GQSyNIKRv6A==}
    engines: {node: '>=10'}

  term-size@2.2.1:
    resolution: {integrity: sha512-wK0Ri4fOGjv/XPy8SBHZChl8CM7uMc5VML7SqiQ0zG7+J5Vr+RMQDoHa2CNT6KHUnTGIXH34UDMkPzAUyapBZg==}
    engines: {node: '>=8'}

  test-exclude@6.0.0:
    resolution: {integrity: sha512-cAGWPIyOHU6zlmg88jwm7VRyXnMN7iV68OGAbYDk/Mh/xC/pzVPlQtY6ngoIH/5/tciuhGfvESU8GrHrcxD56w==}
    engines: {node: '>=8'}

  text-table@0.2.0:
    resolution: {integrity: sha512-N+8UisAXDGk8PFXP4HAzVR9nbfmVJ3zYLAWiTIoqC5v5isinhr+r5uaO8+7r3BMfuNIufIsA7RdpVgacC2cSpw==}

  thenify-all@1.6.0:
    resolution: {integrity: sha512-RNxQH/qI8/t3thXJDwcstUO4zeqo64+Uy/+sNVRBx4Xn2OX+OZ9oP+iJnNFqplFra2ZUVeKCSa2oVWi3T4uVmA==}
    engines: {node: '>=0.8'}

  thenify@3.3.1:
    resolution: {integrity: sha512-RVZSIV5IG10Hk3enotrhvz0T9em6cyHBLkH/YAZuKqd8hRkKhSfCGIcP2KUY0EPxndzANBmNllzWPwak+bheSw==}

  thread-stream@2.7.0:
    resolution: {integrity: sha512-qQiRWsU/wvNolI6tbbCKd9iKaTnCXsTwVxhhKM6nctPdujTyztjlbUkUTUymidWcMnZ5pWR0ej4a0tjsW021vw==}

  through@2.3.8:
    resolution: {integrity: sha512-w89qg7PI8wAdvX60bMDP+bFoD5Dvhm9oLheFp5O4a2QF0cSBGsBX4qZmadPMvVqlLJBBci+WqGGOAPvcDeNSVg==}

  tiny-lru@10.4.1:
    resolution: {integrity: sha512-buLIzw7ppqymuO3pt10jHk/6QMeZLbidihMQU+N6sogF6EnBzG0qtDWIHuhw1x3dyNgVL/KTGIZsTK81+yCzLg==}
    engines: {node: '>=12'}

  tmp@0.0.33:
    resolution: {integrity: sha512-jRCJlojKnZ3addtTOjdIqoRuPEKBvNXcGYqzO6zWZX8KfKEpnGY5jfggJQ3EjKuu8D4bJRr0y+cYJFmYbImXGw==}
    engines: {node: '>=0.6.0'}

  tmpl@1.0.5:
    resolution: {integrity: sha512-3f0uOEAQwIqGuWW2MVzYg8fV/QNnc/IpuJNG837rLuczAaLVHslWHZQj4IGiEl5Hs3kkbhwL9Ab7Hrsmuj+Smw==}

  to-regex-range@5.0.1:
    resolution: {integrity: sha512-65P7iz6X5yEr1cwcgvQxbbIw7Uk3gOy5dIdtZ4rDveLqhrdJP+Li/Hx6tyK0NEb+2GCyneCMJiGqrADCSNk8sQ==}
    engines: {node: '>=8.0'}

  token-types@5.0.1:
    resolution: {integrity: sha512-Y2fmSnZjQdDb9W4w4r1tswlMHylzWIeOKpx0aZH9BgGtACHhrk3OkT52AzwcuqTRBZtvvnTjDBh8eynMulu8Vg==}
    engines: {node: '>=14.16'}

  tr46@0.0.3:
    resolution: {integrity: sha512-N3WMsuqV66lT30CrXNbEjx4GEwlow3v6rr4mCcv6prnfwhS01rkgyFdjPNBYd9br7LpXV1+Emh01fHnq2Gdgrw==}

  tr46@1.0.1:
    resolution: {integrity: sha512-dTpowEjclQ7Kgx5SdBkqRzVhERQXov8/l9Ft9dVM9fmg0W0KQSVaXX9T4i6twCPNtYiZM53lpSSUAwJbFPOHxA==}

  tree-kill@1.2.2:
    resolution: {integrity: sha512-L0Orpi8qGpRG//Nd+H90vFB+3iHnue1zSSGmNOOCh1GLJ7rUKVwV2HvijphGQS2UmhUZewS9VgvxYIdgr+fG1A==}
    hasBin: true

  trim-newlines@3.0.1:
    resolution: {integrity: sha512-c1PTsA3tYrIsLGkJkzHF+w9F2EyxfXGo4UyJc4pFL++FMjnq0HJS69T3M7d//gKrFKwy429bouPescbjecU+Zw==}
    engines: {node: '>=8'}

  ts-api-utils@1.4.3:
    resolution: {integrity: sha512-i3eMG77UTMD0hZhgRS562pv83RC6ukSAC2GMNWc+9dieh/+jDM5u5YG+NHX6VNDRHQcHwmsTHctP9LhbC3WxVw==}
    engines: {node: '>=16'}
    peerDependencies:
      typescript: '>=4.2.0'

  ts-interface-checker@0.1.13:
    resolution: {integrity: sha512-Y/arvbn+rrz3JCKl9C4kVNfTfSm2/mEp5FSz5EsZSANGPSlQrpRI5M4PKF+mJnE52jOO90PnPSc3Ur3bTQw0gA==}

  ts-jest@29.1.1:
    resolution: {integrity: sha512-D6xjnnbP17cC85nliwGiL+tpoKN0StpgE0TeOjXQTU6MVCfsB4v7aW05CgQ/1OywGb0x/oy9hHFnN+sczTiRaA==}
    engines: {node: ^14.15.0 || ^16.10.0 || >=18.0.0}
    hasBin: true
    peerDependencies:
      '@babel/core': '>=7.0.0-beta.0 <8'
      '@jest/types': ^29.0.0
      babel-jest: ^29.0.0
      esbuild: '*'
      jest: ^29.0.0
      typescript: '>=4.3 <6'
    peerDependenciesMeta:
      '@babel/core':
        optional: true
      '@jest/types':
        optional: true
      babel-jest:
        optional: true
      esbuild:
        optional: true

  ts-mixer@6.0.4:
    resolution: {integrity: sha512-ufKpbmrugz5Aou4wcr5Wc1UUFWOLhq+Fm6qa6P0w0K5Qw2yhaUoiWszhCVuNQyNwrlGiscHOmqYoAox1PtvgjA==}

  tslib@1.14.1:
    resolution: {integrity: sha512-Xni35NKzjgMrwevysHTCArtLDpPvye8zV/0E4EyYn43P7/7qvQwPh9BGkHewbMulVntbigmcT7rdX3BNo9wRJg==}

  tslib@2.8.1:
    resolution: {integrity: sha512-oJFu94HQb+KVduSUQL7wnpmqnfmLsOA/nAh6b6EH0wCEoK0/mPeXU6c3wKDV83MkOuHPRHtSXKKU99IBazS/2w==}

  tsup@6.7.0:
    resolution: {integrity: sha512-L3o8hGkaHnu5TdJns+mCqFsDBo83bJ44rlK7e6VdanIvpea4ArPcU3swWGsLVbXak1PqQx/V+SSmFPujBK+zEQ==}
    engines: {node: '>=14.18'}
    hasBin: true
    peerDependencies:
      '@swc/core': ^1
      postcss: ^8.4.12
      typescript: '>=4.1.0'
    peerDependenciesMeta:
      '@swc/core':
        optional: true
      postcss:
        optional: true
      typescript:
        optional: true

  tsutils@3.21.0:
    resolution: {integrity: sha512-mHKK3iUXL+3UF6xL5k0PEhKRUBKPBCv/+RkEOpjRWxxx27KKRBmmA60A9pgOUvMi8GKhRMPEmjBRPzs2W7O1OA==}
    engines: {node: '>= 6'}
    peerDependencies:
      typescript: '>=2.8.0 || >= 3.2.0-dev || >= 3.3.0-dev || >= 3.4.0-dev || >= 3.5.0-dev || >= 3.6.0-dev || >= 3.6.0-beta || >= 3.7.0-dev || >= 3.7.0-beta'

  tsx@4.19.2:
    resolution: {integrity: sha512-pOUl6Vo2LUq/bSa8S5q7b91cgNSjctn9ugq/+Mvow99qW6x/UZYwzxy/3NmqoT66eHYfCVvFvACC58UBPFf28g==}
    engines: {node: '>=18.0.0'}
    hasBin: true

  tty-table@4.2.3:
    resolution: {integrity: sha512-Fs15mu0vGzCrj8fmJNP7Ynxt5J7praPXqFN0leZeZBXJwkMxv9cb2D454k1ltrtUSJbZ4yH4e0CynsHLxmUfFA==}
    engines: {node: '>=8.0.0'}
    hasBin: true

  turbo-darwin-64@2.2.3:
    resolution: {integrity: sha512-Rcm10CuMKQGcdIBS3R/9PMeuYnv6beYIHqfZFeKWVYEWH69sauj4INs83zKMTUiZJ3/hWGZ4jet9AOwhsssLyg==}
    cpu: [x64]
    os: [darwin]

  turbo-darwin-arm64@2.2.3:
    resolution: {integrity: sha512-+EIMHkuLFqUdJYsA3roj66t9+9IciCajgj+DVek+QezEdOJKcRxlvDOS2BUaeN8kEzVSsNiAGnoysFWYw4K0HA==}
    cpu: [arm64]
    os: [darwin]

  turbo-linux-64@2.2.3:
    resolution: {integrity: sha512-UBhJCYnqtaeOBQLmLo8BAisWbc9v9daL9G8upLR+XGj6vuN/Nz6qUAhverN4Pyej1g4Nt1BhROnj6GLOPYyqxQ==}
    cpu: [x64]
    os: [linux]

  turbo-linux-arm64@2.2.3:
    resolution: {integrity: sha512-hJYT9dN06XCQ3jBka/EWvvAETnHRs3xuO/rb5bESmDfG+d9yQjeTMlhRXKrr4eyIMt6cLDt1LBfyi+6CQ+VAwQ==}
    cpu: [arm64]
    os: [linux]

  turbo-windows-64@2.2.3:
    resolution: {integrity: sha512-NPrjacrZypMBF31b4HE4ROg4P3nhMBPHKS5WTpMwf7wydZ8uvdEHpESVNMOtqhlp857zbnKYgP+yJF30H3N2dQ==}
    cpu: [x64]
    os: [win32]

  turbo-windows-arm64@2.2.3:
    resolution: {integrity: sha512-fnNrYBCqn6zgKPKLHu4sOkihBI/+0oYFr075duRxqUZ+1aLWTAGfHZLgjVeLh3zR37CVzuerGIPWAEkNhkWEIw==}
    cpu: [arm64]
    os: [win32]

  turbo@2.2.3:
    resolution: {integrity: sha512-5lDvSqIxCYJ/BAd6rQGK/AzFRhBkbu4JHVMLmGh/hCb7U3CqSnr5Tjwfy9vc+/5wG2DJ6wttgAaA7MoCgvBKZQ==}
    hasBin: true

  type-check@0.4.0:
    resolution: {integrity: sha512-XleUoc9uwGXqjWwXaUTZAmzMcFZ5858QA2vvx1Ur5xIcixXIP+8LnFDgRplU30us6teqdlskFfu+ae4K79Ooew==}
    engines: {node: '>= 0.8.0'}

  type-detect@4.0.8:
    resolution: {integrity: sha512-0fr/mIH1dlO+x7TlcMy+bIDqKPsw/70tVyeHW787goQjhmqaZe10uwLujubK9q9Lg6Fiho1KUKDYz0Z7k7g5/g==}
    engines: {node: '>=4'}

  type-fest@0.13.1:
    resolution: {integrity: sha512-34R7HTnG0XIJcBSn5XhDd7nNFPRcXYRZrBB2O2jdKqYODldSzBAqzsWoZYYvduky73toYS/ESqxPvkDf/F0XMg==}
    engines: {node: '>=10'}

  type-fest@0.20.2:
    resolution: {integrity: sha512-Ne+eE4r0/iWnpAxD852z3A+N0Bt5RN//NjJwRd2VFHEmrywxf5vsZlh4R6lixl6B+wz/8d+maTSAkN1FIkI3LQ==}
    engines: {node: '>=10'}

  type-fest@0.21.3:
    resolution: {integrity: sha512-t0rzBq87m3fVcduHDUFhKmyyX+9eo6WQjZvf51Ea/M0Q7+T374Jp1aUiyUl0GKxp8M/OETVHSDvmkyPgvX+X2w==}
    engines: {node: '>=10'}

  type-fest@0.6.0:
    resolution: {integrity: sha512-q+MB8nYR1KDLrgr4G5yemftpMC7/QLqVndBmEEdqzmNj5dcFOO4Oo8qlwZE3ULT3+Zim1F8Kq4cBnikNhlCMlg==}
    engines: {node: '>=8'}

  type-fest@0.8.1:
    resolution: {integrity: sha512-4dbzIzqvjtgiM5rw1k5rEHtBANKmdudhGyBEajN01fEyhaAIhsoKNy6y7+IN93IfpFtwY9iqi7kD+xwKhQsNJA==}
    engines: {node: '>=8'}

  typed-array-buffer@1.0.3:
    resolution: {integrity: sha512-nAYYwfY3qnzX30IkA6AQZjVbtK6duGontcQm1WSG1MD94YLqK0515GNApXkoxKOWMusVssAHWLh9SeaoefYFGw==}
    engines: {node: '>= 0.4'}

  typed-array-byte-length@1.0.3:
    resolution: {integrity: sha512-BaXgOuIxz8n8pIq3e7Atg/7s+DpiYrxn4vdot3w9KbnBhcRQq6o3xemQdIfynqSeXeDrF32x+WvfzmOjPiY9lg==}
    engines: {node: '>= 0.4'}

  typed-array-byte-offset@1.0.4:
    resolution: {integrity: sha512-bTlAFB/FBYMcuX81gbL4OcpH5PmlFHqlCCpAl8AlEzMz5k53oNDvN8p1PNOWLEmI2x4orp3raOFB51tv9X+MFQ==}
    engines: {node: '>= 0.4'}

  typed-array-length@1.0.7:
    resolution: {integrity: sha512-3KS2b+kL7fsuk/eJZ7EQdnEmQoaho/r6KUef7hxvltNA5DR8NAUM+8wJMbJyZ4G9/7i3v5zPBIMN5aybAh2/Jg==}
    engines: {node: '>= 0.4'}

  typescript-eslint@7.9.0:
    resolution: {integrity: sha512-7iTn9c10teHHCys5Ud/yaJntXZrjt3h2mrx3feJGBOLgQkF3TB1X89Xs3aVQ/GgdXRAXpk2bPTdpRwHP4YkUow==}
    engines: {node: ^18.18.0 || >=20.0.0}
    peerDependencies:
      eslint: ^8.56.0
      typescript: '*'
    peerDependenciesMeta:
      typescript:
        optional: true

  typescript@5.0.2:
    resolution: {integrity: sha512-wVORMBGO/FAs/++blGNeAVdbNKtIh1rbBL2EyQ1+J9lClJ93KiiKe8PmFIVdXhHcyv44SL9oglmfeSsndo0jRw==}
    engines: {node: '>=12.20'}
    hasBin: true

  typescript@5.4.5:
    resolution: {integrity: sha512-vcI4UpRgg81oIRUFwR0WSIHKt11nJ7SAVlYNIu+QpqeyXP+gpQJy/Z4+F0aGxSE4MqwjyXvW/TzgkLAx2AGHwQ==}
    engines: {node: '>=14.17'}
    hasBin: true

  typescript@5.6.3:
    resolution: {integrity: sha512-hjcS1mhfuyi4WW8IWtjP7brDrG2cuDZukyrYrSauoXGNgx0S7zceP07adYkJycEr56BOUTNPzbInooiN3fn1qw==}
    engines: {node: '>=14.17'}
    hasBin: true

  typescript@5.7.2:
    resolution: {integrity: sha512-i5t66RHxDvVN40HfDd1PsEThGNnlMCMT3jMUuoh9/0TaqWevNontacunWyN02LA9/fIbEWlcHZcgTKb9QoaLfg==}
    engines: {node: '>=14.17'}
    hasBin: true

  unbox-primitive@1.1.0:
    resolution: {integrity: sha512-nWJ91DjeOkej/TA8pXQ3myruKpKEYgqvpw9lz4OPHj/NWFNluYrjbz9j01CJ8yKQd2g4jFoOkINCTW2I5LEEyw==}
    engines: {node: '>= 0.4'}

  undici-types@6.19.8:
    resolution: {integrity: sha512-ve2KP6f/JnbPBFyobGHuerC9g1FYGn/F8n1LWTwNxCEzd6IfqTwUQcNXgEtmmQ6DlRrC1hrSrBnCZPokRrDHjw==}

  undici@5.29.0:
    resolution: {integrity: sha512-raqeBD6NQK4SkWhQzeYKd1KmIG6dllBOTt55Rmkt4HtI9mwdWtJljnrXjAFUBLTSN67HWrOIZ3EPF4kjUw80Bg==}
    engines: {node: '>=14.0'}

  undici@6.19.8:
    resolution: {integrity: sha512-U8uCCl2x9TK3WANvmBavymRzxbfFYG+tAu+fgx3zxQy3qdagQqBLwJVrdyO1TBfUXvfKveMKJZhpvUYoOjM+4g==}
    engines: {node: '>=18.17'}

  undici@6.21.1:
    resolution: {integrity: sha512-q/1rj5D0/zayJB2FraXdaWxbhWiNKDvu8naDT2dl1yTlvJp4BLtOcp2a5BvgGNQpYYJzau7tf1WgKv3b+7mqpQ==}
    engines: {node: '>=18.17'}

  universalify@0.1.2:
    resolution: {integrity: sha512-rBJeI5CXAlmy1pV+617WB9J63U6XcazHHF2f2dbJix4XzpUF0RS3Zbj0FGIOCAva5P/d/GBOYaACQ1w+0azUkg==}
    engines: {node: '>= 4.0.0'}

  update-browserslist-db@1.1.3:
    resolution: {integrity: sha512-UxhIZQ+QInVdunkDAaiazvvT/+fXL5Osr0JZlJulepYu6Jd7qJtDZjlur0emRlT71EN3ScPoE7gvsuIKKNavKw==}
    hasBin: true
    peerDependencies:
      browserslist: '>= 4.21.0'

  uri-js@4.4.1:
    resolution: {integrity: sha512-7rKUyy33Q1yc98pQ1DAmLtwX109F7TIfWlW1Ydo8Wl1ii1SeHieeh0HHfPeL2fMXK6z0s8ecKs9frCuLJvndBg==}

  uuid@10.0.0:
    resolution: {integrity: sha512-8XkAphELsDnEGrDxUOHB3RGvXz6TeuYSGEZBOjtTtPm2lwhGBjLgOzLHB63IUWfBpNucQjND6d3AOudO+H3RWQ==}
    hasBin: true

  uuid@9.0.1:
    resolution: {integrity: sha512-b+1eJOlsR9K8HJpow9Ok3fiWOWSIcIzXodvv0rQjVoOVNpWMpxf1wZNpt4y9h10odCNrqnYp1OBzRktckBe3sA==}
    hasBin: true

  v8-to-istanbul@9.3.0:
    resolution: {integrity: sha512-kiGUalWN+rgBJ/1OHZsBtU4rXZOfj/7rKQxULKlIzwzQSvMJUUNgPwJEEh7gU6xEVxC0ahoOBvN2YI8GH6FNgA==}
    engines: {node: '>=10.12.0'}

  validate-npm-package-license@3.0.4:
    resolution: {integrity: sha512-DpKm2Ui/xN7/HQKCtpZxoRWBhZ9Z0kqtygG8XCgNQ8ZlDnxuQmWhj566j8fN4Cu3/JmbhsDo7fcAJq4s9h27Ew==}

  vite@5.2.0:
    resolution: {integrity: sha512-xMSLJNEjNk/3DJRgWlPADDwaU9AgYRodDH2t6oENhJnIlmU9Hx1Q6VpjyXua/JdMw1WJRbnAgHJ9xgET9gnIAg==}
    engines: {node: ^18.0.0 || >=20.0.0}
    hasBin: true
    peerDependencies:
      '@types/node': ^18.0.0 || >=20.0.0
      less: '*'
      lightningcss: ^1.21.0
      sass: '*'
      stylus: '*'
      sugarss: '*'
      terser: ^5.4.0
    peerDependenciesMeta:
      '@types/node':
        optional: true
      less:
        optional: true
      lightningcss:
        optional: true
      sass:
        optional: true
      stylus:
        optional: true
      sugarss:
        optional: true
      terser:
        optional: true

  walker@1.0.8:
    resolution: {integrity: sha512-ts/8E8l5b7kY0vlWLewOkDXMmPdLcVV4GmOQLyxuSswIJsweeFZtAsMF7k1Nszz+TYBQrlYRmzOnr398y1JemQ==}

  wcwidth@1.0.1:
    resolution: {integrity: sha512-XHPEwS0q6TaxcvG85+8EYkbiCux2XtWG2mkc47Ng2A77BQu9+DqIOJldST4HgPkuea7dvKSj5VgX3P1d4rW8Tg==}

  web-streams-polyfill@4.0.0-beta.3:
    resolution: {integrity: sha512-QW95TCTaHmsYfHDybGMwO5IJIM93I/6vTRk+daHTWFPhwh+C8Cg7j7XyKrwrj8Ib6vYXe0ocYNrmzY4xAAN6ug==}
    engines: {node: '>= 14'}

  webidl-conversions@3.0.1:
    resolution: {integrity: sha512-2JAn3z8AR6rjK8Sm8orRC0h/bcl/DqL7tRPdGZ4I1CjdF+EaMLmYxBHyXuKL849eucPFhvBoxMsflfOb8kxaeQ==}

  webidl-conversions@4.0.2:
    resolution: {integrity: sha512-YQ+BmxuTgd6UXZW3+ICGfyqRyHXVlD5GtQr5+qjiNW7bF0cqrzX500HVXPBOvgXb5YnzDd+h0zqyv61KUD7+Sg==}

  whatwg-url@5.0.0:
    resolution: {integrity: sha512-saE57nupxk6v3HY35+jzBwYa0rKSy0XR8JSxZPwgLr7ys0IBzhGviA1/TUGJLmSVqs8pb9AnvICXEuOHLprYTw==}

  whatwg-url@7.1.0:
    resolution: {integrity: sha512-WUu7Rg1DroM7oQvGWfOiAK21n74Gg+T4elXEQYkOhtyLeWiJFoOGLXPKI/9gzIie9CtwVLm8wtw6YJdKyxSjeg==}

  which-boxed-primitive@1.1.1:
    resolution: {integrity: sha512-TbX3mj8n0odCBFVlY8AxkqcHASw3L60jIuF8jFP78az3C2YhmGvqbHBpAjTRH2/xqYunrJ9g1jSyjCjpoWzIAA==}
    engines: {node: '>= 0.4'}

  which-builtin-type@1.2.1:
    resolution: {integrity: sha512-6iBczoX+kDQ7a3+YJBnh3T+KZRxM/iYNPXicqk66/Qfm1b93iu+yOImkg0zHbj5LNOcNv1TEADiZ0xa34B4q6Q==}
    engines: {node: '>= 0.4'}

  which-collection@1.0.2:
    resolution: {integrity: sha512-K4jVyjnBdgvc86Y6BkaLZEN933SwYOuBFkdmBu9ZfkcAbdVbpITnDmjvZ/aQjRXQrv5EPkTnD1s39GiiqbngCw==}
    engines: {node: '>= 0.4'}

  which-module@2.0.1:
    resolution: {integrity: sha512-iBdZ57RDvnOR9AGBhML2vFZf7h8vmBjhoaZqODJBFWHVtKkDmKuHai3cx5PgVMrX5YDNp27AofYbAwctSS+vhQ==}

  which-pm@2.2.0:
    resolution: {integrity: sha512-MOiaDbA5ZZgUjkeMWM5EkJp4loW5ZRoa5bc3/aeMox/PJelMhE6t7S/mLuiY43DBupyxH+S0U1bTui9kWUlmsw==}
    engines: {node: '>=8.15'}

  which-typed-array@1.1.19:
    resolution: {integrity: sha512-rEvr90Bck4WZt9HHFC4DJMsjvu7x+r6bImz0/BrbWb7A2djJ8hnZMrWnHo9F8ssv0OMErasDhftrfROTyqSDrw==}
    engines: {node: '>= 0.4'}

  which@1.3.1:
    resolution: {integrity: sha512-HxJdYWq1MTIQbJ3nw0cqssHoTNU267KlrDuGZ1WYlxDStUtKUhOaJmh112/TZmHxxUfuJqPXSOm7tDyas0OSIQ==}
    hasBin: true

  which@2.0.2:
    resolution: {integrity: sha512-BLI3Tl1TW3Pvl70l3yq3Y64i+awpwXqsGBYWkkqMtnbXgrMD+yj7rhW0kuEDxzJaYXGjEW5ogapKNMEKNMjibA==}
    engines: {node: '>= 8'}
    hasBin: true

  word-wrap@1.2.5:
    resolution: {integrity: sha512-BN22B5eaMMI9UMtjrGd5g5eCYPpCPDUy0FJXbYsaT5zYxjFOckS53SQDE3pWkVoWpHXVb3BrYcEN4Twa55B5cA==}
    engines: {node: '>=0.10.0'}

  wrap-ansi@5.1.0:
    resolution: {integrity: sha512-QC1/iN/2/RPVJ5jYK8BGttj5z83LmSKmvbvrXPNCLZSEb32KKVDJDl/MOt2N01qU2H/FkzEa9PKto1BqDjtd7Q==}
    engines: {node: '>=6'}

  wrap-ansi@6.2.0:
    resolution: {integrity: sha512-r6lPcBGxZXlIcymEu7InxDMhdW0KDxpLgoFLcguasxCaJ/SOIZwINatK9KY/tf+ZrlywOKU0UDj3ATXUBfxJXA==}
    engines: {node: '>=8'}

  wrap-ansi@7.0.0:
    resolution: {integrity: sha512-YVGIj2kamLSTxw6NsZjoBxfSwsn0ycdesmc4p+Q21c5zPuZ1pl+NfxVdxPtdHvmNVOQ6XSYG4AUtyt/Fi7D16Q==}
    engines: {node: '>=10'}

  wrap-ansi@8.1.0:
    resolution: {integrity: sha512-si7QWI6zUMq56bESFvagtmzMdGOtoxfR+Sez11Mobfc7tm+VkUckk9bW2UeffTGVUbOksxmSw0AA2gs8g71NCQ==}
    engines: {node: '>=12'}

  wrappy@1.0.2:
    resolution: {integrity: sha512-l4Sp/DRseor9wL6EvV2+TuQn63dMkPjZ/sp9XkghTEbV9KlPS1xUsZ3u7/IQO4wxtcFB4bgpQPRcR3QCvezPcQ==}

  write-file-atomic@4.0.2:
    resolution: {integrity: sha512-7KxauUdBmSdWnmpaGFg+ppNjKF8uNLry8LyzjauQDOVONfFLNKrKvQOxZ/VuTIcS/gge/YNahf5RIIQWTSarlg==}
    engines: {node: ^12.13.0 || ^14.15.0 || >=16.0.0}

  ws@7.5.10:
    resolution: {integrity: sha512-+dbF1tHwZpXcbOJdVOkzLDxZP1ailvSxM6ZweXTegylPny803bFhA+vqBYw4s31NSAk4S2Qz+AKXK9a4wkdjcQ==}
    engines: {node: '>=8.3.0'}
    peerDependencies:
      bufferutil: ^4.0.1
      utf-8-validate: ^5.0.2
    peerDependenciesMeta:
      bufferutil:
        optional: true
      utf-8-validate:
        optional: true

  ws@8.16.0:
    resolution: {integrity: sha512-HS0c//TP7Ina87TfiPUz1rQzMhHrl/SG2guqRcTOIUYD2q8uhUdNHZYJUaQ8aTGPzCh+c6oawMKW35nFl1dxyQ==}
    engines: {node: '>=10.0.0'}
    peerDependencies:
      bufferutil: ^4.0.1
      utf-8-validate: '>=5.0.2'
    peerDependenciesMeta:
      bufferutil:
        optional: true
      utf-8-validate:
        optional: true

  ws@8.18.2:
    resolution: {integrity: sha512-DMricUmwGZUVr++AEAe2uiVM7UoO9MAVZMDu05UQOaUII0lp+zOzLLU4Xqh/JvTqklB1T4uELaaPBKyjE1r4fQ==}
    engines: {node: '>=10.0.0'}
    peerDependencies:
      bufferutil: ^4.0.1
      utf-8-validate: '>=5.0.2'
    peerDependenciesMeta:
      bufferutil:
        optional: true
      utf-8-validate:
        optional: true

  y18n@4.0.3:
    resolution: {integrity: sha512-JKhqTOwSrqNA1NY5lSztJ1GrBiUodLMmIZuLiDaMRJ+itFd+ABVE8XBjOvIWL+rSqNDC74LCSFmlb/U4UZ4hJQ==}

  y18n@5.0.8:
    resolution: {integrity: sha512-0pfFzegeDWJHJIAmTLRP2DwHjdF5s7jo9tuztdQxAhINCdvS+3nGINqPd00AphqJR/0LhANUS6/+7SCb98YOfA==}
    engines: {node: '>=10'}

  yallist@2.1.2:
    resolution: {integrity: sha512-ncTzHV7NvsQZkYe1DW7cbDLm0YpzHmZF5r/iyP3ZnQtMiJ+pjzisCiMNI+Sj+xQF5pXhSHxSB3uDbsBTzY/c2A==}

  yallist@3.1.1:
    resolution: {integrity: sha512-a4UGQaWPH59mOXUYnAG2ewncQS4i4F43Tv3JoAM+s2VDAmS9NsK8GpDMLrCHPksFT7h3K6TOoUNn2pb7RoXx4g==}

  yallist@4.0.0:
    resolution: {integrity: sha512-3wdGidZyq5PB084XLES5TpOSRA3wjXAlIWMhum2kRcv/41Sn2emQ0dycQW4uZXLejwKvg6EsvbdlVL+FYEct7A==}

  yaml@1.10.2:
    resolution: {integrity: sha512-r3vXyErRCYJ7wg28yvBY5VSoAF8ZvlcW9/BwUzEtUsjvX/DKs24dIkuwjtuprwJJHsbyUbLApepYTR1BN4uHrg==}
    engines: {node: '>= 6'}

  yargs-parser@13.1.2:
    resolution: {integrity: sha512-3lbsNRf/j+A4QuSZfDRA7HRSfWrzO0YjqTJd5kjAq37Zep1CEgaYmrH9Q3GwPiB9cHyd1Y1UwggGhJGoxipbzg==}

  yargs-parser@18.1.3:
    resolution: {integrity: sha512-o50j0JeToy/4K6OZcaQmW6lyXXKhq7csREXcDwk2omFPJEwUNOVtJKvmDr9EI1fAJZUyZcRF7kxGBWmRXudrCQ==}
    engines: {node: '>=6'}

  yargs-parser@20.2.9:
    resolution: {integrity: sha512-y11nGElTIV+CT3Zv9t7VKl+Q3hTQoT9a1Qzezhhl6Rp21gJ/IVTW7Z3y9EWXhuUBC2Shnf+DX0antecpAwSP8w==}
    engines: {node: '>=10'}

  yargs-parser@21.1.1:
    resolution: {integrity: sha512-tVpsJW7DdjecAiFpbIB1e3qxIQsE6NoPc5/eTdrbbIC4h0LVsWhnoa3g+m2HclBIujHzsxZ4VJVA+GUuc2/LBw==}
    engines: {node: '>=12'}

  yargs@13.3.2:
    resolution: {integrity: sha512-AX3Zw5iPruN5ie6xGRIDgqkT+ZhnRlZMLMHAs8tg7nRruy2Nb+i5o9bwghAogtM08q1dpr2LVoS8KSTMYpWXUw==}

  yargs@15.4.1:
    resolution: {integrity: sha512-aePbxDmcYW++PaqBsJ+HYUFwCdv4LVvdnhBy78E57PIor8/OVvhMrADFFEDh8DHDFRv/O9i3lPhsENjO7QX0+A==}
    engines: {node: '>=8'}

  yargs@16.2.0:
    resolution: {integrity: sha512-D1mvvtDG0L5ft/jGWkLpG1+m0eQxOfaBvTNELraWj22wSVUMWxZUvYgJYcKh6jGGIkJFhH4IZPQhR4TKpc8mBw==}
    engines: {node: '>=10'}

  yargs@17.7.2:
    resolution: {integrity: sha512-7dSzzRQ++CKnNI/krKnYRV7JKKPUXMEh61soaHKg9mrWEhzFWhFnxPxGl+69cD1Ou63C13NUPCnmIcrvqCuM6w==}
    engines: {node: '>=12'}

  yocto-queue@0.1.0:
    resolution: {integrity: sha512-rVksvsnNCdJ/ohGc6xgPwyN8eheCxsiLM8mxuE/t/mOVqJewPuO1miLpTHQiRgTKCLexL4MeAFVagts7HmNZ2Q==}
    engines: {node: '>=10'}

  yocto-queue@1.2.1:
    resolution: {integrity: sha512-AyeEbWOu/TAXdxlV9wmGcR0+yh2j3vYPGOECcIj2S7MkrLyC7ne+oye2BKTItt0ii2PHk4cDy+95+LshzbXnGg==}
    engines: {node: '>=12.20'}

  yoctocolors-cjs@2.1.2:
    resolution: {integrity: sha512-cYVsTjKl8b+FrnidjibDWskAv7UKOfcwaVZdp/it9n1s9fU3IkgDbhdIRKCW4JDsAlECJY0ytoVPT3sK6kideA==}
    engines: {node: '>=18'}

snapshots:

  '@ampproject/remapping@2.3.0':
    dependencies:
      '@jridgewell/gen-mapping': 0.3.8
      '@jridgewell/trace-mapping': 0.3.25

  '@babel/code-frame@7.27.1':
    dependencies:
      '@babel/helper-validator-identifier': 7.27.1
      js-tokens: 4.0.0
      picocolors: 1.1.1

  '@babel/compat-data@7.27.3': {}

  '@babel/core@7.27.3':
    dependencies:
      '@ampproject/remapping': 2.3.0
      '@babel/code-frame': 7.27.1
      '@babel/generator': 7.27.3
      '@babel/helper-compilation-targets': 7.27.2
      '@babel/helper-module-transforms': 7.27.3(@babel/core@7.27.3)
      '@babel/helpers': 7.27.3
      '@babel/parser': 7.27.3
      '@babel/template': 7.27.2
      '@babel/traverse': 7.27.3
      '@babel/types': 7.27.3
      convert-source-map: 2.0.0
      debug: 4.4.1
      gensync: 1.0.0-beta.2
      json5: 2.2.3
      semver: 6.3.1
    transitivePeerDependencies:
      - supports-color

  '@babel/generator@7.27.3':
    dependencies:
      '@babel/parser': 7.27.3
      '@babel/types': 7.27.3
      '@jridgewell/gen-mapping': 0.3.8
      '@jridgewell/trace-mapping': 0.3.25
      jsesc: 3.1.0

  '@babel/helper-compilation-targets@7.27.2':
    dependencies:
      '@babel/compat-data': 7.27.3
      '@babel/helper-validator-option': 7.27.1
      browserslist: 4.25.0
      lru-cache: 5.1.1
      semver: 6.3.1

  '@babel/helper-module-imports@7.27.1':
    dependencies:
      '@babel/traverse': 7.27.3
      '@babel/types': 7.27.3
    transitivePeerDependencies:
      - supports-color

  '@babel/helper-module-transforms@7.27.3(@babel/core@7.27.3)':
    dependencies:
      '@babel/core': 7.27.3
      '@babel/helper-module-imports': 7.27.1
      '@babel/helper-validator-identifier': 7.27.1
      '@babel/traverse': 7.27.3
    transitivePeerDependencies:
      - supports-color

  '@babel/helper-plugin-utils@7.27.1': {}

  '@babel/helper-string-parser@7.27.1': {}

  '@babel/helper-validator-identifier@7.27.1': {}

  '@babel/helper-validator-option@7.27.1': {}

  '@babel/helpers@7.27.3':
    dependencies:
      '@babel/template': 7.27.2
      '@babel/types': 7.27.3

  '@babel/parser@7.27.3':
    dependencies:
      '@babel/types': 7.27.3

  '@babel/plugin-syntax-async-generators@7.8.4(@babel/core@7.27.3)':
    dependencies:
      '@babel/core': 7.27.3
      '@babel/helper-plugin-utils': 7.27.1

  '@babel/plugin-syntax-bigint@7.8.3(@babel/core@7.27.3)':
    dependencies:
      '@babel/core': 7.27.3
      '@babel/helper-plugin-utils': 7.27.1

  '@babel/plugin-syntax-class-properties@7.12.13(@babel/core@7.27.3)':
    dependencies:
      '@babel/core': 7.27.3
      '@babel/helper-plugin-utils': 7.27.1

  '@babel/plugin-syntax-class-static-block@7.14.5(@babel/core@7.27.3)':
    dependencies:
      '@babel/core': 7.27.3
      '@babel/helper-plugin-utils': 7.27.1

  '@babel/plugin-syntax-import-attributes@7.27.1(@babel/core@7.27.3)':
    dependencies:
      '@babel/core': 7.27.3
      '@babel/helper-plugin-utils': 7.27.1

  '@babel/plugin-syntax-import-meta@7.10.4(@babel/core@7.27.3)':
    dependencies:
      '@babel/core': 7.27.3
      '@babel/helper-plugin-utils': 7.27.1

  '@babel/plugin-syntax-json-strings@7.8.3(@babel/core@7.27.3)':
    dependencies:
      '@babel/core': 7.27.3
      '@babel/helper-plugin-utils': 7.27.1

  '@babel/plugin-syntax-jsx@7.27.1(@babel/core@7.27.3)':
    dependencies:
      '@babel/core': 7.27.3
      '@babel/helper-plugin-utils': 7.27.1

  '@babel/plugin-syntax-logical-assignment-operators@7.10.4(@babel/core@7.27.3)':
    dependencies:
      '@babel/core': 7.27.3
      '@babel/helper-plugin-utils': 7.27.1

  '@babel/plugin-syntax-nullish-coalescing-operator@7.8.3(@babel/core@7.27.3)':
    dependencies:
      '@babel/core': 7.27.3
      '@babel/helper-plugin-utils': 7.27.1

  '@babel/plugin-syntax-numeric-separator@7.10.4(@babel/core@7.27.3)':
    dependencies:
      '@babel/core': 7.27.3
      '@babel/helper-plugin-utils': 7.27.1

  '@babel/plugin-syntax-object-rest-spread@7.8.3(@babel/core@7.27.3)':
    dependencies:
      '@babel/core': 7.27.3
      '@babel/helper-plugin-utils': 7.27.1

  '@babel/plugin-syntax-optional-catch-binding@7.8.3(@babel/core@7.27.3)':
    dependencies:
      '@babel/core': 7.27.3
      '@babel/helper-plugin-utils': 7.27.1

  '@babel/plugin-syntax-optional-chaining@7.8.3(@babel/core@7.27.3)':
    dependencies:
      '@babel/core': 7.27.3
      '@babel/helper-plugin-utils': 7.27.1

  '@babel/plugin-syntax-private-property-in-object@7.14.5(@babel/core@7.27.3)':
    dependencies:
      '@babel/core': 7.27.3
      '@babel/helper-plugin-utils': 7.27.1

  '@babel/plugin-syntax-top-level-await@7.14.5(@babel/core@7.27.3)':
    dependencies:
      '@babel/core': 7.27.3
      '@babel/helper-plugin-utils': 7.27.1

  '@babel/plugin-syntax-typescript@7.27.1(@babel/core@7.27.3)':
    dependencies:
      '@babel/core': 7.27.3
      '@babel/helper-plugin-utils': 7.27.1

  '@babel/runtime@7.27.3': {}

  '@babel/template@7.27.2':
    dependencies:
      '@babel/code-frame': 7.27.1
      '@babel/parser': 7.27.3
      '@babel/types': 7.27.3

  '@babel/traverse@7.27.3':
    dependencies:
      '@babel/code-frame': 7.27.1
      '@babel/generator': 7.27.3
      '@babel/parser': 7.27.3
      '@babel/template': 7.27.2
      '@babel/types': 7.27.3
      debug: 4.4.1
      globals: 11.12.0
    transitivePeerDependencies:
      - supports-color

  '@babel/types@7.27.3':
    dependencies:
      '@babel/helper-string-parser': 7.27.1
      '@babel/helper-validator-identifier': 7.27.1

  '@bcoe/v8-coverage@0.2.3': {}

  '@changesets/apply-release-plan@7.0.12':
    dependencies:
      '@changesets/config': 3.1.1
      '@changesets/get-version-range-type': 0.4.0
      '@changesets/git': 3.0.4
      '@changesets/should-skip-package': 0.1.2
      '@changesets/types': 6.1.0
      '@manypkg/get-packages': 1.1.3
      detect-indent: 6.1.0
      fs-extra: 7.0.1
      lodash.startcase: 4.4.0
      outdent: 0.5.0
      prettier: 2.8.5
      resolve-from: 5.0.0
      semver: 7.7.2

  '@changesets/assemble-release-plan@6.0.8':
    dependencies:
      '@changesets/errors': 0.2.0
      '@changesets/get-dependents-graph': 2.1.3
      '@changesets/should-skip-package': 0.1.2
      '@changesets/types': 6.1.0
      '@manypkg/get-packages': 1.1.3
      semver: 7.7.2

  '@changesets/changelog-git@0.2.1':
    dependencies:
      '@changesets/types': 6.1.0

  '@changesets/cli@2.27.1':
    dependencies:
      '@babel/runtime': 7.27.3
      '@changesets/apply-release-plan': 7.0.12
      '@changesets/assemble-release-plan': 6.0.8
      '@changesets/changelog-git': 0.2.1
      '@changesets/config': 3.1.1
      '@changesets/errors': 0.2.0
      '@changesets/get-dependents-graph': 2.1.3
      '@changesets/get-release-plan': 4.0.12
      '@changesets/git': 3.0.4
      '@changesets/logger': 0.1.1
      '@changesets/pre': 2.0.2
      '@changesets/read': 0.6.5
      '@changesets/types': 6.1.0
      '@changesets/write': 0.3.2
      '@manypkg/get-packages': 1.1.3
      '@types/semver': 7.7.0
      ansi-colors: 4.1.3
      chalk: 2.4.2
      ci-info: 3.9.0
      enquirer: 2.4.1
      external-editor: 3.1.0
      fs-extra: 7.0.1
      human-id: 1.0.2
      meow: 6.1.1
      outdent: 0.5.0
      p-limit: 2.3.0
      preferred-pm: 3.1.4
      resolve-from: 5.0.0
      semver: 7.7.2
      spawndamnit: 2.0.0
      term-size: 2.2.1
      tty-table: 4.2.3

  '@changesets/config@3.1.1':
    dependencies:
      '@changesets/errors': 0.2.0
      '@changesets/get-dependents-graph': 2.1.3
      '@changesets/logger': 0.1.1
      '@changesets/types': 6.1.0
      '@manypkg/get-packages': 1.1.3
      fs-extra: 7.0.1
      micromatch: 4.0.8

  '@changesets/errors@0.2.0':
    dependencies:
      extendable-error: 0.1.7

  '@changesets/get-dependents-graph@2.1.3':
    dependencies:
      '@changesets/types': 6.1.0
      '@manypkg/get-packages': 1.1.3
      picocolors: 1.1.1
      semver: 7.7.2

  '@changesets/get-release-plan@4.0.12':
    dependencies:
      '@changesets/assemble-release-plan': 6.0.8
      '@changesets/config': 3.1.1
      '@changesets/pre': 2.0.2
      '@changesets/read': 0.6.5
      '@changesets/types': 6.1.0
      '@manypkg/get-packages': 1.1.3

  '@changesets/get-version-range-type@0.4.0': {}

  '@changesets/git@3.0.4':
    dependencies:
      '@changesets/errors': 0.2.0
      '@manypkg/get-packages': 1.1.3
      is-subdir: 1.2.0
      micromatch: 4.0.8
      spawndamnit: 3.0.1

  '@changesets/logger@0.1.1':
    dependencies:
      picocolors: 1.1.1

  '@changesets/parse@0.4.1':
    dependencies:
      '@changesets/types': 6.1.0
      js-yaml: 3.14.1

  '@changesets/pre@2.0.2':
    dependencies:
      '@changesets/errors': 0.2.0
      '@changesets/types': 6.1.0
      '@manypkg/get-packages': 1.1.3
      fs-extra: 7.0.1

  '@changesets/read@0.6.5':
    dependencies:
      '@changesets/git': 3.0.4
      '@changesets/logger': 0.1.1
      '@changesets/parse': 0.4.1
      '@changesets/types': 6.1.0
      fs-extra: 7.0.1
      p-filter: 2.1.0
      picocolors: 1.1.1

  '@changesets/should-skip-package@0.1.2':
    dependencies:
      '@changesets/types': 6.1.0
      '@manypkg/get-packages': 1.1.3

  '@changesets/types@4.1.0': {}

  '@changesets/types@6.1.0': {}

  '@changesets/write@0.3.2':
    dependencies:
      '@changesets/types': 6.1.0
      fs-extra: 7.0.1
      human-id: 1.0.2
      prettier: 2.8.5

  '@discordjs/builders@1.11.2':
    dependencies:
      '@discordjs/formatters': 0.6.1
      '@discordjs/util': 1.1.1
      '@sapphire/shapeshift': 4.0.0
      discord-api-types: 0.38.8
      fast-deep-equal: 3.1.3
      ts-mixer: 6.0.4
      tslib: 2.8.1

  '@discordjs/collection@1.5.3': {}

  '@discordjs/collection@2.1.1': {}

  '@discordjs/formatters@0.3.3':
    dependencies:
      discord-api-types: 0.37.61

  '@discordjs/formatters@0.5.0':
    dependencies:
      discord-api-types: 0.37.97

  '@discordjs/formatters@0.6.1':
    dependencies:
      discord-api-types: 0.38.8

  '@discordjs/rest@1.7.1':
    dependencies:
      '@discordjs/collection': 1.5.3
      '@discordjs/util': 0.3.1
      '@sapphire/async-queue': 1.5.5
      '@sapphire/snowflake': 3.5.5
      discord-api-types: 0.37.120
      file-type: 18.7.0
      tslib: 2.8.1
      undici: 5.29.0

  '@discordjs/rest@2.5.0':
    dependencies:
      '@discordjs/collection': 2.1.1
      '@discordjs/util': 1.1.1
      '@sapphire/async-queue': 1.5.5
      '@sapphire/snowflake': 3.5.3
      '@vladfrangu/async_event_emitter': 2.4.6
      discord-api-types: 0.38.8
      magic-bytes.js: 1.12.1
      tslib: 2.8.1
      undici: 6.21.1

  '@discordjs/util@0.1.0': {}

  '@discordjs/util@0.3.1': {}

  '@discordjs/util@1.1.1': {}

  '@discordjs/voice@0.16.0(opusscript@0.1.0)':
    dependencies:
      '@types/ws': 8.18.1
      discord-api-types: 0.37.120
      prism-media: 1.3.5(opusscript@0.1.0)
      tslib: 2.8.1
      ws: 8.18.2
    transitivePeerDependencies:
      - '@discordjs/opus'
      - bufferutil
      - ffmpeg-static
      - node-opus
      - opusscript
      - utf-8-validate

  '@discordjs/ws@0.8.3':
    dependencies:
      '@discordjs/collection': 1.5.3
      '@discordjs/rest': 1.7.1
      '@discordjs/util': 0.3.1
      '@sapphire/async-queue': 1.5.5
      '@types/ws': 8.18.1
      '@vladfrangu/async_event_emitter': 2.4.6
      discord-api-types: 0.37.120
      tslib: 2.8.1
      ws: 8.18.2
    transitivePeerDependencies:
      - bufferutil
      - utf-8-validate

  '@discordjs/ws@1.1.1':
    dependencies:
      '@discordjs/collection': 2.1.1
      '@discordjs/rest': 2.5.0
      '@discordjs/util': 1.1.1
      '@sapphire/async-queue': 1.5.5
      '@types/ws': 8.18.1
      '@vladfrangu/async_event_emitter': 2.4.6
      discord-api-types: 0.37.83
      tslib: 2.8.1
      ws: 8.18.2
    transitivePeerDependencies:
      - bufferutil
      - utf-8-validate

  '@discordjs/ws@1.2.2':
    dependencies:
      '@discordjs/collection': 2.1.1
      '@discordjs/rest': 2.5.0
      '@discordjs/util': 1.1.1
      '@sapphire/async-queue': 1.5.5
      '@types/ws': 8.18.1
      '@vladfrangu/async_event_emitter': 2.4.6
      discord-api-types: 0.38.8
      tslib: 2.8.1
      ws: 8.18.2
    transitivePeerDependencies:
      - bufferutil
      - utf-8-validate

  '@esbuild/aix-ppc64@0.20.2':
    optional: true

  '@esbuild/aix-ppc64@0.23.1':
    optional: true

  '@esbuild/android-arm64@0.17.19':
    optional: true

  '@esbuild/android-arm64@0.20.2':
    optional: true

  '@esbuild/android-arm64@0.23.1':
    optional: true

  '@esbuild/android-arm@0.17.19':
    optional: true

  '@esbuild/android-arm@0.20.2':
    optional: true

  '@esbuild/android-arm@0.23.1':
    optional: true

  '@esbuild/android-x64@0.17.19':
    optional: true

  '@esbuild/android-x64@0.20.2':
    optional: true

  '@esbuild/android-x64@0.23.1':
    optional: true

  '@esbuild/darwin-arm64@0.17.19':
    optional: true

  '@esbuild/darwin-arm64@0.20.2':
    optional: true

  '@esbuild/darwin-arm64@0.23.1':
    optional: true

  '@esbuild/darwin-x64@0.17.19':
    optional: true

  '@esbuild/darwin-x64@0.20.2':
    optional: true

  '@esbuild/darwin-x64@0.23.1':
    optional: true

  '@esbuild/freebsd-arm64@0.17.19':
    optional: true

  '@esbuild/freebsd-arm64@0.20.2':
    optional: true

  '@esbuild/freebsd-arm64@0.23.1':
    optional: true

  '@esbuild/freebsd-x64@0.17.19':
    optional: true

  '@esbuild/freebsd-x64@0.20.2':
    optional: true

  '@esbuild/freebsd-x64@0.23.1':
    optional: true

  '@esbuild/linux-arm64@0.17.19':
    optional: true

  '@esbuild/linux-arm64@0.20.2':
    optional: true

  '@esbuild/linux-arm64@0.23.1':
    optional: true

  '@esbuild/linux-arm@0.17.19':
    optional: true

  '@esbuild/linux-arm@0.20.2':
    optional: true

  '@esbuild/linux-arm@0.23.1':
    optional: true

  '@esbuild/linux-ia32@0.17.19':
    optional: true

  '@esbuild/linux-ia32@0.20.2':
    optional: true

  '@esbuild/linux-ia32@0.23.1':
    optional: true

  '@esbuild/linux-loong64@0.17.19':
    optional: true

  '@esbuild/linux-loong64@0.20.2':
    optional: true

  '@esbuild/linux-loong64@0.23.1':
    optional: true

  '@esbuild/linux-mips64el@0.17.19':
    optional: true

  '@esbuild/linux-mips64el@0.20.2':
    optional: true

  '@esbuild/linux-mips64el@0.23.1':
    optional: true

  '@esbuild/linux-ppc64@0.17.19':
    optional: true

  '@esbuild/linux-ppc64@0.20.2':
    optional: true

  '@esbuild/linux-ppc64@0.23.1':
    optional: true

  '@esbuild/linux-riscv64@0.17.19':
    optional: true

  '@esbuild/linux-riscv64@0.20.2':
    optional: true

  '@esbuild/linux-riscv64@0.23.1':
    optional: true

  '@esbuild/linux-s390x@0.17.19':
    optional: true

  '@esbuild/linux-s390x@0.20.2':
    optional: true

  '@esbuild/linux-s390x@0.23.1':
    optional: true

  '@esbuild/linux-x64@0.17.19':
    optional: true

  '@esbuild/linux-x64@0.20.2':
    optional: true

  '@esbuild/linux-x64@0.23.1':
    optional: true

  '@esbuild/netbsd-x64@0.17.19':
    optional: true

  '@esbuild/netbsd-x64@0.20.2':
    optional: true

  '@esbuild/netbsd-x64@0.23.1':
    optional: true

  '@esbuild/openbsd-arm64@0.23.1':
    optional: true

  '@esbuild/openbsd-x64@0.17.19':
    optional: true

  '@esbuild/openbsd-x64@0.20.2':
    optional: true

  '@esbuild/openbsd-x64@0.23.1':
    optional: true

  '@esbuild/sunos-x64@0.17.19':
    optional: true

  '@esbuild/sunos-x64@0.20.2':
    optional: true

  '@esbuild/sunos-x64@0.23.1':
    optional: true

  '@esbuild/win32-arm64@0.17.19':
    optional: true

  '@esbuild/win32-arm64@0.20.2':
    optional: true

  '@esbuild/win32-arm64@0.23.1':
    optional: true

  '@esbuild/win32-ia32@0.17.19':
    optional: true

  '@esbuild/win32-ia32@0.20.2':
    optional: true

  '@esbuild/win32-ia32@0.23.1':
    optional: true

  '@esbuild/win32-x64@0.17.19':
    optional: true

  '@esbuild/win32-x64@0.20.2':
    optional: true

  '@esbuild/win32-x64@0.23.1':
    optional: true

  '@eslint-community/eslint-utils@4.7.0(eslint@8.36.0)':
    dependencies:
      eslint: 8.36.0
      eslint-visitor-keys: 3.4.3

  '@eslint-community/eslint-utils@4.7.0(eslint@9.3.0)':
    dependencies:
      eslint: 9.3.0
      eslint-visitor-keys: 3.4.3

  '@eslint-community/regexpp@4.12.1': {}

  '@eslint/eslintrc@2.1.4':
    dependencies:
      ajv: 6.12.6
      debug: 4.4.1
      espree: 9.6.1
      globals: 13.24.0
      ignore: 5.3.2
      import-fresh: 3.3.1
      js-yaml: 4.1.0
      minimatch: 3.1.2
      strip-json-comments: 3.1.1
    transitivePeerDependencies:
      - supports-color

  '@eslint/eslintrc@3.3.1':
    dependencies:
      ajv: 6.12.6
      debug: 4.4.1
      espree: 10.3.0
      globals: 14.0.0
      ignore: 5.3.2
      import-fresh: 3.3.1
      js-yaml: 4.1.0
      minimatch: 3.1.2
      strip-json-comments: 3.1.1
    transitivePeerDependencies:
      - supports-color

  '@eslint/js@8.36.0': {}

  '@eslint/js@9.3.0': {}

  '@fastify/ajv-compiler@3.6.0':
    dependencies:
      ajv: 8.17.1
      ajv-formats: 2.1.1(ajv@8.17.1)
      fast-uri: 2.4.0

  '@fastify/busboy@2.1.1': {}

  '@fastify/error@3.4.1': {}

  '@fastify/fast-json-stringify-compiler@4.3.0':
    dependencies:
      fast-json-stringify: 5.16.1

  '@fastify/merge-json-schemas@0.1.1':
    dependencies:
      fast-deep-equal: 3.1.3

  '@humanwhocodes/config-array@0.11.14':
    dependencies:
      '@humanwhocodes/object-schema': 2.0.3
      debug: 4.4.1
      minimatch: 3.1.2
    transitivePeerDependencies:
      - supports-color

  '@humanwhocodes/config-array@0.13.0':
    dependencies:
      '@humanwhocodes/object-schema': 2.0.3
      debug: 4.4.1
      minimatch: 3.1.2
    transitivePeerDependencies:
      - supports-color

  '@humanwhocodes/module-importer@1.0.1': {}

  '@humanwhocodes/object-schema@2.0.3': {}

  '@humanwhocodes/retry@0.3.1': {}

  '@inquirer/checkbox@2.5.0':
    dependencies:
      '@inquirer/core': 9.2.1
      '@inquirer/figures': 1.0.12
      '@inquirer/type': 1.5.5
      ansi-escapes: 4.3.2
      yoctocolors-cjs: 2.1.2

  '@inquirer/confirm@3.2.0':
    dependencies:
      '@inquirer/core': 9.2.1
      '@inquirer/type': 1.5.5

  '@inquirer/core@7.1.3':
    dependencies:
      '@inquirer/figures': 1.0.12
      '@inquirer/type': 1.5.5
      '@types/mute-stream': 0.0.4
      '@types/node': 20.17.55
      '@types/wrap-ansi': 3.0.0
      ansi-escapes: 4.3.2
      chalk: 4.1.2
      cli-spinners: 2.9.2
      cli-width: 4.1.0
      mute-stream: 1.0.0
      signal-exit: 4.1.0
      strip-ansi: 6.0.1
      wrap-ansi: 6.2.0

  '@inquirer/core@9.2.1':
    dependencies:
      '@inquirer/figures': 1.0.12
      '@inquirer/type': 2.0.0
      '@types/mute-stream': 0.0.4
      '@types/node': 22.7.7
      '@types/wrap-ansi': 3.0.0
      ansi-escapes: 4.3.2
      cli-width: 4.1.0
      mute-stream: 1.0.0
      signal-exit: 4.1.0
      strip-ansi: 6.0.1
      wrap-ansi: 6.2.0
      yoctocolors-cjs: 2.1.2

  '@inquirer/editor@2.2.0':
    dependencies:
      '@inquirer/core': 9.2.1
      '@inquirer/type': 1.5.5
      external-editor: 3.1.0

  '@inquirer/expand@2.3.0':
    dependencies:
      '@inquirer/core': 9.2.1
      '@inquirer/type': 1.5.5
      yoctocolors-cjs: 2.1.2

  '@inquirer/figures@1.0.12': {}

  '@inquirer/input@2.3.0':
    dependencies:
      '@inquirer/core': 9.2.1
      '@inquirer/type': 1.5.5

  '@inquirer/password@2.2.0':
    dependencies:
      '@inquirer/core': 9.2.1
      '@inquirer/type': 1.5.5
      ansi-escapes: 4.3.2

  '@inquirer/prompts@4.3.2':
    dependencies:
      '@inquirer/checkbox': 2.5.0
      '@inquirer/confirm': 3.2.0
      '@inquirer/core': 7.1.3
      '@inquirer/editor': 2.2.0
      '@inquirer/expand': 2.3.0
      '@inquirer/input': 2.3.0
      '@inquirer/password': 2.2.0
      '@inquirer/rawlist': 2.3.0
      '@inquirer/select': 2.5.0

  '@inquirer/prompts@4.3.3':
    dependencies:
      '@inquirer/checkbox': 2.5.0
      '@inquirer/confirm': 3.2.0
      '@inquirer/core': 7.1.3
      '@inquirer/editor': 2.2.0
      '@inquirer/expand': 2.3.0
      '@inquirer/input': 2.3.0
      '@inquirer/password': 2.2.0
      '@inquirer/rawlist': 2.3.0
      '@inquirer/select': 2.5.0

  '@inquirer/rawlist@2.3.0':
    dependencies:
      '@inquirer/core': 9.2.1
      '@inquirer/type': 1.5.5
      yoctocolors-cjs: 2.1.2

  '@inquirer/select@2.5.0':
    dependencies:
      '@inquirer/core': 9.2.1
      '@inquirer/figures': 1.0.12
      '@inquirer/type': 1.5.5
      ansi-escapes: 4.3.2
      yoctocolors-cjs: 2.1.2

  '@inquirer/type@1.5.5':
    dependencies:
      mute-stream: 1.0.0

  '@inquirer/type@2.0.0':
    dependencies:
      mute-stream: 1.0.0

  '@isaacs/cliui@8.0.2':
    dependencies:
      string-width: 5.1.2
      string-width-cjs: string-width@4.2.3
      strip-ansi: 7.1.0
      strip-ansi-cjs: strip-ansi@6.0.1
      wrap-ansi: 8.1.0
      wrap-ansi-cjs: wrap-ansi@7.0.0

  '@istanbuljs/load-nyc-config@1.1.0':
    dependencies:
      camelcase: 5.3.1
      find-up: 4.1.0
      get-package-type: 0.1.0
      js-yaml: 3.14.1
      resolve-from: 5.0.0

  '@istanbuljs/schema@0.1.3': {}

  '@jest/console@29.7.0':
    dependencies:
      '@jest/types': 29.6.3
      '@types/node': 20.17.55
      chalk: 4.1.2
      jest-message-util: 29.7.0
      jest-util: 29.7.0
      slash: 3.0.0

  '@jest/core@29.7.0':
    dependencies:
      '@jest/console': 29.7.0
      '@jest/reporters': 29.7.0
      '@jest/test-result': 29.7.0
      '@jest/transform': 29.7.0
      '@jest/types': 29.6.3
      '@types/node': 20.17.55
      ansi-escapes: 4.3.2
      chalk: 4.1.2
      ci-info: 3.9.0
      exit: 0.1.2
      graceful-fs: 4.2.11
      jest-changed-files: 29.7.0
      jest-config: 29.7.0(@types/node@20.17.55)
      jest-haste-map: 29.7.0
      jest-message-util: 29.7.0
      jest-regex-util: 29.6.3
      jest-resolve: 29.7.0
      jest-resolve-dependencies: 29.7.0
      jest-runner: 29.7.0
      jest-runtime: 29.7.0
      jest-snapshot: 29.7.0
      jest-util: 29.7.0
      jest-validate: 29.7.0
      jest-watcher: 29.7.0
      micromatch: 4.0.8
      pretty-format: 29.7.0
      slash: 3.0.0
      strip-ansi: 6.0.1
    transitivePeerDependencies:
      - babel-plugin-macros
      - supports-color
      - ts-node

  '@jest/environment@29.7.0':
    dependencies:
      '@jest/fake-timers': 29.7.0
      '@jest/types': 29.6.3
      '@types/node': 20.17.55
      jest-mock: 29.7.0

  '@jest/expect-utils@29.7.0':
    dependencies:
      jest-get-type: 29.6.3

  '@jest/expect@29.7.0':
    dependencies:
      expect: 29.7.0
      jest-snapshot: 29.7.0
    transitivePeerDependencies:
      - supports-color

  '@jest/fake-timers@29.7.0':
    dependencies:
      '@jest/types': 29.6.3
      '@sinonjs/fake-timers': 10.3.0
      '@types/node': 20.17.55
      jest-message-util: 29.7.0
      jest-mock: 29.7.0
      jest-util: 29.7.0

  '@jest/globals@29.7.0':
    dependencies:
      '@jest/environment': 29.7.0
      '@jest/expect': 29.7.0
      '@jest/types': 29.6.3
      jest-mock: 29.7.0
    transitivePeerDependencies:
      - supports-color

  '@jest/reporters@29.7.0':
    dependencies:
      '@bcoe/v8-coverage': 0.2.3
      '@jest/console': 29.7.0
      '@jest/test-result': 29.7.0
      '@jest/transform': 29.7.0
      '@jest/types': 29.6.3
      '@jridgewell/trace-mapping': 0.3.25
      '@types/node': 20.17.55
      chalk: 4.1.2
      collect-v8-coverage: 1.0.2
      exit: 0.1.2
      glob: 7.2.3
      graceful-fs: 4.2.11
      istanbul-lib-coverage: 3.2.2
      istanbul-lib-instrument: 6.0.3
      istanbul-lib-report: 3.0.1
      istanbul-lib-source-maps: 4.0.1
      istanbul-reports: 3.1.7
      jest-message-util: 29.7.0
      jest-util: 29.7.0
      jest-worker: 29.7.0
      slash: 3.0.0
      string-length: 4.0.2
      strip-ansi: 6.0.1
      v8-to-istanbul: 9.3.0
    transitivePeerDependencies:
      - supports-color

  '@jest/schemas@29.6.3':
    dependencies:
      '@sinclair/typebox': 0.27.8

  '@jest/source-map@29.6.3':
    dependencies:
      '@jridgewell/trace-mapping': 0.3.25
      callsites: 3.1.0
      graceful-fs: 4.2.11

  '@jest/test-result@29.7.0':
    dependencies:
      '@jest/console': 29.7.0
      '@jest/types': 29.6.3
      '@types/istanbul-lib-coverage': 2.0.6
      collect-v8-coverage: 1.0.2

  '@jest/test-sequencer@29.7.0':
    dependencies:
      '@jest/test-result': 29.7.0
      graceful-fs: 4.2.11
      jest-haste-map: 29.7.0
      slash: 3.0.0

  '@jest/transform@29.7.0':
    dependencies:
      '@babel/core': 7.27.3
      '@jest/types': 29.6.3
      '@jridgewell/trace-mapping': 0.3.25
      babel-plugin-istanbul: 6.1.1
      chalk: 4.1.2
      convert-source-map: 2.0.0
      fast-json-stable-stringify: 2.1.0
      graceful-fs: 4.2.11
      jest-haste-map: 29.7.0
      jest-regex-util: 29.6.3
      jest-util: 29.7.0
      micromatch: 4.0.8
      pirates: 4.0.7
      slash: 3.0.0
      write-file-atomic: 4.0.2
    transitivePeerDependencies:
      - supports-color

  '@jest/types@29.6.3':
    dependencies:
      '@jest/schemas': 29.6.3
      '@types/istanbul-lib-coverage': 2.0.6
      '@types/istanbul-reports': 3.0.4
      '@types/node': 20.17.55
      '@types/yargs': 17.0.33
      chalk: 4.1.2

  '@jridgewell/gen-mapping@0.3.8':
    dependencies:
      '@jridgewell/set-array': 1.2.1
      '@jridgewell/sourcemap-codec': 1.5.0
      '@jridgewell/trace-mapping': 0.3.25

  '@jridgewell/resolve-uri@3.1.2': {}

  '@jridgewell/set-array@1.2.1': {}

  '@jridgewell/sourcemap-codec@1.5.0': {}

  '@jridgewell/trace-mapping@0.3.25':
    dependencies:
      '@jridgewell/resolve-uri': 3.1.2
      '@jridgewell/sourcemap-codec': 1.5.0

  '@logtail/core@0.4.21':
    dependencies:
      '@logtail/tools': 0.4.21
      '@logtail/types': 0.4.20
      serialize-error: 8.1.0

  '@logtail/node@0.4.12':
    dependencies:
      '@logtail/core': 0.4.21
      '@logtail/types': 0.4.20
      '@msgpack/msgpack': 2.8.0
      '@types/stack-trace': 0.0.29
      cross-fetch: 3.2.0
      minimatch: 3.1.2
      stack-trace: 0.0.10
    transitivePeerDependencies:
      - encoding

  '@logtail/tools@0.4.21':
    dependencies:
      '@logtail/types': 0.4.20

  '@logtail/types@0.4.20': {}

  '@manypkg/find-root@1.1.0':
    dependencies:
      '@babel/runtime': 7.27.3
      '@types/node': 12.20.55
      find-up: 4.1.0
      fs-extra: 8.1.0

  '@manypkg/get-packages@1.1.3':
    dependencies:
      '@babel/runtime': 7.27.3
      '@changesets/types': 4.1.0
      '@manypkg/find-root': 1.1.0
      fs-extra: 8.1.0
      globby: 11.1.0
      read-yaml-file: 1.1.0

  '@msgpack/msgpack@2.8.0': {}

  '@nodelib/fs.scandir@2.1.5':
    dependencies:
      '@nodelib/fs.stat': 2.0.5
      run-parallel: 1.2.0

  '@nodelib/fs.stat@2.0.5': {}

  '@nodelib/fs.walk@1.2.8':
    dependencies:
      '@nodelib/fs.scandir': 2.1.5
      fastq: 1.19.1

  '@pkgjs/parseargs@0.11.0':
    optional: true

  '@roboplay/robo.js@0.6.1(@swc/core@1.7.36)(discord.js@14.7.1)(typescript@5.6.3)':
    dependencies:
      chalk: 5.2.0
      commander: 10.0.1
      discord.js: 14.7.1
      dotenv: 16.0.3
      node-watch: 0.7.3
      p-limit: 4.0.0
      tar: 6.2.1
    optionalDependencies:
      '@swc/core': 1.7.36
      typescript: 5.6.3

  '@roboplay/robo.js@0.6.1(@swc/core@1.7.36)(discord.js@14.7.1)(typescript@5.7.2)':
    dependencies:
      chalk: 5.2.0
      commander: 10.0.1
      discord.js: 14.7.1
      dotenv: 16.0.3
      node-watch: 0.7.3
      p-limit: 4.0.0
      tar: 6.2.1
    optionalDependencies:
      '@swc/core': 1.7.36
      typescript: 5.7.2

  '@roboplay/robo.js@0.9.6(@swc/core@1.7.36)(discord.js@14.16.3)(keyv@4.5.4)(typescript@5.6.3)':
    dependencies:
      discord.js: 14.16.3
    optionalDependencies:
      '@swc/core': 1.7.36
      keyv: 4.5.4
      typescript: 5.6.3

  '@roboplay/sage@0.6.15(@swc/core@1.7.36)(keyv@4.5.4)(typescript@5.7.2)(vite@5.2.0)':
    dependencies:
      '@inquirer/prompts': 4.3.3
      commander: 10.0.0
      depcheck: 1.4.7
      discord.js: 14.19.3
      robo.js: 0.10.28(@swc/core@1.7.36)(discord.js@14.19.3)(keyv@4.5.4)(typescript@5.7.2)(vite@5.2.0)
      tar: 6.2.1
    transitivePeerDependencies:
      - '@swc/core'
      - bufferutil
      - keyv
      - supports-color
      - typescript
      - utf-8-validate
      - vite

  '@rollup/rollup-android-arm-eabi@4.41.1':
    optional: true

  '@rollup/rollup-android-arm64@4.41.1':
    optional: true

  '@rollup/rollup-darwin-arm64@4.41.1':
    optional: true

  '@rollup/rollup-darwin-x64@4.41.1':
    optional: true

  '@rollup/rollup-freebsd-arm64@4.41.1':
    optional: true

  '@rollup/rollup-freebsd-x64@4.41.1':
    optional: true

  '@rollup/rollup-linux-arm-gnueabihf@4.41.1':
    optional: true

  '@rollup/rollup-linux-arm-musleabihf@4.41.1':
    optional: true

  '@rollup/rollup-linux-arm64-gnu@4.41.1':
    optional: true

  '@rollup/rollup-linux-arm64-musl@4.41.1':
    optional: true

  '@rollup/rollup-linux-loongarch64-gnu@4.41.1':
    optional: true

  '@rollup/rollup-linux-powerpc64le-gnu@4.41.1':
    optional: true

  '@rollup/rollup-linux-riscv64-gnu@4.41.1':
    optional: true

  '@rollup/rollup-linux-riscv64-musl@4.41.1':
    optional: true

  '@rollup/rollup-linux-s390x-gnu@4.41.1':
    optional: true

  '@rollup/rollup-linux-x64-gnu@4.41.1':
    optional: true

  '@rollup/rollup-linux-x64-musl@4.41.1':
    optional: true

  '@rollup/rollup-win32-arm64-msvc@4.41.1':
    optional: true

  '@rollup/rollup-win32-ia32-msvc@4.41.1':
    optional: true

  '@rollup/rollup-win32-x64-msvc@4.41.1':
    optional: true

  '@sapphire/async-queue@1.5.5': {}

  '@sapphire/shapeshift@4.0.0':
    dependencies:
      fast-deep-equal: 3.1.3
      lodash: 4.17.21

  '@sapphire/snowflake@3.5.3': {}

  '@sapphire/snowflake@3.5.5': {}

  '@sinclair/typebox@0.27.8': {}

  '@sindresorhus/is@5.6.0': {}

  '@sinonjs/commons@3.0.1':
    dependencies:
      type-detect: 4.0.8

  '@sinonjs/fake-timers@10.3.0':
    dependencies:
      '@sinonjs/commons': 3.0.1

<<<<<<< HEAD
  '@swc/core-darwin-arm64@1.3.41':
=======
  /@swc/core-darwin-arm64@1.11.29:
    resolution: {integrity: sha512-whsCX7URzbuS5aET58c75Dloby3Gtj/ITk2vc4WW6pSDQKSPDuONsIcZ7B2ng8oz0K6ttbi4p3H/PNPQLJ4maQ==}
    engines: {node: '>=10'}
    cpu: [arm64]
    os: [darwin]
    requiresBuild: true
    dev: true
>>>>>>> d71c6709
    optional: true

  '@swc/core-darwin-arm64@1.7.36':
    optional: true

<<<<<<< HEAD
  '@swc/core-darwin-x64@1.3.41':
=======
  /@swc/core-darwin-x64@1.11.29:
    resolution: {integrity: sha512-S3eTo/KYFk+76cWJRgX30hylN5XkSmjYtCBnM4jPLYn7L6zWYEPajsFLmruQEiTEDUg0gBEWLMNyUeghtswouw==}
    engines: {node: '>=10'}
    cpu: [x64]
    os: [darwin]
    requiresBuild: true
    dev: true
>>>>>>> d71c6709
    optional: true

  '@swc/core-darwin-x64@1.7.36':
    optional: true

<<<<<<< HEAD
  '@swc/core-linux-arm-gnueabihf@1.3.41':
=======
  /@swc/core-linux-arm-gnueabihf@1.11.29:
    resolution: {integrity: sha512-o9gdshbzkUMG6azldHdmKklcfrcMx+a23d/2qHQHPDLUPAN+Trd+sDQUYArK5Fcm7TlpG4sczz95ghN0DMkM7g==}
    engines: {node: '>=10'}
    cpu: [arm]
    os: [linux]
    requiresBuild: true
    dev: true
>>>>>>> d71c6709
    optional: true

  '@swc/core-linux-arm-gnueabihf@1.7.36':
    optional: true

<<<<<<< HEAD
  '@swc/core-linux-arm64-gnu@1.3.41':
=======
  /@swc/core-linux-arm64-gnu@1.11.29:
    resolution: {integrity: sha512-sLoaciOgUKQF1KX9T6hPGzvhOQaJn+3DHy4LOHeXhQqvBgr+7QcZ+hl4uixPKTzxk6hy6Hb0QOvQEdBAAR1gXw==}
    engines: {node: '>=10'}
    cpu: [arm64]
    os: [linux]
    requiresBuild: true
    dev: true
>>>>>>> d71c6709
    optional: true

  '@swc/core-linux-arm64-gnu@1.7.36':
    optional: true

<<<<<<< HEAD
  '@swc/core-linux-arm64-musl@1.3.41':
=======
  /@swc/core-linux-arm64-musl@1.11.29:
    resolution: {integrity: sha512-PwjB10BC0N+Ce7RU/L23eYch6lXFHz7r3NFavIcwDNa/AAqywfxyxh13OeRy+P0cg7NDpWEETWspXeI4Ek8otw==}
    engines: {node: '>=10'}
    cpu: [arm64]
    os: [linux]
    requiresBuild: true
    dev: true
>>>>>>> d71c6709
    optional: true

  '@swc/core-linux-arm64-musl@1.7.36':
    optional: true

<<<<<<< HEAD
  '@swc/core-linux-x64-gnu@1.3.41':
=======
  /@swc/core-linux-x64-gnu@1.11.29:
    resolution: {integrity: sha512-i62vBVoPaVe9A3mc6gJG07n0/e7FVeAvdD9uzZTtGLiuIfVfIBta8EMquzvf+POLycSk79Z6lRhGPZPJPYiQaA==}
    engines: {node: '>=10'}
    cpu: [x64]
    os: [linux]
    requiresBuild: true
    dev: true
>>>>>>> d71c6709
    optional: true

  '@swc/core-linux-x64-gnu@1.7.36':
    optional: true

<<<<<<< HEAD
  '@swc/core-linux-x64-musl@1.3.41':
=======
  /@swc/core-linux-x64-musl@1.11.29:
    resolution: {integrity: sha512-YER0XU1xqFdK0hKkfSVX1YIyCvMDI7K07GIpefPvcfyNGs38AXKhb2byySDjbVxkdl4dycaxxhRyhQ2gKSlsFQ==}
    engines: {node: '>=10'}
    cpu: [x64]
    os: [linux]
    requiresBuild: true
    dev: true
>>>>>>> d71c6709
    optional: true

  '@swc/core-linux-x64-musl@1.7.36':
    optional: true

<<<<<<< HEAD
  '@swc/core-win32-arm64-msvc@1.3.41':
=======
  /@swc/core-win32-arm64-msvc@1.11.29:
    resolution: {integrity: sha512-po+WHw+k9g6FAg5IJ+sMwtA/fIUL3zPQ4m/uJgONBATCVnDDkyW6dBA49uHNVtSEvjvhuD8DVWdFP847YTcITw==}
    engines: {node: '>=10'}
    cpu: [arm64]
    os: [win32]
    requiresBuild: true
    dev: true
>>>>>>> d71c6709
    optional: true

  '@swc/core-win32-arm64-msvc@1.7.36':
    optional: true

<<<<<<< HEAD
  '@swc/core-win32-ia32-msvc@1.3.41':
=======
  /@swc/core-win32-ia32-msvc@1.11.29:
    resolution: {integrity: sha512-h+NjOrbqdRBYr5ItmStmQt6x3tnhqgwbj9YxdGPepbTDamFv7vFnhZR0YfB3jz3UKJ8H3uGJ65Zw1VsC+xpFkg==}
    engines: {node: '>=10'}
    cpu: [ia32]
    os: [win32]
    requiresBuild: true
    dev: true
>>>>>>> d71c6709
    optional: true

  '@swc/core-win32-ia32-msvc@1.7.36':
    optional: true

<<<<<<< HEAD
  '@swc/core-win32-x64-msvc@1.3.41':
=======
  /@swc/core-win32-x64-msvc@1.11.29:
    resolution: {integrity: sha512-Q8cs2BDV9wqDvqobkXOYdC+pLUSEpX/KvI0Dgfun1F+LzuLotRFuDhrvkU9ETJA6OnD2+Fn/ieHgloiKA/Mn/g==}
    engines: {node: '>=10'}
    cpu: [x64]
    os: [win32]
    requiresBuild: true
    dev: true
>>>>>>> d71c6709
    optional: true

  '@swc/core-win32-x64-msvc@1.7.36':
    optional: true

<<<<<<< HEAD
  '@swc/core@1.3.41':
    optionalDependencies:
      '@swc/core-darwin-arm64': 1.3.41
      '@swc/core-darwin-x64': 1.3.41
      '@swc/core-linux-arm-gnueabihf': 1.3.41
      '@swc/core-linux-arm64-gnu': 1.3.41
      '@swc/core-linux-arm64-musl': 1.3.41
      '@swc/core-linux-x64-gnu': 1.3.41
      '@swc/core-linux-x64-musl': 1.3.41
      '@swc/core-win32-arm64-msvc': 1.3.41
      '@swc/core-win32-ia32-msvc': 1.3.41
      '@swc/core-win32-x64-msvc': 1.3.41
=======
  /@swc/core@1.11.29:
    resolution: {integrity: sha512-g4mThMIpWbNhV8G2rWp5a5/Igv8/2UFRJx2yImrLGMgrDDYZIopqZ/z0jZxDgqNA1QDx93rpwNF7jGsxVWcMlA==}
    engines: {node: '>=10'}
    requiresBuild: true
    peerDependencies:
      '@swc/helpers': '>=0.5.17'
    peerDependenciesMeta:
      '@swc/helpers':
        optional: true
    dependencies:
      '@swc/counter': 0.1.3
      '@swc/types': 0.1.21
    optionalDependencies:
      '@swc/core-darwin-arm64': 1.11.29
      '@swc/core-darwin-x64': 1.11.29
      '@swc/core-linux-arm-gnueabihf': 1.11.29
      '@swc/core-linux-arm64-gnu': 1.11.29
      '@swc/core-linux-arm64-musl': 1.11.29
      '@swc/core-linux-x64-gnu': 1.11.29
      '@swc/core-linux-x64-musl': 1.11.29
      '@swc/core-win32-arm64-msvc': 1.11.29
      '@swc/core-win32-ia32-msvc': 1.11.29
      '@swc/core-win32-x64-msvc': 1.11.29
    dev: true
>>>>>>> d71c6709

  '@swc/core@1.7.36':
    dependencies:
      '@swc/counter': 0.1.3
      '@swc/types': 0.1.21
    optionalDependencies:
      '@swc/core-darwin-arm64': 1.7.36
      '@swc/core-darwin-x64': 1.7.36
      '@swc/core-linux-arm-gnueabihf': 1.7.36
      '@swc/core-linux-arm64-gnu': 1.7.36
      '@swc/core-linux-arm64-musl': 1.7.36
      '@swc/core-linux-x64-gnu': 1.7.36
      '@swc/core-linux-x64-musl': 1.7.36
      '@swc/core-win32-arm64-msvc': 1.7.36
      '@swc/core-win32-ia32-msvc': 1.7.36
      '@swc/core-win32-x64-msvc': 1.7.36

  '@swc/counter@0.1.3': {}

  '@swc/types@0.1.21':
    dependencies:
      '@swc/counter': 0.1.3

  '@szmarczak/http-timer@5.0.1':
    dependencies:
      defer-to-connect: 2.0.1

  '@tanstack/query-core@5.49.1': {}

  '@tanstack/react-query@5.49.2(react@18.3.1)':
    dependencies:
      '@tanstack/query-core': 5.49.1
      react: 18.3.1

  '@tokenizer/token@0.3.0': {}

  '@trpc/client@11.0.0-rc.502(@trpc/server@11.0.0-rc.502)':
    dependencies:
      '@trpc/server': 11.0.0-rc.502

  '@trpc/react-query@11.0.0-rc.502(@tanstack/react-query@5.49.2(react@18.3.1))(@trpc/client@11.0.0-rc.502(@trpc/server@11.0.0-rc.502))(@trpc/server@11.0.0-rc.502)(react-dom@19.1.0(react@18.3.1))(react@18.3.1)':
    dependencies:
      '@tanstack/react-query': 5.49.2(react@18.3.1)
      '@trpc/client': 11.0.0-rc.502(@trpc/server@11.0.0-rc.502)
      '@trpc/server': 11.0.0-rc.502
      react: 18.3.1
      react-dom: 19.1.0(react@18.3.1)

  '@trpc/server@11.0.0-rc.502': {}

  '@types/async-retry@1.4.5':
    dependencies:
      '@types/retry': 0.12.5

  '@types/babel__core@7.20.5':
    dependencies:
      '@babel/parser': 7.27.3
      '@babel/types': 7.27.3
      '@types/babel__generator': 7.27.0
      '@types/babel__template': 7.4.4
      '@types/babel__traverse': 7.20.7

  '@types/babel__generator@7.27.0':
    dependencies:
      '@babel/types': 7.27.3

  '@types/babel__template@7.4.4':
    dependencies:
      '@babel/parser': 7.27.3
      '@babel/types': 7.27.3

  '@types/babel__traverse@7.20.7':
    dependencies:
      '@babel/types': 7.27.3

  '@types/bad-words@3.0.1': {}

  '@types/estree@1.0.7': {}

  '@types/fluent-ffmpeg@2.1.22':
    dependencies:
      '@types/node': 20.17.55

  '@types/graceful-fs@4.1.9':
    dependencies:
      '@types/node': 20.17.55

  '@types/http-cache-semantics@4.0.4': {}

  '@types/istanbul-lib-coverage@2.0.6': {}

  '@types/istanbul-lib-report@3.0.3':
    dependencies:
      '@types/istanbul-lib-coverage': 2.0.6

  '@types/istanbul-reports@3.0.4':
    dependencies:
      '@types/istanbul-lib-report': 3.0.3

<<<<<<< HEAD
  '@types/jest@29.5.5':
=======
  /@types/jest@29.5.14:
    resolution: {integrity: sha512-ZN+4sdnLUbo8EVvVc2ao0GFW6oVrQRPn4K2lglySj7APvSrgzxHiNNK99us4WDMi57xxA2yggblIAMNhXOotLQ==}
>>>>>>> d71c6709
    dependencies:
      expect: 29.7.0
      pretty-format: 29.7.0

  '@types/json-schema@7.0.15': {}

  '@types/minimatch@3.0.5': {}

  '@types/minimist@1.2.5': {}

  '@types/mute-stream@0.0.4':
    dependencies:
      '@types/node': 20.17.55

  '@types/node-fetch@2.6.12':
    dependencies:
      '@types/node': 20.17.55
      form-data: 4.0.2

  '@types/node@12.20.55': {}

  '@types/node@18.14.6': {}

  '@types/node@18.15.5': {}

  '@types/node@18.16.3': {}

  '@types/node@20.16.5':
    dependencies:
      undici-types: 6.19.8

  '@types/node@20.17.55':
    dependencies:
      undici-types: 6.19.8

  '@types/node@22.7.7':
    dependencies:
      undici-types: 6.19.8

  '@types/normalize-package-data@2.4.4': {}

  '@types/parse-json@4.0.2': {}

  '@types/prop-types@15.7.14': {}

  '@types/react@18.3.1':
    dependencies:
      '@types/prop-types': 15.7.14
      csstype: 3.1.3

  '@types/retry@0.12.5': {}

  '@types/semver@7.7.0': {}

  '@types/stack-trace@0.0.29': {}

  '@types/stack-utils@2.0.3': {}

  '@types/tar@6.1.4':
    dependencies:
      '@types/node': 20.17.55
      minipass: 4.2.8

  '@types/uuid@10.0.0': {}

  '@types/wrap-ansi@3.0.0': {}

  '@types/ws@8.18.1':
    dependencies:
      '@types/node': 20.17.55

  '@types/ws@8.5.10':
    dependencies:
<<<<<<< HEAD
      '@types/node': 20.16.5
=======
      '@types/node': 20.17.55
    dev: true
>>>>>>> d71c6709

  '@types/yargs-parser@21.0.3': {}

  '@types/yargs@17.0.33':
    dependencies:
      '@types/yargs-parser': 21.0.3

  '@typescript-eslint/eslint-plugin@5.56.0(@typescript-eslint/parser@5.56.0(eslint@8.36.0)(typescript@5.6.3))(eslint@8.36.0)(typescript@5.6.3)':
    dependencies:
      '@eslint-community/regexpp': 4.12.1
      '@typescript-eslint/parser': 5.56.0(eslint@8.36.0)(typescript@5.6.3)
      '@typescript-eslint/scope-manager': 5.56.0
      '@typescript-eslint/type-utils': 5.56.0(eslint@8.36.0)(typescript@5.6.3)
      '@typescript-eslint/utils': 5.56.0(eslint@8.36.0)(typescript@5.6.3)
      debug: 4.4.1
      eslint: 8.36.0
      grapheme-splitter: 1.0.4
      ignore: 5.3.2
      natural-compare-lite: 1.4.0
      semver: 7.7.2
      tsutils: 3.21.0(typescript@5.6.3)
    optionalDependencies:
      typescript: 5.6.3
    transitivePeerDependencies:
      - supports-color

  '@typescript-eslint/eslint-plugin@7.9.0(@typescript-eslint/parser@7.9.0(eslint@9.3.0)(typescript@5.0.2))(eslint@9.3.0)(typescript@5.0.2)':
    dependencies:
      '@eslint-community/regexpp': 4.12.1
      '@typescript-eslint/parser': 7.9.0(eslint@9.3.0)(typescript@5.0.2)
      '@typescript-eslint/scope-manager': 7.9.0
      '@typescript-eslint/type-utils': 7.9.0(eslint@9.3.0)(typescript@5.0.2)
      '@typescript-eslint/utils': 7.9.0(eslint@9.3.0)(typescript@5.0.2)
      '@typescript-eslint/visitor-keys': 7.9.0
      eslint: 9.3.0
      graphemer: 1.4.0
      ignore: 5.3.2
      natural-compare: 1.4.0
      ts-api-utils: 1.4.3(typescript@5.0.2)
    optionalDependencies:
      typescript: 5.0.2
    transitivePeerDependencies:
      - supports-color

  '@typescript-eslint/parser@5.56.0(eslint@8.36.0)(typescript@5.6.3)':
    dependencies:
      '@typescript-eslint/scope-manager': 5.56.0
      '@typescript-eslint/types': 5.56.0
      '@typescript-eslint/typescript-estree': 5.56.0(typescript@5.6.3)
      debug: 4.4.1
      eslint: 8.36.0
    optionalDependencies:
      typescript: 5.6.3
    transitivePeerDependencies:
      - supports-color

  '@typescript-eslint/parser@7.9.0(eslint@9.3.0)(typescript@5.0.2)':
    dependencies:
      '@typescript-eslint/scope-manager': 7.9.0
      '@typescript-eslint/types': 7.9.0
      '@typescript-eslint/typescript-estree': 7.9.0(typescript@5.0.2)
      '@typescript-eslint/visitor-keys': 7.9.0
      debug: 4.4.1
      eslint: 9.3.0
    optionalDependencies:
      typescript: 5.0.2
    transitivePeerDependencies:
      - supports-color

  '@typescript-eslint/scope-manager@5.56.0':
    dependencies:
      '@typescript-eslint/types': 5.56.0
      '@typescript-eslint/visitor-keys': 5.56.0

  '@typescript-eslint/scope-manager@7.9.0':
    dependencies:
      '@typescript-eslint/types': 7.9.0
      '@typescript-eslint/visitor-keys': 7.9.0

  '@typescript-eslint/type-utils@5.56.0(eslint@8.36.0)(typescript@5.6.3)':
    dependencies:
      '@typescript-eslint/typescript-estree': 5.56.0(typescript@5.6.3)
      '@typescript-eslint/utils': 5.56.0(eslint@8.36.0)(typescript@5.6.3)
      debug: 4.4.1
      eslint: 8.36.0
      tsutils: 3.21.0(typescript@5.6.3)
    optionalDependencies:
      typescript: 5.6.3
    transitivePeerDependencies:
      - supports-color

  '@typescript-eslint/type-utils@7.9.0(eslint@9.3.0)(typescript@5.0.2)':
    dependencies:
      '@typescript-eslint/typescript-estree': 7.9.0(typescript@5.0.2)
      '@typescript-eslint/utils': 7.9.0(eslint@9.3.0)(typescript@5.0.2)
      debug: 4.4.1
      eslint: 9.3.0
      ts-api-utils: 1.4.3(typescript@5.0.2)
    optionalDependencies:
      typescript: 5.0.2
    transitivePeerDependencies:
      - supports-color

  '@typescript-eslint/types@5.56.0': {}

  '@typescript-eslint/types@7.9.0': {}

  '@typescript-eslint/typescript-estree@5.56.0(typescript@5.6.3)':
    dependencies:
      '@typescript-eslint/types': 5.56.0
      '@typescript-eslint/visitor-keys': 5.56.0
      debug: 4.4.1
      globby: 11.1.0
      is-glob: 4.0.3
      semver: 7.7.2
      tsutils: 3.21.0(typescript@5.6.3)
    optionalDependencies:
      typescript: 5.6.3
    transitivePeerDependencies:
      - supports-color

  '@typescript-eslint/typescript-estree@7.9.0(typescript@5.0.2)':
    dependencies:
      '@typescript-eslint/types': 7.9.0
      '@typescript-eslint/visitor-keys': 7.9.0
      debug: 4.4.1
      globby: 11.1.0
      is-glob: 4.0.3
      minimatch: 9.0.5
      semver: 7.7.2
      ts-api-utils: 1.4.3(typescript@5.0.2)
    optionalDependencies:
      typescript: 5.0.2
    transitivePeerDependencies:
      - supports-color

  '@typescript-eslint/utils@5.56.0(eslint@8.36.0)(typescript@5.6.3)':
    dependencies:
      '@eslint-community/eslint-utils': 4.7.0(eslint@8.36.0)
      '@types/json-schema': 7.0.15
      '@types/semver': 7.7.0
      '@typescript-eslint/scope-manager': 5.56.0
      '@typescript-eslint/types': 5.56.0
      '@typescript-eslint/typescript-estree': 5.56.0(typescript@5.6.3)
      eslint: 8.36.0
      eslint-scope: 5.1.1
      semver: 7.7.2
    transitivePeerDependencies:
      - supports-color
      - typescript

  '@typescript-eslint/utils@7.9.0(eslint@9.3.0)(typescript@5.0.2)':
    dependencies:
      '@eslint-community/eslint-utils': 4.7.0(eslint@9.3.0)
      '@typescript-eslint/scope-manager': 7.9.0
      '@typescript-eslint/types': 7.9.0
      '@typescript-eslint/typescript-estree': 7.9.0(typescript@5.0.2)
      eslint: 9.3.0
    transitivePeerDependencies:
      - supports-color
      - typescript

  '@typescript-eslint/visitor-keys@5.56.0':
    dependencies:
      '@typescript-eslint/types': 5.56.0
      eslint-visitor-keys: 3.4.3

  '@typescript-eslint/visitor-keys@7.9.0':
    dependencies:
      '@typescript-eslint/types': 7.9.0
      eslint-visitor-keys: 3.4.3

  '@vladfrangu/async_event_emitter@2.4.6': {}

  '@vue/compiler-core@3.5.16':
    dependencies:
      '@babel/parser': 7.27.3
      '@vue/shared': 3.5.16
      entities: 4.5.0
      estree-walker: 2.0.2
      source-map-js: 1.2.1

  '@vue/compiler-dom@3.5.16':
    dependencies:
      '@vue/compiler-core': 3.5.16
      '@vue/shared': 3.5.16

  '@vue/compiler-sfc@3.5.16':
    dependencies:
      '@babel/parser': 7.27.3
      '@vue/compiler-core': 3.5.16
      '@vue/compiler-dom': 3.5.16
      '@vue/compiler-ssr': 3.5.16
      '@vue/shared': 3.5.16
      estree-walker: 2.0.2
      magic-string: 0.30.17
      postcss: 8.5.4
      source-map-js: 1.2.1

  '@vue/compiler-ssr@3.5.16':
    dependencies:
      '@vue/compiler-dom': 3.5.16
      '@vue/shared': 3.5.16

  '@vue/shared@3.5.16': {}

  abort-controller@3.0.0:
    dependencies:
      event-target-shim: 5.0.1

  abstract-logging@2.0.1: {}

  acorn-jsx@5.3.2(acorn@8.14.1):
    dependencies:
      acorn: 8.14.1

  acorn@8.14.1: {}

  agent-base@5.1.1: {}

  agent-base@6.0.2:
    dependencies:
      debug: 4.4.1
    transitivePeerDependencies:
      - supports-color

  agentkeepalive@4.6.0:
    dependencies:
      humanize-ms: 1.2.1

  ajv-formats@2.1.1(ajv@8.17.1):
    optionalDependencies:
      ajv: 8.17.1

  ajv-formats@3.0.1(ajv@8.17.1):
    optionalDependencies:
      ajv: 8.17.1

  ajv@6.12.6:
    dependencies:
      fast-deep-equal: 3.1.3
      fast-json-stable-stringify: 2.1.0
      json-schema-traverse: 0.4.1
      uri-js: 4.4.1

  ajv@8.17.1:
    dependencies:
      fast-deep-equal: 3.1.3
      fast-uri: 3.0.6
      json-schema-traverse: 1.0.0
      require-from-string: 2.0.2

  all-contributors-cli@6.26.1:
    dependencies:
      '@babel/runtime': 7.27.3
      async: 3.2.6
      chalk: 4.1.2
      didyoumean: 1.2.2
      inquirer: 7.3.3
      json-fixer: 1.6.15
      lodash: 4.17.21
      node-fetch: 2.7.0
      pify: 5.0.0
      yargs: 15.4.1
    optionalDependencies:
      prettier: 2.8.5
    transitivePeerDependencies:
      - encoding

  ansi-colors@4.1.3: {}

  ansi-escapes@4.3.2:
    dependencies:
      type-fest: 0.21.3

  ansi-regex@4.1.1: {}

  ansi-regex@5.0.1: {}

  ansi-regex@6.1.0: {}

  ansi-styles@3.2.1:
    dependencies:
      color-convert: 1.9.3

  ansi-styles@4.3.0:
    dependencies:
      color-convert: 2.0.1

  ansi-styles@5.2.0: {}

  ansi-styles@6.2.1: {}

  any-promise@1.3.0: {}

  anymatch@3.1.3:
    dependencies:
      normalize-path: 3.0.0
      picomatch: 2.3.1

  argparse@1.0.10:
    dependencies:
      sprintf-js: 1.0.3

  argparse@2.0.1: {}

  array-buffer-byte-length@1.0.2:
    dependencies:
      call-bound: 1.0.4
      is-array-buffer: 3.0.5

  array-differ@3.0.0: {}

  array-union@2.1.0: {}

  array.prototype.flat@1.3.3:
    dependencies:
      call-bind: 1.0.8
      define-properties: 1.2.1
      es-abstract: 1.24.0
      es-shim-unscopables: 1.1.0

  arraybuffer.prototype.slice@1.0.4:
    dependencies:
      array-buffer-byte-length: 1.0.2
      call-bind: 1.0.8
      define-properties: 1.2.1
      es-abstract: 1.24.0
      es-errors: 1.3.0
      get-intrinsic: 1.3.0
      is-array-buffer: 3.0.5

  arrify@1.0.1: {}

  arrify@2.0.1: {}

  async-function@1.0.0: {}

  async-retry@1.3.3:
    dependencies:
      retry: 0.13.1

  async@3.2.6: {}

  asynckit@0.4.0: {}

  atomic-sleep@1.0.0: {}

  available-typed-arrays@1.0.7:
    dependencies:
      possible-typed-array-names: 1.1.0

  avvio@8.4.0:
    dependencies:
      '@fastify/error': 3.4.1
      fastq: 1.19.1

  axios@0.26.1:
    dependencies:
      follow-redirects: 1.15.9
    transitivePeerDependencies:
      - debug

  babel-jest@29.7.0(@babel/core@7.27.3):
    dependencies:
      '@babel/core': 7.27.3
      '@jest/transform': 29.7.0
      '@types/babel__core': 7.20.5
      babel-plugin-istanbul: 6.1.1
      babel-preset-jest: 29.6.3(@babel/core@7.27.3)
      chalk: 4.1.2
      graceful-fs: 4.2.11
      slash: 3.0.0
    transitivePeerDependencies:
      - supports-color

  babel-plugin-istanbul@6.1.1:
    dependencies:
      '@babel/helper-plugin-utils': 7.27.1
      '@istanbuljs/load-nyc-config': 1.1.0
      '@istanbuljs/schema': 0.1.3
      istanbul-lib-instrument: 5.2.1
      test-exclude: 6.0.0
    transitivePeerDependencies:
      - supports-color

  babel-plugin-jest-hoist@29.6.3:
    dependencies:
      '@babel/template': 7.27.2
      '@babel/types': 7.27.3
      '@types/babel__core': 7.20.5
      '@types/babel__traverse': 7.20.7

  babel-preset-current-node-syntax@1.1.0(@babel/core@7.27.3):
    dependencies:
      '@babel/core': 7.27.3
      '@babel/plugin-syntax-async-generators': 7.8.4(@babel/core@7.27.3)
      '@babel/plugin-syntax-bigint': 7.8.3(@babel/core@7.27.3)
      '@babel/plugin-syntax-class-properties': 7.12.13(@babel/core@7.27.3)
      '@babel/plugin-syntax-class-static-block': 7.14.5(@babel/core@7.27.3)
      '@babel/plugin-syntax-import-attributes': 7.27.1(@babel/core@7.27.3)
      '@babel/plugin-syntax-import-meta': 7.10.4(@babel/core@7.27.3)
      '@babel/plugin-syntax-json-strings': 7.8.3(@babel/core@7.27.3)
      '@babel/plugin-syntax-logical-assignment-operators': 7.10.4(@babel/core@7.27.3)
      '@babel/plugin-syntax-nullish-coalescing-operator': 7.8.3(@babel/core@7.27.3)
      '@babel/plugin-syntax-numeric-separator': 7.10.4(@babel/core@7.27.3)
      '@babel/plugin-syntax-object-rest-spread': 7.8.3(@babel/core@7.27.3)
      '@babel/plugin-syntax-optional-catch-binding': 7.8.3(@babel/core@7.27.3)
      '@babel/plugin-syntax-optional-chaining': 7.8.3(@babel/core@7.27.3)
      '@babel/plugin-syntax-private-property-in-object': 7.14.5(@babel/core@7.27.3)
      '@babel/plugin-syntax-top-level-await': 7.14.5(@babel/core@7.27.3)

  babel-preset-jest@29.6.3(@babel/core@7.27.3):
    dependencies:
      '@babel/core': 7.27.3
      babel-plugin-jest-hoist: 29.6.3
      babel-preset-current-node-syntax: 1.1.0(@babel/core@7.27.3)

  bad-words@3.0.4:
    dependencies:
      badwords-list: 1.0.0

  badwords-list@1.0.0: {}

  balanced-match@1.0.2: {}

  base64-js@1.5.1: {}

  bent@7.3.12:
    dependencies:
      bytesish: 0.4.4
      caseless: 0.12.0
      is-stream: 2.0.1

  better-path-resolve@1.0.0:
    dependencies:
      is-windows: 1.0.2

  binary-extensions@2.3.0: {}

  brace-expansion@1.1.11:
    dependencies:
      balanced-match: 1.0.2
      concat-map: 0.0.1

  brace-expansion@2.0.1:
    dependencies:
      balanced-match: 1.0.2

  braces@3.0.3:
    dependencies:
      fill-range: 7.1.1

  breakword@1.0.6:
    dependencies:
      wcwidth: 1.0.1

  browserslist@4.25.0:
    dependencies:
      caniuse-lite: 1.0.30001720
      electron-to-chromium: 1.5.161
      node-releases: 2.0.19
      update-browserslist-db: 1.1.3(browserslist@4.25.0)

  bs-logger@0.2.6:
    dependencies:
      fast-json-stable-stringify: 2.1.0

  bser@2.1.1:
    dependencies:
      node-int64: 0.4.0

  buffer-from@1.1.2: {}

  buffer@6.0.3:
    dependencies:
      base64-js: 1.5.1
      ieee754: 1.2.1

  bundle-require@4.2.1(esbuild@0.17.19):
    dependencies:
      esbuild: 0.17.19
      load-tsconfig: 0.2.5

  bytesish@0.4.4: {}

  cac@6.7.14: {}

  cacheable-lookup@7.0.0: {}

  cacheable-request@10.2.14:
    dependencies:
      '@types/http-cache-semantics': 4.0.4
      get-stream: 6.0.1
      http-cache-semantics: 4.2.0
      keyv: 4.5.4
      mimic-response: 4.0.0
      normalize-url: 8.0.1
      responselike: 3.0.0

  call-bind-apply-helpers@1.0.2:
    dependencies:
      es-errors: 1.3.0
      function-bind: 1.1.2

  call-bind@1.0.8:
    dependencies:
      call-bind-apply-helpers: 1.0.2
      es-define-property: 1.0.1
      get-intrinsic: 1.3.0
      set-function-length: 1.2.2

  call-bound@1.0.4:
    dependencies:
      call-bind-apply-helpers: 1.0.2
      get-intrinsic: 1.3.0

  callsite@1.0.0: {}

  callsites@3.1.0: {}

  camelcase-keys@6.2.2:
    dependencies:
      camelcase: 5.3.1
      map-obj: 4.3.0
      quick-lru: 4.0.1

  camelcase@5.3.1: {}

  camelcase@6.3.0: {}

  caniuse-lite@1.0.30001720: {}

  caseless@0.12.0: {}

  chalk@2.4.2:
    dependencies:
      ansi-styles: 3.2.1
      escape-string-regexp: 1.0.5
      supports-color: 5.5.0

  chalk@4.1.2:
    dependencies:
      ansi-styles: 4.3.0
      supports-color: 7.2.0

  chalk@5.2.0: {}

  char-regex@1.0.2: {}

  chardet@0.7.0: {}

  chokidar-cli@3.0.0:
    dependencies:
      chokidar: 3.6.0
      lodash.debounce: 4.0.8
      lodash.throttle: 4.1.1
      yargs: 13.3.2

  chokidar@3.6.0:
    dependencies:
      anymatch: 3.1.3
      braces: 3.0.3
      glob-parent: 5.1.2
      is-binary-path: 2.1.0
      is-glob: 4.0.3
      normalize-path: 3.0.0
      readdirp: 3.6.0
    optionalDependencies:
      fsevents: 2.3.3

  chownr@2.0.0: {}

  ci-info@3.9.0: {}

  cjs-module-lexer@1.4.3: {}

  cli-cursor@3.1.0:
    dependencies:
      restore-cursor: 3.1.0

  cli-spinners@2.9.2: {}

  cli-width@3.0.0: {}

  cli-width@4.1.0: {}

  cliui@5.0.0:
    dependencies:
      string-width: 3.1.0
      strip-ansi: 5.2.0
      wrap-ansi: 5.1.0

  cliui@6.0.0:
    dependencies:
      string-width: 4.2.3
      strip-ansi: 6.0.1
      wrap-ansi: 6.2.0

  cliui@7.0.4:
    dependencies:
      string-width: 4.2.3
      strip-ansi: 6.0.1
      wrap-ansi: 7.0.0

  cliui@8.0.1:
    dependencies:
      string-width: 4.2.3
      strip-ansi: 6.0.1
      wrap-ansi: 7.0.0

  clone@1.0.4: {}

  co@4.6.0: {}

  collect-v8-coverage@1.0.2: {}

  color-convert@1.9.3:
    dependencies:
      color-name: 1.1.3

  color-convert@2.0.1:
    dependencies:
      color-name: 1.1.4

  color-name@1.1.3: {}

  color-name@1.1.4: {}

  combined-stream@1.0.8:
    dependencies:
      delayed-stream: 1.0.0

  commander@10.0.0: {}

  commander@10.0.1: {}

  commander@4.1.1: {}

  concat-map@0.0.1: {}

  convert-source-map@2.0.0: {}

  cookie@0.7.2: {}

  cosmiconfig@7.1.0:
    dependencies:
      '@types/parse-json': 4.0.2
      import-fresh: 3.3.1
      parse-json: 5.2.0
      path-type: 4.0.0
      yaml: 1.10.2

  create-jest@29.7.0(@types/node@18.15.5):
    dependencies:
      '@jest/types': 29.6.3
      chalk: 4.1.2
      exit: 0.1.2
      graceful-fs: 4.2.11
      jest-config: 29.7.0(@types/node@18.15.5)
      jest-util: 29.7.0
      prompts: 2.4.2
    transitivePeerDependencies:
      - '@types/node'
      - babel-plugin-macros
      - supports-color
      - ts-node

  croner@9.0.0: {}

  cross-fetch@3.2.0:
    dependencies:
      node-fetch: 2.7.0
    transitivePeerDependencies:
      - encoding

  cross-spawn@5.1.0:
    dependencies:
      lru-cache: 4.1.5
      shebang-command: 1.2.0
      which: 1.3.1

  cross-spawn@7.0.6:
    dependencies:
      path-key: 3.1.1
      shebang-command: 2.0.0
      which: 2.0.2

  csstype@3.1.3: {}

  csv-generate@3.4.3: {}

  csv-parse@4.16.3: {}

  csv-stringify@5.6.5: {}

  csv@5.5.3:
    dependencies:
      csv-generate: 3.4.3
      csv-parse: 4.16.3
      csv-stringify: 5.6.5
      stream-transform: 2.1.3

  data-view-buffer@1.0.2:
    dependencies:
      call-bound: 1.0.4
      es-errors: 1.3.0
      is-data-view: 1.0.2

  data-view-byte-length@1.0.2:
    dependencies:
      call-bound: 1.0.4
      es-errors: 1.3.0
      is-data-view: 1.0.2

  data-view-byte-offset@1.0.1:
    dependencies:
      call-bound: 1.0.4
      es-errors: 1.3.0
      is-data-view: 1.0.2

  debug@4.4.1:
    dependencies:
      ms: 2.1.3

  decamelize-keys@1.1.1:
    dependencies:
      decamelize: 1.2.0
      map-obj: 1.0.1

  decamelize@1.2.0: {}

  decompress-response@6.0.0:
    dependencies:
      mimic-response: 3.1.0

  dedent@1.6.0: {}

  deep-is@0.1.4: {}

  deepmerge@4.3.1: {}

  defaults@1.0.4:
    dependencies:
      clone: 1.0.4

  defer-to-connect@2.0.1: {}

  define-data-property@1.1.4:
    dependencies:
      es-define-property: 1.0.1
      es-errors: 1.3.0
      gopd: 1.2.0

  define-properties@1.2.1:
    dependencies:
      define-data-property: 1.1.4
      has-property-descriptors: 1.0.2
      object-keys: 1.1.1

  delayed-stream@1.0.0: {}

  depcheck@1.4.7:
    dependencies:
      '@babel/parser': 7.27.3
      '@babel/traverse': 7.27.3
      '@vue/compiler-sfc': 3.5.16
      callsite: 1.0.0
      camelcase: 6.3.0
      cosmiconfig: 7.1.0
      debug: 4.4.1
      deps-regex: 0.2.0
      findup-sync: 5.0.0
      ignore: 5.3.2
      is-core-module: 2.16.1
      js-yaml: 3.14.1
      json5: 2.2.3
      lodash: 4.17.21
      minimatch: 7.4.6
      multimatch: 5.0.0
      please-upgrade-node: 3.2.0
      readdirp: 3.6.0
      require-package-name: 2.0.1
      resolve: 1.22.10
      resolve-from: 5.0.0
      semver: 7.7.2
      yargs: 16.2.0
    transitivePeerDependencies:
      - supports-color

  deps-regex@0.2.0: {}

  detect-file@1.0.0: {}

  detect-indent@6.1.0: {}

  detect-newline@3.1.0: {}

  didyoumean@1.2.2: {}

  diff-sequences@29.6.3: {}

  dir-glob@3.0.1:
    dependencies:
      path-type: 4.0.0

  discord-api-types@0.37.100: {}

  discord-api-types@0.37.120: {}

  discord-api-types@0.37.61: {}

  discord-api-types@0.37.83: {}

  discord-api-types@0.37.97: {}

  discord-api-types@0.38.8: {}

  discord.js@14.10.2:
    dependencies:
      '@discordjs/builders': 1.11.2
      '@discordjs/collection': 1.5.3
      '@discordjs/formatters': 0.3.3
      '@discordjs/rest': 1.7.1
      '@discordjs/util': 0.3.1
      '@discordjs/ws': 0.8.3
      '@sapphire/snowflake': 3.5.5
      '@types/ws': 8.18.1
      discord-api-types: 0.37.120
      fast-deep-equal: 3.1.3
      lodash.snakecase: 4.1.1
      tslib: 2.8.1
      undici: 5.29.0
      ws: 8.18.2
    transitivePeerDependencies:
      - bufferutil
      - utf-8-validate

  discord.js@14.16.3:
    dependencies:
      '@discordjs/builders': 1.11.2
      '@discordjs/collection': 1.5.3
      '@discordjs/formatters': 0.5.0
      '@discordjs/rest': 2.5.0
      '@discordjs/util': 1.1.1
      '@discordjs/ws': 1.1.1
      '@sapphire/snowflake': 3.5.3
      discord-api-types: 0.37.100
      fast-deep-equal: 3.1.3
      lodash.snakecase: 4.1.1
      tslib: 2.8.1
      undici: 6.19.8
    transitivePeerDependencies:
      - bufferutil
      - utf-8-validate

  discord.js@14.19.3:
    dependencies:
      '@discordjs/builders': 1.11.2
      '@discordjs/collection': 1.5.3
      '@discordjs/formatters': 0.6.1
      '@discordjs/rest': 2.5.0
      '@discordjs/util': 1.1.1
      '@discordjs/ws': 1.2.2
      '@sapphire/snowflake': 3.5.3
      discord-api-types: 0.38.8
      fast-deep-equal: 3.1.3
      lodash.snakecase: 4.1.1
      magic-bytes.js: 1.12.1
      tslib: 2.8.1
      undici: 6.21.1
    transitivePeerDependencies:
      - bufferutil
      - utf-8-validate

  discord.js@14.7.1:
    dependencies:
      '@discordjs/builders': 1.11.2
      '@discordjs/collection': 1.5.3
      '@discordjs/rest': 1.7.1
      '@discordjs/util': 0.1.0
      '@sapphire/snowflake': 3.5.5
      '@types/ws': 8.18.1
      discord-api-types: 0.37.120
      fast-deep-equal: 3.1.3
      lodash.snakecase: 4.1.1
      tslib: 2.8.1
      undici: 5.29.0
      ws: 8.18.2
    transitivePeerDependencies:
      - bufferutil
      - utf-8-validate

  doctrine@3.0.0:
    dependencies:
      esutils: 2.0.3

  dotenv@16.0.3: {}

  dunder-proto@1.0.1:
    dependencies:
      call-bind-apply-helpers: 1.0.2
      es-errors: 1.3.0
      gopd: 1.2.0

  eastasianwidth@0.2.0: {}

<<<<<<< HEAD
  electron-to-chromium@1.5.161: {}
=======
  /ejs@3.1.10:
    resolution: {integrity: sha512-UeJmFfOrAQS8OJWPZ4qtgHyWExa088/MtK5UEyoJGFH67cDEXkZSviOiKRCZ4Xij0zxI3JECgYs3oKx+AizQBA==}
    engines: {node: '>=0.10.0'}
    hasBin: true
    dependencies:
      jake: 10.9.2
    dev: true

  /electron-to-chromium@1.5.161:
    resolution: {integrity: sha512-hwtetwfKNZo/UlwHIVBlKZVdy7o8bIZxxKs0Mv/ROPiQQQmDgdm5a+KvKtBsxM8ZjFzTaCeLoodZ8jiBE3o9rA==}
    dev: true
>>>>>>> d71c6709

  emittery@0.13.1: {}

  emoji-regex@7.0.3: {}

  emoji-regex@8.0.0: {}

  emoji-regex@9.2.2: {}

  enhanced-resolve@5.18.1:
    dependencies:
      graceful-fs: 4.2.11
      tapable: 2.2.2

  enquirer@2.4.1:
    dependencies:
      ansi-colors: 4.1.3
      strip-ansi: 6.0.1

  entities@4.5.0: {}

  error-ex@1.3.2:
    dependencies:
      is-arrayish: 0.2.1

  es-abstract@1.24.0:
    dependencies:
      array-buffer-byte-length: 1.0.2
      arraybuffer.prototype.slice: 1.0.4
      available-typed-arrays: 1.0.7
      call-bind: 1.0.8
      call-bound: 1.0.4
      data-view-buffer: 1.0.2
      data-view-byte-length: 1.0.2
      data-view-byte-offset: 1.0.1
      es-define-property: 1.0.1
      es-errors: 1.3.0
      es-object-atoms: 1.1.1
      es-set-tostringtag: 2.1.0
      es-to-primitive: 1.3.0
      function.prototype.name: 1.1.8
      get-intrinsic: 1.3.0
      get-proto: 1.0.1
      get-symbol-description: 1.1.0
      globalthis: 1.0.4
      gopd: 1.2.0
      has-property-descriptors: 1.0.2
      has-proto: 1.2.0
      has-symbols: 1.1.0
      hasown: 2.0.2
      internal-slot: 1.1.0
      is-array-buffer: 3.0.5
      is-callable: 1.2.7
      is-data-view: 1.0.2
      is-negative-zero: 2.0.3
      is-regex: 1.2.1
      is-set: 2.0.3
      is-shared-array-buffer: 1.0.4
      is-string: 1.1.1
      is-typed-array: 1.1.15
      is-weakref: 1.1.1
      math-intrinsics: 1.1.0
      object-inspect: 1.13.4
      object-keys: 1.1.1
      object.assign: 4.1.7
      own-keys: 1.0.1
      regexp.prototype.flags: 1.5.4
      safe-array-concat: 1.1.3
      safe-push-apply: 1.0.0
      safe-regex-test: 1.1.0
      set-proto: 1.0.0
      stop-iteration-iterator: 1.1.0
      string.prototype.trim: 1.2.10
      string.prototype.trimend: 1.0.9
      string.prototype.trimstart: 1.0.8
      typed-array-buffer: 1.0.3
      typed-array-byte-length: 1.0.3
      typed-array-byte-offset: 1.0.4
      typed-array-length: 1.0.7
      unbox-primitive: 1.1.0
      which-typed-array: 1.1.19

  es-define-property@1.0.1: {}

  es-errors@1.3.0: {}

  es-object-atoms@1.1.1:
    dependencies:
      es-errors: 1.3.0

  es-set-tostringtag@2.1.0:
    dependencies:
      es-errors: 1.3.0
      get-intrinsic: 1.3.0
      has-tostringtag: 1.0.2
      hasown: 2.0.2

  es-shim-unscopables@1.1.0:
    dependencies:
      hasown: 2.0.2

  es-to-primitive@1.3.0:
    dependencies:
      is-callable: 1.2.7
      is-date-object: 1.1.0
      is-symbol: 1.1.1

  esbuild@0.17.19:
    optionalDependencies:
      '@esbuild/android-arm': 0.17.19
      '@esbuild/android-arm64': 0.17.19
      '@esbuild/android-x64': 0.17.19
      '@esbuild/darwin-arm64': 0.17.19
      '@esbuild/darwin-x64': 0.17.19
      '@esbuild/freebsd-arm64': 0.17.19
      '@esbuild/freebsd-x64': 0.17.19
      '@esbuild/linux-arm': 0.17.19
      '@esbuild/linux-arm64': 0.17.19
      '@esbuild/linux-ia32': 0.17.19
      '@esbuild/linux-loong64': 0.17.19
      '@esbuild/linux-mips64el': 0.17.19
      '@esbuild/linux-ppc64': 0.17.19
      '@esbuild/linux-riscv64': 0.17.19
      '@esbuild/linux-s390x': 0.17.19
      '@esbuild/linux-x64': 0.17.19
      '@esbuild/netbsd-x64': 0.17.19
      '@esbuild/openbsd-x64': 0.17.19
      '@esbuild/sunos-x64': 0.17.19
      '@esbuild/win32-arm64': 0.17.19
      '@esbuild/win32-ia32': 0.17.19
      '@esbuild/win32-x64': 0.17.19

  esbuild@0.20.2:
    optionalDependencies:
      '@esbuild/aix-ppc64': 0.20.2
      '@esbuild/android-arm': 0.20.2
      '@esbuild/android-arm64': 0.20.2
      '@esbuild/android-x64': 0.20.2
      '@esbuild/darwin-arm64': 0.20.2
      '@esbuild/darwin-x64': 0.20.2
      '@esbuild/freebsd-arm64': 0.20.2
      '@esbuild/freebsd-x64': 0.20.2
      '@esbuild/linux-arm': 0.20.2
      '@esbuild/linux-arm64': 0.20.2
      '@esbuild/linux-ia32': 0.20.2
      '@esbuild/linux-loong64': 0.20.2
      '@esbuild/linux-mips64el': 0.20.2
      '@esbuild/linux-ppc64': 0.20.2
      '@esbuild/linux-riscv64': 0.20.2
      '@esbuild/linux-s390x': 0.20.2
      '@esbuild/linux-x64': 0.20.2
      '@esbuild/netbsd-x64': 0.20.2
      '@esbuild/openbsd-x64': 0.20.2
      '@esbuild/sunos-x64': 0.20.2
      '@esbuild/win32-arm64': 0.20.2
      '@esbuild/win32-ia32': 0.20.2
      '@esbuild/win32-x64': 0.20.2

  esbuild@0.23.1:
    optionalDependencies:
      '@esbuild/aix-ppc64': 0.23.1
      '@esbuild/android-arm': 0.23.1
      '@esbuild/android-arm64': 0.23.1
      '@esbuild/android-x64': 0.23.1
      '@esbuild/darwin-arm64': 0.23.1
      '@esbuild/darwin-x64': 0.23.1
      '@esbuild/freebsd-arm64': 0.23.1
      '@esbuild/freebsd-x64': 0.23.1
      '@esbuild/linux-arm': 0.23.1
      '@esbuild/linux-arm64': 0.23.1
      '@esbuild/linux-ia32': 0.23.1
      '@esbuild/linux-loong64': 0.23.1
      '@esbuild/linux-mips64el': 0.23.1
      '@esbuild/linux-ppc64': 0.23.1
      '@esbuild/linux-riscv64': 0.23.1
      '@esbuild/linux-s390x': 0.23.1
      '@esbuild/linux-x64': 0.23.1
      '@esbuild/netbsd-x64': 0.23.1
      '@esbuild/openbsd-arm64': 0.23.1
      '@esbuild/openbsd-x64': 0.23.1
      '@esbuild/sunos-x64': 0.23.1
      '@esbuild/win32-arm64': 0.23.1
      '@esbuild/win32-ia32': 0.23.1
      '@esbuild/win32-x64': 0.23.1

  escalade@3.2.0: {}

  escape-string-regexp@1.0.5: {}

  escape-string-regexp@2.0.0: {}

  escape-string-regexp@4.0.0: {}

  eslint-scope@5.1.1:
    dependencies:
      esrecurse: 4.3.0
      estraverse: 4.3.0

  eslint-scope@7.2.2:
    dependencies:
      esrecurse: 4.3.0
      estraverse: 5.3.0

  eslint-scope@8.3.0:
    dependencies:
      esrecurse: 4.3.0
      estraverse: 5.3.0

  eslint-visitor-keys@3.4.3: {}

  eslint-visitor-keys@4.2.0: {}

  eslint@8.36.0:
    dependencies:
      '@eslint-community/eslint-utils': 4.7.0(eslint@8.36.0)
      '@eslint-community/regexpp': 4.12.1
      '@eslint/eslintrc': 2.1.4
      '@eslint/js': 8.36.0
      '@humanwhocodes/config-array': 0.11.14
      '@humanwhocodes/module-importer': 1.0.1
      '@nodelib/fs.walk': 1.2.8
      ajv: 6.12.6
      chalk: 4.1.2
      cross-spawn: 7.0.6
      debug: 4.4.1
      doctrine: 3.0.0
      escape-string-regexp: 4.0.0
      eslint-scope: 7.2.2
      eslint-visitor-keys: 3.4.3
      espree: 9.6.1
      esquery: 1.6.0
      esutils: 2.0.3
      fast-deep-equal: 3.1.3
      file-entry-cache: 6.0.1
      find-up: 5.0.0
      glob-parent: 6.0.2
      globals: 13.24.0
      grapheme-splitter: 1.0.4
      ignore: 5.3.2
      import-fresh: 3.3.1
      imurmurhash: 0.1.4
      is-glob: 4.0.3
      is-path-inside: 3.0.3
      js-sdsl: 4.4.2
      js-yaml: 4.1.0
      json-stable-stringify-without-jsonify: 1.0.1
      levn: 0.4.1
      lodash.merge: 4.6.2
      minimatch: 3.1.2
      natural-compare: 1.4.0
      optionator: 0.9.4
      strip-ansi: 6.0.1
      strip-json-comments: 3.1.1
      text-table: 0.2.0
    transitivePeerDependencies:
      - supports-color

  eslint@9.3.0:
    dependencies:
      '@eslint-community/eslint-utils': 4.7.0(eslint@9.3.0)
      '@eslint-community/regexpp': 4.12.1
      '@eslint/eslintrc': 3.3.1
      '@eslint/js': 9.3.0
      '@humanwhocodes/config-array': 0.13.0
      '@humanwhocodes/module-importer': 1.0.1
      '@humanwhocodes/retry': 0.3.1
      '@nodelib/fs.walk': 1.2.8
      ajv: 6.12.6
      chalk: 4.1.2
      cross-spawn: 7.0.6
      debug: 4.4.1
      escape-string-regexp: 4.0.0
      eslint-scope: 8.3.0
      eslint-visitor-keys: 4.2.0
      espree: 10.3.0
      esquery: 1.6.0
      esutils: 2.0.3
      fast-deep-equal: 3.1.3
      file-entry-cache: 8.0.0
      find-up: 5.0.0
      glob-parent: 6.0.2
      ignore: 5.3.2
      imurmurhash: 0.1.4
      is-glob: 4.0.3
      is-path-inside: 3.0.3
      json-stable-stringify-without-jsonify: 1.0.1
      levn: 0.4.1
      lodash.merge: 4.6.2
      minimatch: 3.1.2
      natural-compare: 1.4.0
      optionator: 0.9.4
      strip-ansi: 6.0.1
      text-table: 0.2.0
    transitivePeerDependencies:
      - supports-color

  espree@10.3.0:
    dependencies:
      acorn: 8.14.1
      acorn-jsx: 5.3.2(acorn@8.14.1)
      eslint-visitor-keys: 4.2.0

  espree@9.6.1:
    dependencies:
      acorn: 8.14.1
      acorn-jsx: 5.3.2(acorn@8.14.1)
      eslint-visitor-keys: 3.4.3

  esprima@4.0.1: {}

  esquery@1.6.0:
    dependencies:
      estraverse: 5.3.0

  esrecurse@4.3.0:
    dependencies:
      estraverse: 5.3.0

  estraverse@4.3.0: {}

  estraverse@5.3.0: {}

  estree-walker@2.0.2: {}

  esutils@2.0.3: {}

  event-target-shim@5.0.1: {}

  events@3.3.0: {}

  execa@5.1.1:
    dependencies:
      cross-spawn: 7.0.6
      get-stream: 6.0.1
      human-signals: 2.1.0
      is-stream: 2.0.1
      merge-stream: 2.0.0
      npm-run-path: 4.0.1
      onetime: 5.1.2
      signal-exit: 3.0.7
      strip-final-newline: 2.0.0

  exit@0.1.2: {}

  expand-tilde@2.0.2:
    dependencies:
      homedir-polyfill: 1.0.3

  expect@29.7.0:
    dependencies:
      '@jest/expect-utils': 29.7.0
      jest-get-type: 29.6.3
      jest-matcher-utils: 29.7.0
      jest-message-util: 29.7.0
      jest-util: 29.7.0

  extendable-error@0.1.7: {}

  external-editor@3.1.0:
    dependencies:
      chardet: 0.7.0
      iconv-lite: 0.4.24
      tmp: 0.0.33

  fast-content-type-parse@1.1.0: {}

  fast-decode-uri-component@1.0.1: {}

  fast-deep-equal@3.1.3: {}

  fast-glob@3.3.3:
    dependencies:
      '@nodelib/fs.stat': 2.0.5
      '@nodelib/fs.walk': 1.2.8
      glob-parent: 5.1.2
      merge2: 1.4.1
      micromatch: 4.0.8

  fast-json-stable-stringify@2.1.0: {}

  fast-json-stringify@5.16.1:
    dependencies:
      '@fastify/merge-json-schemas': 0.1.1
      ajv: 8.17.1
      ajv-formats: 3.0.1(ajv@8.17.1)
      fast-deep-equal: 3.1.3
      fast-uri: 2.4.0
      json-schema-ref-resolver: 1.0.1
      rfdc: 1.4.1

  fast-levenshtein@2.0.6: {}

  fast-querystring@1.1.2:
    dependencies:
      fast-decode-uri-component: 1.0.1

  fast-redact@3.5.0: {}

  fast-uri@2.4.0: {}

  fast-uri@3.0.6: {}

  fastify@4.15.0:
    dependencies:
      '@fastify/ajv-compiler': 3.6.0
      '@fastify/error': 3.4.1
      '@fastify/fast-json-stringify-compiler': 4.3.0
      abstract-logging: 2.0.1
      avvio: 8.4.0
      fast-content-type-parse: 1.1.0
      find-my-way: 7.7.0
      light-my-request: 5.14.0
      pino: 8.21.0
      process-warning: 2.3.2
      proxy-addr: 2.0.7
      rfdc: 1.4.1
      secure-json-parse: 2.7.0
      semver: 7.7.2
      tiny-lru: 10.4.1

  fastq@1.19.1:
    dependencies:
      reusify: 1.1.0

  fb-watchman@2.0.2:
    dependencies:
      bser: 2.1.1

  figures@3.2.0:
    dependencies:
      escape-string-regexp: 1.0.5

  file-entry-cache@6.0.1:
    dependencies:
      flat-cache: 3.2.0

  file-entry-cache@8.0.0:
    dependencies:
      flat-cache: 4.0.1

  file-type@18.7.0:
    dependencies:
      readable-web-to-node-stream: 3.0.4
      strtok3: 7.1.1
      token-types: 5.0.1

<<<<<<< HEAD
  fill-range@7.1.1:
=======
  /filelist@1.0.4:
    resolution: {integrity: sha512-w1cEuf3S+DrLCQL7ET6kz+gmlJdbq9J7yXCSjK/OZCPA+qEN1WyF4ZAf0YYJa4/shHJra2t/d/r8SV4Ji+x+8Q==}
    dependencies:
      minimatch: 5.1.6
    dev: true

  /fill-range@7.1.1:
    resolution: {integrity: sha512-YsGpe3WHLK8ZYi4tWDg2Jy3ebRz2rXowDxnld4bkQB00cc/1Zw9AWnC0i9ztDJitivtQvaI9KaLyKrc+hBW0yg==}
    engines: {node: '>=8'}
>>>>>>> d71c6709
    dependencies:
      to-regex-range: 5.0.1

  find-my-way@7.7.0:
    dependencies:
      fast-deep-equal: 3.1.3
      fast-querystring: 1.1.2
      safe-regex2: 2.0.0

  find-up@3.0.0:
    dependencies:
      locate-path: 3.0.0

  find-up@4.1.0:
    dependencies:
      locate-path: 5.0.0
      path-exists: 4.0.0

  find-up@5.0.0:
    dependencies:
      locate-path: 6.0.0
      path-exists: 4.0.0

  find-yarn-workspace-root2@1.2.16:
    dependencies:
      micromatch: 4.0.8
      pkg-dir: 4.2.0

  findup-sync@5.0.0:
    dependencies:
      detect-file: 1.0.0
      is-glob: 4.0.3
      micromatch: 4.0.8
      resolve-dir: 1.0.1

  flat-cache@3.2.0:
    dependencies:
      flatted: 3.3.3
      keyv: 4.5.4
      rimraf: 3.0.2

  flat-cache@4.0.1:
    dependencies:
      flatted: 3.3.3
      keyv: 4.5.4

  flatted@3.3.3: {}

  fluent-ffmpeg@2.1.2:
    dependencies:
      async: 3.2.6
      which: 1.3.1

  follow-redirects@1.15.9: {}

  for-each@0.3.5:
    dependencies:
      is-callable: 1.2.7

  foreground-child@3.3.1:
    dependencies:
      cross-spawn: 7.0.6
      signal-exit: 4.1.0

  form-data-encoder@1.7.2: {}

  form-data-encoder@2.1.4: {}

  form-data@4.0.2:
    dependencies:
      asynckit: 0.4.0
      combined-stream: 1.0.8
      es-set-tostringtag: 2.1.0
      mime-types: 2.1.35

  formdata-node@4.4.1:
    dependencies:
      node-domexception: 1.0.0
      web-streams-polyfill: 4.0.0-beta.3

  formdata-node@6.0.3: {}

  forwarded@0.2.0: {}

  fs-extra@7.0.1:
    dependencies:
      graceful-fs: 4.2.11
      jsonfile: 4.0.0
      universalify: 0.1.2

  fs-extra@8.1.0:
    dependencies:
      graceful-fs: 4.2.11
      jsonfile: 4.0.0
      universalify: 0.1.2

  fs-minipass@2.1.0:
    dependencies:
      minipass: 3.3.6

  fs.realpath@1.0.0: {}

  fsevents@2.3.3:
    optional: true

  function-bind@1.1.2: {}

  function.prototype.name@1.1.8:
    dependencies:
      call-bind: 1.0.8
      call-bound: 1.0.4
      define-properties: 1.2.1
      functions-have-names: 1.2.3
      hasown: 2.0.2
      is-callable: 1.2.7

  functions-have-names@1.2.3: {}

  gensync@1.0.0-beta.2: {}

  get-caller-file@2.0.5: {}

  get-intrinsic@1.3.0:
    dependencies:
      call-bind-apply-helpers: 1.0.2
      es-define-property: 1.0.1
      es-errors: 1.3.0
      es-object-atoms: 1.1.1
      function-bind: 1.1.2
      get-proto: 1.0.1
      gopd: 1.2.0
      has-symbols: 1.1.0
      hasown: 2.0.2
      math-intrinsics: 1.1.0

  get-package-type@0.1.0: {}

  get-proto@1.0.1:
    dependencies:
      dunder-proto: 1.0.1
      es-object-atoms: 1.1.1

  get-stream@6.0.1: {}

  get-symbol-description@1.1.0:
    dependencies:
      call-bound: 1.0.4
      es-errors: 1.3.0
      get-intrinsic: 1.3.0

  get-tsconfig@4.10.1:
    dependencies:
      resolve-pkg-maps: 1.0.0

  glob-parent@5.1.2:
    dependencies:
      is-glob: 4.0.3

  glob-parent@6.0.2:
    dependencies:
      is-glob: 4.0.3

  glob@10.4.5:
    dependencies:
      foreground-child: 3.3.1
      jackspeak: 3.4.3
      minimatch: 9.0.5
      minipass: 7.1.2
      package-json-from-dist: 1.0.1
      path-scurry: 1.11.1

  glob@7.2.3:
    dependencies:
      fs.realpath: 1.0.0
      inflight: 1.0.6
      inherits: 2.0.4
      minimatch: 3.1.2
      once: 1.4.0
      path-is-absolute: 1.0.1

  global-modules@1.0.0:
    dependencies:
      global-prefix: 1.0.2
      is-windows: 1.0.2
      resolve-dir: 1.0.1

  global-prefix@1.0.2:
    dependencies:
      expand-tilde: 2.0.2
      homedir-polyfill: 1.0.3
      ini: 1.3.8
      is-windows: 1.0.2
      which: 1.3.1

  globals@11.12.0: {}

  globals@13.24.0:
    dependencies:
      type-fest: 0.20.2

  globals@14.0.0: {}

  globals@15.3.0: {}

  globalthis@1.0.4:
    dependencies:
      define-properties: 1.2.1
      gopd: 1.2.0

  globby@11.1.0:
    dependencies:
      array-union: 2.1.0
      dir-glob: 3.0.1
      fast-glob: 3.3.3
      ignore: 5.3.2
      merge2: 1.4.1
      slash: 3.0.0

  gopd@1.2.0: {}

  got@13.0.0:
    dependencies:
      '@sindresorhus/is': 5.6.0
      '@szmarczak/http-timer': 5.0.1
      cacheable-lookup: 7.0.0
      cacheable-request: 10.2.14
      decompress-response: 6.0.0
      form-data-encoder: 2.1.4
      get-stream: 6.0.1
      http2-wrapper: 2.2.1
      lowercase-keys: 3.0.0
      p-cancelable: 3.0.0
      responselike: 3.0.0

  graceful-fs@4.2.11: {}

  grapheme-splitter@1.0.4: {}

  graphemer@1.4.0: {}

  hard-rejection@2.1.0: {}

  has-bigints@1.1.0: {}

  has-flag@3.0.0: {}

  has-flag@4.0.0: {}

  has-property-descriptors@1.0.2:
    dependencies:
      es-define-property: 1.0.1

  has-proto@1.2.0:
    dependencies:
      dunder-proto: 1.0.1

  has-symbols@1.1.0: {}

  has-tostringtag@1.0.2:
    dependencies:
      has-symbols: 1.1.0

  hasown@2.0.2:
    dependencies:
      function-bind: 1.1.2

  homedir-polyfill@1.0.3:
    dependencies:
      parse-passwd: 1.0.0

  hosted-git-info@2.8.9: {}

  html-escaper@2.0.2: {}

  http-cache-semantics@4.2.0: {}

  http2-wrapper@2.2.1:
    dependencies:
      quick-lru: 5.1.1
      resolve-alpn: 1.2.1

  https-proxy-agent@4.0.0:
    dependencies:
      agent-base: 5.1.1
      debug: 4.4.1
    transitivePeerDependencies:
      - supports-color

  human-id@1.0.2: {}

  human-signals@2.1.0: {}

  humanize-ms@1.2.1:
    dependencies:
      ms: 2.1.3

  iconv-lite@0.4.24:
    dependencies:
      safer-buffer: 2.1.2

  ieee754@1.2.1: {}

  ignore@5.3.2: {}

  import-fresh@3.3.1:
    dependencies:
      parent-module: 1.0.1
      resolve-from: 4.0.0

  import-local@3.2.0:
    dependencies:
      pkg-dir: 4.2.0
      resolve-cwd: 3.0.0

  imurmurhash@0.1.4: {}

  indent-string@4.0.0: {}

  inflight@1.0.6:
    dependencies:
      once: 1.4.0
      wrappy: 1.0.2

  inherits@2.0.4: {}

  ini@1.3.8: {}

  inquirer@7.3.3:
    dependencies:
      ansi-escapes: 4.3.2
      chalk: 4.1.2
      cli-cursor: 3.1.0
      cli-width: 3.0.0
      external-editor: 3.1.0
      figures: 3.2.0
      lodash: 4.17.21
      mute-stream: 0.0.8
      run-async: 2.4.1
      rxjs: 6.6.7
      string-width: 4.2.3
      strip-ansi: 6.0.1
      through: 2.3.8

  internal-slot@1.1.0:
    dependencies:
      es-errors: 1.3.0
      hasown: 2.0.2
      side-channel: 1.1.0

  ipaddr.js@1.9.1: {}

  is-array-buffer@3.0.5:
    dependencies:
      call-bind: 1.0.8
      call-bound: 1.0.4
      get-intrinsic: 1.3.0

  is-arrayish@0.2.1: {}

  is-async-function@2.1.1:
    dependencies:
      async-function: 1.0.0
      call-bound: 1.0.4
      get-proto: 1.0.1
      has-tostringtag: 1.0.2
      safe-regex-test: 1.1.0

  is-bigint@1.1.0:
    dependencies:
      has-bigints: 1.1.0

  is-binary-path@2.1.0:
    dependencies:
      binary-extensions: 2.3.0

  is-boolean-object@1.2.2:
    dependencies:
      call-bound: 1.0.4
      has-tostringtag: 1.0.2

  is-callable@1.2.7: {}

  is-core-module@2.16.1:
    dependencies:
      hasown: 2.0.2

  is-data-view@1.0.2:
    dependencies:
      call-bound: 1.0.4
      get-intrinsic: 1.3.0
      is-typed-array: 1.1.15

  is-date-object@1.1.0:
    dependencies:
      call-bound: 1.0.4
      has-tostringtag: 1.0.2

  is-extglob@2.1.1: {}

  is-finalizationregistry@1.1.1:
    dependencies:
      call-bound: 1.0.4

  is-fullwidth-code-point@2.0.0: {}

  is-fullwidth-code-point@3.0.0: {}

  is-generator-fn@2.1.0: {}

  is-generator-function@1.1.0:
    dependencies:
      call-bound: 1.0.4
      get-proto: 1.0.1
      has-tostringtag: 1.0.2
      safe-regex-test: 1.1.0

  is-glob@4.0.3:
    dependencies:
      is-extglob: 2.1.1

  is-map@2.0.3: {}

  is-negative-zero@2.0.3: {}

  is-number-object@1.1.1:
    dependencies:
      call-bound: 1.0.4
      has-tostringtag: 1.0.2

  is-number@7.0.0: {}

  is-path-inside@3.0.3: {}

  is-plain-obj@1.1.0: {}

  is-regex@1.2.1:
    dependencies:
      call-bound: 1.0.4
      gopd: 1.2.0
      has-tostringtag: 1.0.2
      hasown: 2.0.2

  is-set@2.0.3: {}

  is-shared-array-buffer@1.0.4:
    dependencies:
      call-bound: 1.0.4

  is-stream@2.0.1: {}

  is-string@1.1.1:
    dependencies:
      call-bound: 1.0.4
      has-tostringtag: 1.0.2

  is-subdir@1.2.0:
    dependencies:
      better-path-resolve: 1.0.0

  is-symbol@1.1.1:
    dependencies:
      call-bound: 1.0.4
      has-symbols: 1.1.0
      safe-regex-test: 1.1.0

  is-typed-array@1.1.15:
    dependencies:
      which-typed-array: 1.1.19

  is-weakmap@2.0.2: {}

  is-weakref@1.1.1:
    dependencies:
      call-bound: 1.0.4

  is-weakset@2.0.4:
    dependencies:
      call-bound: 1.0.4
      get-intrinsic: 1.3.0

  is-windows@1.0.2: {}

  isarray@2.0.5: {}

  isexe@2.0.0: {}

  istanbul-lib-coverage@3.2.2: {}

  istanbul-lib-instrument@5.2.1:
    dependencies:
      '@babel/core': 7.27.3
      '@babel/parser': 7.27.3
      '@istanbuljs/schema': 0.1.3
      istanbul-lib-coverage: 3.2.2
      semver: 6.3.1
    transitivePeerDependencies:
      - supports-color

  istanbul-lib-instrument@6.0.3:
    dependencies:
      '@babel/core': 7.27.3
      '@babel/parser': 7.27.3
      '@istanbuljs/schema': 0.1.3
      istanbul-lib-coverage: 3.2.2
      semver: 7.7.2
    transitivePeerDependencies:
      - supports-color

  istanbul-lib-report@3.0.1:
    dependencies:
      istanbul-lib-coverage: 3.2.2
      make-dir: 4.0.0
      supports-color: 7.2.0

  istanbul-lib-source-maps@4.0.1:
    dependencies:
      debug: 4.4.1
      istanbul-lib-coverage: 3.2.2
      source-map: 0.6.1
    transitivePeerDependencies:
      - supports-color

  istanbul-reports@3.1.7:
    dependencies:
      html-escaper: 2.0.2
      istanbul-lib-report: 3.0.1

  jackspeak@3.4.3:
    dependencies:
      '@isaacs/cliui': 8.0.2
    optionalDependencies:
      '@pkgjs/parseargs': 0.11.0

<<<<<<< HEAD
  jest-changed-files@29.7.0:
=======
  /jake@10.9.2:
    resolution: {integrity: sha512-2P4SQ0HrLQ+fw6llpLnOaGAvN2Zu6778SJMrCUwns4fOoG9ayrTiZk3VV8sCPkVZF8ab0zksVpS8FDY5pRCNBA==}
    engines: {node: '>=10'}
    hasBin: true
    dependencies:
      async: 3.2.6
      chalk: 4.1.2
      filelist: 1.0.4
      minimatch: 3.1.2
    dev: true

  /jest-changed-files@29.7.0:
    resolution: {integrity: sha512-fEArFiwf1BpQ+4bXSprcDc3/x4HSzL4al2tozwVpDFpsxALjLYdyiIK4e5Vz66GQJIbXJ82+35PtysofptNX2w==}
    engines: {node: ^14.15.0 || ^16.10.0 || >=18.0.0}
>>>>>>> d71c6709
    dependencies:
      execa: 5.1.1
      jest-util: 29.7.0
      p-limit: 3.1.0

  jest-circus@29.7.0:
    dependencies:
      '@jest/environment': 29.7.0
      '@jest/expect': 29.7.0
      '@jest/test-result': 29.7.0
      '@jest/types': 29.6.3
      '@types/node': 20.17.55
      chalk: 4.1.2
      co: 4.6.0
      dedent: 1.6.0
      is-generator-fn: 2.1.0
      jest-each: 29.7.0
      jest-matcher-utils: 29.7.0
      jest-message-util: 29.7.0
      jest-runtime: 29.7.0
      jest-snapshot: 29.7.0
      jest-util: 29.7.0
      p-limit: 3.1.0
      pretty-format: 29.7.0
      pure-rand: 6.1.0
      slash: 3.0.0
      stack-utils: 2.0.6
    transitivePeerDependencies:
      - babel-plugin-macros
      - supports-color

  jest-cli@29.7.0(@types/node@18.15.5):
    dependencies:
      '@jest/core': 29.7.0
      '@jest/test-result': 29.7.0
      '@jest/types': 29.6.3
      chalk: 4.1.2
      create-jest: 29.7.0(@types/node@18.15.5)
      exit: 0.1.2
      import-local: 3.2.0
      jest-config: 29.7.0(@types/node@18.15.5)
      jest-util: 29.7.0
      jest-validate: 29.7.0
      yargs: 17.7.2
    transitivePeerDependencies:
      - '@types/node'
      - babel-plugin-macros
      - supports-color
      - ts-node

  jest-config@29.7.0(@types/node@18.15.5):
    dependencies:
      '@babel/core': 7.27.3
      '@jest/test-sequencer': 29.7.0
      '@jest/types': 29.6.3
      babel-jest: 29.7.0(@babel/core@7.27.3)
      chalk: 4.1.2
      ci-info: 3.9.0
      deepmerge: 4.3.1
      glob: 7.2.3
      graceful-fs: 4.2.11
      jest-circus: 29.7.0
      jest-environment-node: 29.7.0
      jest-get-type: 29.6.3
      jest-regex-util: 29.6.3
      jest-resolve: 29.7.0
      jest-runner: 29.7.0
      jest-util: 29.7.0
      jest-validate: 29.7.0
      micromatch: 4.0.8
      parse-json: 5.2.0
      pretty-format: 29.7.0
      slash: 3.0.0
      strip-json-comments: 3.1.1
    optionalDependencies:
      '@types/node': 18.15.5
    transitivePeerDependencies:
      - babel-plugin-macros
      - supports-color

  jest-config@29.7.0(@types/node@20.17.55):
    dependencies:
      '@babel/core': 7.27.3
      '@jest/test-sequencer': 29.7.0
      '@jest/types': 29.6.3
      babel-jest: 29.7.0(@babel/core@7.27.3)
      chalk: 4.1.2
      ci-info: 3.9.0
      deepmerge: 4.3.1
      glob: 7.2.3
      graceful-fs: 4.2.11
      jest-circus: 29.7.0
      jest-environment-node: 29.7.0
      jest-get-type: 29.6.3
      jest-regex-util: 29.6.3
      jest-resolve: 29.7.0
      jest-runner: 29.7.0
      jest-util: 29.7.0
      jest-validate: 29.7.0
      micromatch: 4.0.8
      parse-json: 5.2.0
      pretty-format: 29.7.0
      slash: 3.0.0
      strip-json-comments: 3.1.1
    optionalDependencies:
      '@types/node': 20.17.55
    transitivePeerDependencies:
      - babel-plugin-macros
      - supports-color

  jest-diff@29.7.0:
    dependencies:
      chalk: 4.1.2
      diff-sequences: 29.6.3
      jest-get-type: 29.6.3
      pretty-format: 29.7.0

  jest-docblock@29.7.0:
    dependencies:
      detect-newline: 3.1.0

  jest-each@29.7.0:
    dependencies:
      '@jest/types': 29.6.3
      chalk: 4.1.2
      jest-get-type: 29.6.3
      jest-util: 29.7.0
      pretty-format: 29.7.0

  jest-environment-node@29.7.0:
    dependencies:
      '@jest/environment': 29.7.0
      '@jest/fake-timers': 29.7.0
      '@jest/types': 29.6.3
      '@types/node': 20.17.55
      jest-mock: 29.7.0
      jest-util: 29.7.0

  jest-get-type@29.6.3: {}

  jest-haste-map@29.7.0:
    dependencies:
      '@jest/types': 29.6.3
      '@types/graceful-fs': 4.1.9
      '@types/node': 20.17.55
      anymatch: 3.1.3
      fb-watchman: 2.0.2
      graceful-fs: 4.2.11
      jest-regex-util: 29.6.3
      jest-util: 29.7.0
      jest-worker: 29.7.0
      micromatch: 4.0.8
      walker: 1.0.8
    optionalDependencies:
      fsevents: 2.3.3

  jest-leak-detector@29.7.0:
    dependencies:
      jest-get-type: 29.6.3
      pretty-format: 29.7.0

  jest-matcher-utils@29.7.0:
    dependencies:
      chalk: 4.1.2
      jest-diff: 29.7.0
      jest-get-type: 29.6.3
      pretty-format: 29.7.0

  jest-message-util@29.7.0:
    dependencies:
      '@babel/code-frame': 7.27.1
      '@jest/types': 29.6.3
      '@types/stack-utils': 2.0.3
      chalk: 4.1.2
      graceful-fs: 4.2.11
      micromatch: 4.0.8
      pretty-format: 29.7.0
      slash: 3.0.0
      stack-utils: 2.0.6

  jest-mock@29.7.0:
    dependencies:
      '@jest/types': 29.6.3
      '@types/node': 20.17.55
      jest-util: 29.7.0

  jest-pnp-resolver@1.2.3(jest-resolve@29.7.0):
    optionalDependencies:
      jest-resolve: 29.7.0

  jest-regex-util@29.6.3: {}

  jest-resolve-dependencies@29.7.0:
    dependencies:
      jest-regex-util: 29.6.3
      jest-snapshot: 29.7.0
    transitivePeerDependencies:
      - supports-color

  jest-resolve@29.7.0:
    dependencies:
      chalk: 4.1.2
      graceful-fs: 4.2.11
      jest-haste-map: 29.7.0
      jest-pnp-resolver: 1.2.3(jest-resolve@29.7.0)
      jest-util: 29.7.0
      jest-validate: 29.7.0
      resolve: 1.22.10
      resolve.exports: 2.0.3
      slash: 3.0.0

  jest-resolver-enhanced@1.1.0:
    dependencies:
      enhanced-resolve: 5.18.1

  jest-runner@29.7.0:
    dependencies:
      '@jest/console': 29.7.0
      '@jest/environment': 29.7.0
      '@jest/test-result': 29.7.0
      '@jest/transform': 29.7.0
      '@jest/types': 29.6.3
      '@types/node': 20.17.55
      chalk: 4.1.2
      emittery: 0.13.1
      graceful-fs: 4.2.11
      jest-docblock: 29.7.0
      jest-environment-node: 29.7.0
      jest-haste-map: 29.7.0
      jest-leak-detector: 29.7.0
      jest-message-util: 29.7.0
      jest-resolve: 29.7.0
      jest-runtime: 29.7.0
      jest-util: 29.7.0
      jest-watcher: 29.7.0
      jest-worker: 29.7.0
      p-limit: 3.1.0
      source-map-support: 0.5.13
    transitivePeerDependencies:
      - supports-color

  jest-runtime@29.7.0:
    dependencies:
      '@jest/environment': 29.7.0
      '@jest/fake-timers': 29.7.0
      '@jest/globals': 29.7.0
      '@jest/source-map': 29.6.3
      '@jest/test-result': 29.7.0
      '@jest/transform': 29.7.0
      '@jest/types': 29.6.3
      '@types/node': 20.17.55
      chalk: 4.1.2
      cjs-module-lexer: 1.4.3
      collect-v8-coverage: 1.0.2
      glob: 7.2.3
      graceful-fs: 4.2.11
      jest-haste-map: 29.7.0
      jest-message-util: 29.7.0
      jest-mock: 29.7.0
      jest-regex-util: 29.6.3
      jest-resolve: 29.7.0
      jest-snapshot: 29.7.0
      jest-util: 29.7.0
      slash: 3.0.0
      strip-bom: 4.0.0
    transitivePeerDependencies:
      - supports-color

  jest-snapshot@29.7.0:
    dependencies:
      '@babel/core': 7.27.3
      '@babel/generator': 7.27.3
      '@babel/plugin-syntax-jsx': 7.27.1(@babel/core@7.27.3)
      '@babel/plugin-syntax-typescript': 7.27.1(@babel/core@7.27.3)
      '@babel/types': 7.27.3
      '@jest/expect-utils': 29.7.0
      '@jest/transform': 29.7.0
      '@jest/types': 29.6.3
      babel-preset-current-node-syntax: 1.1.0(@babel/core@7.27.3)
      chalk: 4.1.2
      expect: 29.7.0
      graceful-fs: 4.2.11
      jest-diff: 29.7.0
      jest-get-type: 29.6.3
      jest-matcher-utils: 29.7.0
      jest-message-util: 29.7.0
      jest-util: 29.7.0
      natural-compare: 1.4.0
      pretty-format: 29.7.0
      semver: 7.7.2
    transitivePeerDependencies:
      - supports-color

  jest-util@29.7.0:
    dependencies:
      '@jest/types': 29.6.3
      '@types/node': 20.17.55
      chalk: 4.1.2
      ci-info: 3.9.0
      graceful-fs: 4.2.11
      picomatch: 2.3.1

  jest-validate@29.7.0:
    dependencies:
      '@jest/types': 29.6.3
      camelcase: 6.3.0
      chalk: 4.1.2
      jest-get-type: 29.6.3
      leven: 3.1.0
      pretty-format: 29.7.0

  jest-watcher@29.7.0:
    dependencies:
      '@jest/test-result': 29.7.0
      '@jest/types': 29.6.3
      '@types/node': 20.17.55
      ansi-escapes: 4.3.2
      chalk: 4.1.2
      emittery: 0.13.1
      jest-util: 29.7.0
      string-length: 4.0.2

  jest-worker@29.7.0:
    dependencies:
      '@types/node': 20.17.55
      jest-util: 29.7.0
      merge-stream: 2.0.0
      supports-color: 8.1.1

  jest@29.7.0(@types/node@18.15.5):
    dependencies:
      '@jest/core': 29.7.0
      '@jest/types': 29.6.3
      import-local: 3.2.0
      jest-cli: 29.7.0(@types/node@18.15.5)
    transitivePeerDependencies:
      - '@types/node'
      - babel-plugin-macros
      - supports-color
      - ts-node

  joycon@3.1.1: {}

  js-sdsl@4.4.2: {}

  js-tokens@4.0.0: {}

  js-yaml@3.14.1:
    dependencies:
      argparse: 1.0.10
      esprima: 4.0.1

  js-yaml@4.1.0:
    dependencies:
      argparse: 2.0.1

  jsesc@3.1.0: {}

  json-buffer@3.0.1: {}

  json-fixer@1.6.15:
    dependencies:
      '@babel/runtime': 7.27.3
      chalk: 4.1.2
      pegjs: 0.10.0

  json-parse-even-better-errors@2.3.1: {}

  json-schema-ref-resolver@1.0.1:
    dependencies:
      fast-deep-equal: 3.1.3

  json-schema-traverse@0.4.1: {}

  json-schema-traverse@1.0.0: {}

  json-stable-stringify-without-jsonify@1.0.1: {}

  json5@2.2.3: {}

  jsonfile@4.0.0:
    optionalDependencies:
      graceful-fs: 4.2.11

<<<<<<< HEAD
  keyv@4.5.2:
    dependencies:
      json-buffer: 3.0.1

  keyv@4.5.4:
=======
  /keyv@4.5.4:
    resolution: {integrity: sha512-oxVHkHR/EJf2CNXnWxRLW6mg7JyCCUcG0DtEGmL2ctUo1PNTin1PUil+r/+4r5MpVgC/fn1kjsx7mjSujKqIpw==}
>>>>>>> d71c6709
    dependencies:
      json-buffer: 3.0.1

  kind-of@6.0.3: {}

  kleur@3.0.3: {}

  kleur@4.1.5: {}

  leven@3.1.0: {}

  levn@0.4.1:
    dependencies:
      prelude-ls: 1.2.1
      type-check: 0.4.0

  light-my-request@5.14.0:
    dependencies:
      cookie: 0.7.2
      process-warning: 3.0.0
      set-cookie-parser: 2.7.1

  lilconfig@2.1.0: {}

  lines-and-columns@1.2.4: {}

  load-tsconfig@0.2.5: {}

  load-yaml-file@0.2.0:
    dependencies:
      graceful-fs: 4.2.11
      js-yaml: 3.14.1
      pify: 4.0.1
      strip-bom: 3.0.0

  locate-path@3.0.0:
    dependencies:
      p-locate: 3.0.0
      path-exists: 3.0.0

  locate-path@5.0.0:
    dependencies:
      p-locate: 4.1.0

  locate-path@6.0.0:
    dependencies:
      p-locate: 5.0.0

  lodash.debounce@4.0.8: {}

  lodash.memoize@4.1.2: {}

  lodash.merge@4.6.2: {}

  lodash.snakecase@4.1.1: {}

  lodash.sortby@4.7.0: {}

  lodash.startcase@4.4.0: {}

  lodash.throttle@4.1.1: {}

  lodash@4.17.21: {}

  loose-envify@1.4.0:
    dependencies:
      js-tokens: 4.0.0

  lowercase-keys@3.0.0: {}

  lru-cache@10.4.3: {}

  lru-cache@4.1.5:
    dependencies:
      pseudomap: 1.0.2
      yallist: 2.1.2

  lru-cache@5.1.1:
    dependencies:
      yallist: 3.1.1

  magic-bytes.js@1.12.1: {}

  magic-string@0.30.17:
    dependencies:
      '@jridgewell/sourcemap-codec': 1.5.0

  make-dir@4.0.0:
    dependencies:
      semver: 7.7.2

  make-error@1.3.6: {}

  makeerror@1.0.12:
    dependencies:
      tmpl: 1.0.5

  map-obj@1.0.1: {}

  map-obj@4.3.0: {}

  math-intrinsics@1.1.0: {}

  meow@6.1.1:
    dependencies:
      '@types/minimist': 1.2.5
      camelcase-keys: 6.2.2
      decamelize-keys: 1.1.1
      hard-rejection: 2.1.0
      minimist-options: 4.1.0
      normalize-package-data: 2.5.0
      read-pkg-up: 7.0.1
      redent: 3.0.0
      trim-newlines: 3.0.1
      type-fest: 0.13.1
      yargs-parser: 18.1.3

  merge-stream@2.0.0: {}

  merge2@1.4.1: {}

  micromatch@4.0.8:
    dependencies:
      braces: 3.0.3
      picomatch: 2.3.1

  microsoft-cognitiveservices-speech-sdk@1.32.0:
    dependencies:
      agent-base: 6.0.2
      bent: 7.3.12
      https-proxy-agent: 4.0.0
      uuid: 9.0.1
      ws: 7.5.10
    transitivePeerDependencies:
      - bufferutil
      - supports-color
      - utf-8-validate

  mime-db@1.52.0: {}

  mime-types@2.1.35:
    dependencies:
      mime-db: 1.52.0

  mimic-fn@2.1.0: {}

  mimic-response@3.1.0: {}

  mimic-response@4.0.0: {}

  min-indent@1.0.1: {}

  minimatch@3.1.2:
    dependencies:
      brace-expansion: 1.1.11

<<<<<<< HEAD
  minimatch@7.4.6:
=======
  /minimatch@5.1.6:
    resolution: {integrity: sha512-lKwV/1brpG6mBUFHtb7NUmtABCb2WZZmm2wNiOA5hAb8VdCS4B3dtMWyvcoViccwAW/COERjXLt0zP1zXUN26g==}
    engines: {node: '>=10'}
    dependencies:
      brace-expansion: 2.0.1
    dev: true

  /minimatch@7.4.6:
    resolution: {integrity: sha512-sBz8G/YjVniEz6lKPNpKxXwazJe4c19fEfV2GDMX6AjFz+MX9uDWIZW8XreVhkFW3fkIdTv/gxWr/Kks5FFAVw==}
    engines: {node: '>=10'}
>>>>>>> d71c6709
    dependencies:
      brace-expansion: 2.0.1

  minimatch@9.0.5:
    dependencies:
      brace-expansion: 2.0.1

  minimist-options@4.1.0:
    dependencies:
      arrify: 1.0.1
      is-plain-obj: 1.1.0
      kind-of: 6.0.3

  minipass@3.3.6:
    dependencies:
      yallist: 4.0.0

  minipass@4.2.8: {}

  minipass@5.0.0: {}

  minipass@7.1.2: {}

  minizlib@2.1.2:
    dependencies:
      minipass: 3.3.6
      yallist: 4.0.0

  mixme@0.5.10: {}

  mkdirp@1.0.4: {}

  ms@2.1.3: {}

  multimatch@5.0.0:
    dependencies:
      '@types/minimatch': 3.0.5
      array-differ: 3.0.0
      array-union: 2.1.0
      arrify: 2.0.1
      minimatch: 3.1.2

  mute-stream@0.0.8: {}

  mute-stream@1.0.0: {}

  mz@2.7.0:
    dependencies:
      any-promise: 1.3.0
      object-assign: 4.1.1
      thenify-all: 1.6.0

  nanoid@3.3.11: {}

  nanoid@5.0.7: {}

  natural-compare-lite@1.4.0: {}

  natural-compare@1.4.0: {}

  node-domexception@1.0.0: {}

  node-fetch@2.7.0:
    dependencies:
      whatwg-url: 5.0.0

  node-int64@0.4.0: {}

  node-releases@2.0.19: {}

  node-watch@0.7.3: {}

  normalize-package-data@2.5.0:
    dependencies:
      hosted-git-info: 2.8.9
      resolve: 1.22.10
      semver: 5.7.2
      validate-npm-package-license: 3.0.4

  normalize-path@3.0.0: {}

  normalize-url@8.0.1: {}

  npm-run-path@4.0.1:
    dependencies:
      path-key: 3.1.1

  object-assign@4.1.1: {}

  object-inspect@1.13.4: {}

  object-keys@1.1.1: {}

  object.assign@4.1.7:
    dependencies:
      call-bind: 1.0.8
      call-bound: 1.0.4
      define-properties: 1.2.1
      es-object-atoms: 1.1.1
      has-symbols: 1.1.0
      object-keys: 1.1.1

  on-exit-leak-free@2.1.2: {}

  once@1.4.0:
    dependencies:
      wrappy: 1.0.2

  onetime@5.1.2:
    dependencies:
      mimic-fn: 2.1.0

  openai@3.2.1:
    dependencies:
      axios: 0.26.1
      form-data: 4.0.2
    transitivePeerDependencies:
      - debug

  openai@4.87.3(ws@8.18.2):
    dependencies:
      '@types/node': 18.16.3
      '@types/node-fetch': 2.6.12
      abort-controller: 3.0.0
      agentkeepalive: 4.6.0
      form-data-encoder: 1.7.2
      formdata-node: 4.4.1
      node-fetch: 2.7.0
    optionalDependencies:
      ws: 8.18.2
    transitivePeerDependencies:
      - encoding

  optionator@0.9.4:
    dependencies:
      deep-is: 0.1.4
      fast-levenshtein: 2.0.6
      levn: 0.4.1
      prelude-ls: 1.2.1
      type-check: 0.4.0
      word-wrap: 1.2.5

  opusscript@0.1.0: {}

  os-tmpdir@1.0.2: {}

  outdent@0.5.0: {}

  own-keys@1.0.1:
    dependencies:
      get-intrinsic: 1.3.0
      object-keys: 1.1.1
      safe-push-apply: 1.0.0

  p-cancelable@3.0.0: {}

  p-filter@2.1.0:
    dependencies:
      p-map: 2.1.0

  p-limit@2.3.0:
    dependencies:
      p-try: 2.2.0

  p-limit@3.1.0:
    dependencies:
      yocto-queue: 0.1.0

  p-limit@4.0.0:
    dependencies:
      yocto-queue: 1.2.1

  p-locate@3.0.0:
    dependencies:
      p-limit: 2.3.0

  p-locate@4.1.0:
    dependencies:
      p-limit: 2.3.0

  p-locate@5.0.0:
    dependencies:
      p-limit: 3.1.0

  p-map@2.1.0: {}

  p-try@2.2.0: {}

  package-json-from-dist@1.0.1: {}

  parent-module@1.0.1:
    dependencies:
      callsites: 3.1.0

  parse-json@5.2.0:
    dependencies:
      '@babel/code-frame': 7.27.1
      error-ex: 1.3.2
      json-parse-even-better-errors: 2.3.1
      lines-and-columns: 1.2.4

  parse-passwd@1.0.0: {}

  path-exists@3.0.0: {}

  path-exists@4.0.0: {}

  path-is-absolute@1.0.1: {}

  path-key@3.1.1: {}

  path-parse@1.0.7: {}

  path-scurry@1.11.1:
    dependencies:
      lru-cache: 10.4.3
      minipass: 7.1.2

  path-type@4.0.0: {}

  peek-readable@5.4.2: {}

  pegjs@0.10.0: {}

  picocolors@1.1.1: {}

  picomatch@2.3.1: {}

  pify@4.0.1: {}

  pify@5.0.0: {}

  pino-abstract-transport@1.2.0:
    dependencies:
      readable-stream: 4.7.0
      split2: 4.2.0

  pino-std-serializers@6.2.2: {}

  pino@8.21.0:
    dependencies:
      atomic-sleep: 1.0.0
      fast-redact: 3.5.0
      on-exit-leak-free: 2.1.2
      pino-abstract-transport: 1.2.0
      pino-std-serializers: 6.2.2
      process-warning: 3.0.0
      quick-format-unescaped: 4.0.4
      real-require: 0.2.0
      safe-stable-stringify: 2.5.0
      sonic-boom: 3.8.1
      thread-stream: 2.7.0

  pirates@4.0.7: {}

  pkg-dir@4.2.0:
    dependencies:
      find-up: 4.1.0

  please-upgrade-node@3.2.0:
    dependencies:
      semver-compare: 1.0.0

  possible-typed-array-names@1.1.0: {}

  postcss-load-config@3.1.4(postcss@8.5.4):
    dependencies:
      lilconfig: 2.1.0
      yaml: 1.10.2
    optionalDependencies:
      postcss: 8.5.4

  postcss@8.5.4:
    dependencies:
      nanoid: 3.3.11
      picocolors: 1.1.1
      source-map-js: 1.2.1

  preferred-pm@3.1.4:
    dependencies:
      find-up: 5.0.0
      find-yarn-workspace-root2: 1.2.16
      path-exists: 4.0.0
      which-pm: 2.2.0

  prelude-ls@1.2.1: {}

  prettier@2.8.5: {}

  prettier@3.3.3: {}

  pretty-format@29.7.0:
    dependencies:
      '@jest/schemas': 29.6.3
      ansi-styles: 5.2.0
      react-is: 18.3.1

  prism-media@1.3.5(opusscript@0.1.0):
    optionalDependencies:
      opusscript: 0.1.0

  process-warning@2.3.2: {}

  process-warning@3.0.0: {}

  process@0.11.10: {}

  prompts@2.4.2:
    dependencies:
      kleur: 3.0.3
      sisteransi: 1.0.5

  proxy-addr@2.0.7:
    dependencies:
      forwarded: 0.2.0
      ipaddr.js: 1.9.1

  pseudomap@1.0.2: {}

  punycode@2.3.1: {}

  pure-rand@6.1.0: {}

  queue-microtask@1.2.3: {}

  quick-format-unescaped@4.0.4: {}

  quick-lru@4.0.1: {}

  quick-lru@5.1.1: {}

  react-dom@19.1.0(react@18.3.1):
    dependencies:
      react: 18.3.1
      scheduler: 0.26.0

  react-is@18.3.1: {}

  react@18.3.1:
    dependencies:
      loose-envify: 1.4.0

  read-pkg-up@7.0.1:
    dependencies:
      find-up: 4.1.0
      read-pkg: 5.2.0
      type-fest: 0.8.1

  read-pkg@5.2.0:
    dependencies:
      '@types/normalize-package-data': 2.4.4
      normalize-package-data: 2.5.0
      parse-json: 5.2.0
      type-fest: 0.6.0

  read-yaml-file@1.1.0:
    dependencies:
      graceful-fs: 4.2.11
      js-yaml: 3.14.1
      pify: 4.0.1
      strip-bom: 3.0.0

  readable-stream@4.7.0:
    dependencies:
      abort-controller: 3.0.0
      buffer: 6.0.3
      events: 3.3.0
      process: 0.11.10
      string_decoder: 1.3.0

  readable-web-to-node-stream@3.0.4:
    dependencies:
      readable-stream: 4.7.0

  readdirp@3.6.0:
    dependencies:
      picomatch: 2.3.1

  real-require@0.2.0: {}

  redent@3.0.0:
    dependencies:
      indent-string: 4.0.0
      strip-indent: 3.0.0

  reflect.getprototypeof@1.0.10:
    dependencies:
      call-bind: 1.0.8
      define-properties: 1.2.1
      es-abstract: 1.24.0
      es-errors: 1.3.0
      es-object-atoms: 1.1.1
      get-intrinsic: 1.3.0
      get-proto: 1.0.1
      which-builtin-type: 1.2.1

  regexp.prototype.flags@1.5.4:
    dependencies:
      call-bind: 1.0.8
      define-properties: 1.2.1
      es-errors: 1.3.0
      get-proto: 1.0.1
      gopd: 1.2.0
      set-function-name: 2.0.2

  require-directory@2.1.1: {}

  require-from-string@2.0.2: {}

  require-main-filename@2.0.0: {}

  require-package-name@2.0.1: {}

  resolve-alpn@1.2.1: {}

  resolve-cwd@3.0.0:
    dependencies:
      resolve-from: 5.0.0

  resolve-dir@1.0.1:
    dependencies:
      expand-tilde: 2.0.2
      global-modules: 1.0.0

  resolve-from@4.0.0: {}

  resolve-from@5.0.0: {}

  resolve-pkg-maps@1.0.0: {}

  resolve.exports@2.0.3: {}

  resolve@1.22.10:
    dependencies:
      is-core-module: 2.16.1
      path-parse: 1.0.7
      supports-preserve-symlinks-flag: 1.0.0

  responselike@3.0.0:
    dependencies:
      lowercase-keys: 3.0.0

  restore-cursor@3.1.0:
    dependencies:
      onetime: 5.1.2
      signal-exit: 3.0.7

  ret@0.2.2: {}

  retry@0.13.1: {}

  reusify@1.1.0: {}

  rfdc@1.4.1: {}

  rimraf@3.0.2:
    dependencies:
      glob: 7.2.3

  robo.js@0.10.26(@swc/core@1.7.36)(discord.js@14.19.3)(keyv@4.5.4)(typescript@5.7.2)(vite@5.2.0):
    dependencies:
      discord.js: 14.19.3
    optionalDependencies:
      '@swc/core': 1.7.36
      keyv: 4.5.4
      typescript: 5.7.2
      vite: 5.2.0

  robo.js@0.10.28(@swc/core@1.7.36)(discord.js@14.19.3)(keyv@4.5.4)(typescript@5.7.2)(vite@5.2.0):
    dependencies:
      discord.js: 14.19.3
    optionalDependencies:
      '@swc/core': 1.7.36
      keyv: 4.5.4
      typescript: 5.7.2
      vite: 5.2.0

  rollup@3.29.5:
    optionalDependencies:
      fsevents: 2.3.3

  rollup@4.41.1:
    dependencies:
      '@types/estree': 1.0.7
    optionalDependencies:
      '@rollup/rollup-android-arm-eabi': 4.41.1
      '@rollup/rollup-android-arm64': 4.41.1
      '@rollup/rollup-darwin-arm64': 4.41.1
      '@rollup/rollup-darwin-x64': 4.41.1
      '@rollup/rollup-freebsd-arm64': 4.41.1
      '@rollup/rollup-freebsd-x64': 4.41.1
      '@rollup/rollup-linux-arm-gnueabihf': 4.41.1
      '@rollup/rollup-linux-arm-musleabihf': 4.41.1
      '@rollup/rollup-linux-arm64-gnu': 4.41.1
      '@rollup/rollup-linux-arm64-musl': 4.41.1
      '@rollup/rollup-linux-loongarch64-gnu': 4.41.1
      '@rollup/rollup-linux-powerpc64le-gnu': 4.41.1
      '@rollup/rollup-linux-riscv64-gnu': 4.41.1
      '@rollup/rollup-linux-riscv64-musl': 4.41.1
      '@rollup/rollup-linux-s390x-gnu': 4.41.1
      '@rollup/rollup-linux-x64-gnu': 4.41.1
      '@rollup/rollup-linux-x64-musl': 4.41.1
      '@rollup/rollup-win32-arm64-msvc': 4.41.1
      '@rollup/rollup-win32-ia32-msvc': 4.41.1
      '@rollup/rollup-win32-x64-msvc': 4.41.1
      fsevents: 2.3.3

  run-async@2.4.1: {}

  run-parallel@1.2.0:
    dependencies:
      queue-microtask: 1.2.3

  rxjs@6.6.7:
    dependencies:
      tslib: 1.14.1

  safe-array-concat@1.1.3:
    dependencies:
      call-bind: 1.0.8
      call-bound: 1.0.4
      get-intrinsic: 1.3.0
      has-symbols: 1.1.0
      isarray: 2.0.5

  safe-buffer@5.2.1: {}

  safe-push-apply@1.0.0:
    dependencies:
      es-errors: 1.3.0
      isarray: 2.0.5

  safe-regex-test@1.1.0:
    dependencies:
      call-bound: 1.0.4
      es-errors: 1.3.0
      is-regex: 1.2.1

  safe-regex2@2.0.0:
    dependencies:
      ret: 0.2.2

  safe-stable-stringify@2.5.0: {}

  safer-buffer@2.1.2: {}

  scheduler@0.26.0: {}

  secure-json-parse@2.7.0: {}

  semver-compare@1.0.0: {}

  semver@5.7.2: {}

  semver@6.3.1: {}

  semver@7.7.2: {}

  serialize-error@8.1.0:
    dependencies:
      type-fest: 0.20.2

  set-blocking@2.0.0: {}

  set-cookie-parser@2.7.1: {}

  set-function-length@1.2.2:
    dependencies:
      define-data-property: 1.1.4
      es-errors: 1.3.0
      function-bind: 1.1.2
      get-intrinsic: 1.3.0
      gopd: 1.2.0
      has-property-descriptors: 1.0.2

  set-function-name@2.0.2:
    dependencies:
      define-data-property: 1.1.4
      es-errors: 1.3.0
      functions-have-names: 1.2.3
      has-property-descriptors: 1.0.2

  set-proto@1.0.0:
    dependencies:
      dunder-proto: 1.0.1
      es-errors: 1.3.0
      es-object-atoms: 1.1.1

  shebang-command@1.2.0:
    dependencies:
      shebang-regex: 1.0.0

  shebang-command@2.0.0:
    dependencies:
      shebang-regex: 3.0.0

  shebang-regex@1.0.0: {}

  shebang-regex@3.0.0: {}

  side-channel-list@1.0.0:
    dependencies:
      es-errors: 1.3.0
      object-inspect: 1.13.4

  side-channel-map@1.0.1:
    dependencies:
      call-bound: 1.0.4
      es-errors: 1.3.0
      get-intrinsic: 1.3.0
      object-inspect: 1.13.4

  side-channel-weakmap@1.0.2:
    dependencies:
      call-bound: 1.0.4
      es-errors: 1.3.0
      get-intrinsic: 1.3.0
      object-inspect: 1.13.4
      side-channel-map: 1.0.1

  side-channel@1.1.0:
    dependencies:
      es-errors: 1.3.0
      object-inspect: 1.13.4
      side-channel-list: 1.0.0
      side-channel-map: 1.0.1
      side-channel-weakmap: 1.0.2

  signal-exit@3.0.7: {}

  signal-exit@4.1.0: {}

  sisteransi@1.0.5: {}

  slash@3.0.0: {}

  smartwrap@2.0.2:
    dependencies:
      array.prototype.flat: 1.3.3
      breakword: 1.0.6
      grapheme-splitter: 1.0.4
      strip-ansi: 6.0.1
      wcwidth: 1.0.1
      yargs: 15.4.1

  sonic-boom@3.8.1:
    dependencies:
      atomic-sleep: 1.0.0

  source-map-js@1.2.1: {}

  source-map-support@0.5.13:
    dependencies:
      buffer-from: 1.1.2
      source-map: 0.6.1

  source-map@0.6.1: {}

  source-map@0.8.0-beta.0:
    dependencies:
      whatwg-url: 7.1.0

  spawndamnit@2.0.0:
    dependencies:
      cross-spawn: 5.1.0
      signal-exit: 3.0.7

  spawndamnit@3.0.1:
    dependencies:
      cross-spawn: 7.0.6
      signal-exit: 4.1.0

  spdx-correct@3.2.0:
    dependencies:
      spdx-expression-parse: 3.0.1
      spdx-license-ids: 3.0.21

  spdx-exceptions@2.5.0: {}

  spdx-expression-parse@3.0.1:
    dependencies:
      spdx-exceptions: 2.5.0
      spdx-license-ids: 3.0.21

  spdx-license-ids@3.0.21: {}

  split2@4.2.0: {}

  sprintf-js@1.0.3: {}

  stack-trace@0.0.10: {}

  stack-utils@2.0.6:
    dependencies:
      escape-string-regexp: 2.0.0

  stop-iteration-iterator@1.1.0:
    dependencies:
      es-errors: 1.3.0
      internal-slot: 1.1.0

  stream-transform@2.1.3:
    dependencies:
      mixme: 0.5.10

  string-length@4.0.2:
    dependencies:
      char-regex: 1.0.2
      strip-ansi: 6.0.1

  string-width@3.1.0:
    dependencies:
      emoji-regex: 7.0.3
      is-fullwidth-code-point: 2.0.0
      strip-ansi: 5.2.0

  string-width@4.2.3:
    dependencies:
      emoji-regex: 8.0.0
      is-fullwidth-code-point: 3.0.0
      strip-ansi: 6.0.1

  string-width@5.1.2:
    dependencies:
      eastasianwidth: 0.2.0
      emoji-regex: 9.2.2
      strip-ansi: 7.1.0

  string.prototype.trim@1.2.10:
    dependencies:
      call-bind: 1.0.8
      call-bound: 1.0.4
      define-data-property: 1.1.4
      define-properties: 1.2.1
      es-abstract: 1.24.0
      es-object-atoms: 1.1.1
      has-property-descriptors: 1.0.2

  string.prototype.trimend@1.0.9:
    dependencies:
      call-bind: 1.0.8
      call-bound: 1.0.4
      define-properties: 1.2.1
      es-object-atoms: 1.1.1

  string.prototype.trimstart@1.0.8:
    dependencies:
      call-bind: 1.0.8
      define-properties: 1.2.1
      es-object-atoms: 1.1.1

  string_decoder@1.3.0:
    dependencies:
      safe-buffer: 5.2.1

  strip-ansi@5.2.0:
    dependencies:
      ansi-regex: 4.1.1

  strip-ansi@6.0.1:
    dependencies:
      ansi-regex: 5.0.1

  strip-ansi@7.1.0:
    dependencies:
      ansi-regex: 6.1.0

  strip-bom@3.0.0: {}

  strip-bom@4.0.0: {}

  strip-final-newline@2.0.0: {}

  strip-indent@3.0.0:
    dependencies:
      min-indent: 1.0.1

  strip-json-comments@3.1.1: {}

  strtok3@7.1.1:
    dependencies:
      '@tokenizer/token': 0.3.0
      peek-readable: 5.4.2

  sucrase@3.35.0:
    dependencies:
      '@jridgewell/gen-mapping': 0.3.8
      commander: 4.1.1
      glob: 10.4.5
      lines-and-columns: 1.2.4
      mz: 2.7.0
      pirates: 4.0.7
      ts-interface-checker: 0.1.13

  supports-color@5.5.0:
    dependencies:
      has-flag: 3.0.0

  supports-color@7.2.0:
    dependencies:
      has-flag: 4.0.0

  supports-color@8.1.1:
    dependencies:
      has-flag: 4.0.0

  supports-preserve-symlinks-flag@1.0.0: {}

  tapable@2.2.2: {}

  tar@6.1.13:
    dependencies:
      chownr: 2.0.0
      fs-minipass: 2.1.0
      minipass: 4.2.8
      minizlib: 2.1.2
      mkdirp: 1.0.4
      yallist: 4.0.0

  tar@6.2.1:
    dependencies:
      chownr: 2.0.0
      fs-minipass: 2.1.0
      minipass: 5.0.0
      minizlib: 2.1.2
      mkdirp: 1.0.4
      yallist: 4.0.0

  term-size@2.2.1: {}

  test-exclude@6.0.0:
    dependencies:
      '@istanbuljs/schema': 0.1.3
      glob: 7.2.3
      minimatch: 3.1.2

  text-table@0.2.0: {}

  thenify-all@1.6.0:
    dependencies:
      thenify: 3.3.1

  thenify@3.3.1:
    dependencies:
      any-promise: 1.3.0

  thread-stream@2.7.0:
    dependencies:
      real-require: 0.2.0

  through@2.3.8: {}

  tiny-lru@10.4.1: {}

  tmp@0.0.33:
    dependencies:
      os-tmpdir: 1.0.2

  tmpl@1.0.5: {}

  to-regex-range@5.0.1:
    dependencies:
      is-number: 7.0.0

  token-types@5.0.1:
    dependencies:
      '@tokenizer/token': 0.3.0
      ieee754: 1.2.1

  tr46@0.0.3: {}

  tr46@1.0.1:
    dependencies:
      punycode: 2.3.1

  tree-kill@1.2.2: {}

  trim-newlines@3.0.1: {}

  ts-api-utils@1.4.3(typescript@5.0.2):
    dependencies:
      typescript: 5.0.2

  ts-interface-checker@0.1.13: {}

<<<<<<< HEAD
  ts-jest@29.1.1(@babel/core@7.27.3)(@jest/types@29.6.3)(babel-jest@29.7.0(@babel/core@7.27.3))(jest@29.7.0(@types/node@18.15.5))(typescript@5.4.5):
=======
  /ts-jest@29.3.4(@babel/core@7.27.3)(esbuild@0.17.19)(jest@29.7.0)(typescript@5.4.5):
    resolution: {integrity: sha512-Iqbrm8IXOmV+ggWHOTEbjwyCf2xZlUMv5npExksXohL+tk8va4Fjhb+X2+Rt9NBmgO7bJ8WpnMLOwih/DnMlFA==}
    engines: {node: ^14.15.0 || ^16.10.0 || ^18.0.0 || >=20.0.0}
    hasBin: true
    peerDependencies:
      '@babel/core': '>=7.0.0-beta.0 <8'
      '@jest/transform': ^29.0.0
      '@jest/types': ^29.0.0
      babel-jest: ^29.0.0
      esbuild: '*'
      jest: ^29.0.0
      typescript: '>=4.3 <6'
    peerDependenciesMeta:
      '@babel/core':
        optional: true
      '@jest/transform':
        optional: true
      '@jest/types':
        optional: true
      babel-jest:
        optional: true
      esbuild:
        optional: true
>>>>>>> d71c6709
    dependencies:
      bs-logger: 0.2.6
<<<<<<< HEAD
=======
      ejs: 3.1.10
      esbuild: 0.17.19
>>>>>>> d71c6709
      fast-json-stable-stringify: 2.1.0
      jest: 29.7.0(@types/node@18.15.5)
      jest-util: 29.7.0
      json5: 2.2.3
      lodash.memoize: 4.1.2
      make-error: 1.3.6
      semver: 7.7.2
      type-fest: 4.41.0
      typescript: 5.4.5
      yargs-parser: 21.1.1
    optionalDependencies:
      '@babel/core': 7.27.3
      '@jest/types': 29.6.3
      babel-jest: 29.7.0(@babel/core@7.27.3)

  ts-mixer@6.0.4: {}

  tslib@1.14.1: {}

  tslib@2.8.1: {}

<<<<<<< HEAD
  tsup@6.7.0(@swc/core@1.3.41)(postcss@8.5.4)(typescript@5.4.5):
    dependencies:
=======
  /tsup@6.7.0(@swc/core@1.11.29)(typescript@5.4.5):
    resolution: {integrity: sha512-L3o8hGkaHnu5TdJns+mCqFsDBo83bJ44rlK7e6VdanIvpea4ArPcU3swWGsLVbXak1PqQx/V+SSmFPujBK+zEQ==}
    engines: {node: '>=14.18'}
    hasBin: true
    peerDependencies:
      '@swc/core': ^1
      postcss: ^8.4.12
      typescript: '>=4.1.0'
    peerDependenciesMeta:
      '@swc/core':
        optional: true
      postcss:
        optional: true
      typescript:
        optional: true
    dependencies:
      '@swc/core': 1.11.29
>>>>>>> d71c6709
      bundle-require: 4.2.1(esbuild@0.17.19)
      cac: 6.7.14
      chokidar: 3.6.0
      debug: 4.4.1
      esbuild: 0.17.19
      execa: 5.1.1
      globby: 11.1.0
      joycon: 3.1.1
      postcss-load-config: 3.1.4(postcss@8.5.4)
      resolve-from: 5.0.0
      rollup: 3.29.5
      source-map: 0.8.0-beta.0
      sucrase: 3.35.0
      tree-kill: 1.2.2
    optionalDependencies:
      '@swc/core': 1.3.41
      postcss: 8.5.4
      typescript: 5.4.5
    transitivePeerDependencies:
      - supports-color
      - ts-node

  tsup@6.7.0(@swc/core@1.7.36)(postcss@8.5.4)(typescript@5.0.2):
    dependencies:
      bundle-require: 4.2.1(esbuild@0.17.19)
      cac: 6.7.14
      chokidar: 3.6.0
      debug: 4.4.1
      esbuild: 0.17.19
      execa: 5.1.1
      globby: 11.1.0
      joycon: 3.1.1
      postcss-load-config: 3.1.4(postcss@8.5.4)
      resolve-from: 5.0.0
      rollup: 3.29.5
      source-map: 0.8.0-beta.0
      sucrase: 3.35.0
      tree-kill: 1.2.2
    optionalDependencies:
      '@swc/core': 1.7.36
      postcss: 8.5.4
      typescript: 5.0.2
    transitivePeerDependencies:
      - supports-color
      - ts-node

  tsutils@3.21.0(typescript@5.6.3):
    dependencies:
      tslib: 1.14.1
      typescript: 5.6.3

  tsx@4.19.2:
    dependencies:
      esbuild: 0.23.1
      get-tsconfig: 4.10.1
    optionalDependencies:
      fsevents: 2.3.3

  tty-table@4.2.3:
    dependencies:
      chalk: 4.1.2
      csv: 5.5.3
      kleur: 4.1.5
      smartwrap: 2.0.2
      strip-ansi: 6.0.1
      wcwidth: 1.0.1
      yargs: 17.7.2

  turbo-darwin-64@2.2.3:
    optional: true

  turbo-darwin-arm64@2.2.3:
    optional: true

  turbo-linux-64@2.2.3:
    optional: true

  turbo-linux-arm64@2.2.3:
    optional: true

  turbo-windows-64@2.2.3:
    optional: true

  turbo-windows-arm64@2.2.3:
    optional: true

  turbo@2.2.3:
    optionalDependencies:
      turbo-darwin-64: 2.2.3
      turbo-darwin-arm64: 2.2.3
      turbo-linux-64: 2.2.3
      turbo-linux-arm64: 2.2.3
      turbo-windows-64: 2.2.3
      turbo-windows-arm64: 2.2.3

  type-check@0.4.0:
    dependencies:
      prelude-ls: 1.2.1

  type-detect@4.0.8: {}

  type-fest@0.13.1: {}

  type-fest@0.20.2: {}

  type-fest@0.21.3: {}

  type-fest@0.6.0: {}

  type-fest@0.8.1: {}

<<<<<<< HEAD
  typed-array-buffer@1.0.3:
=======
  /type-fest@4.41.0:
    resolution: {integrity: sha512-TeTSQ6H5YHvpqVwBRcnLDCBnDOHWYu7IvGbHT6N8AOymcr9PJGjc1GTtiWZTYg0NCgYwvnYWEkVChQAr9bjfwA==}
    engines: {node: '>=16'}
    dev: true

  /typed-array-buffer@1.0.3:
    resolution: {integrity: sha512-nAYYwfY3qnzX30IkA6AQZjVbtK6duGontcQm1WSG1MD94YLqK0515GNApXkoxKOWMusVssAHWLh9SeaoefYFGw==}
    engines: {node: '>= 0.4'}
>>>>>>> d71c6709
    dependencies:
      call-bound: 1.0.4
      es-errors: 1.3.0
      is-typed-array: 1.1.15

  typed-array-byte-length@1.0.3:
    dependencies:
      call-bind: 1.0.8
      for-each: 0.3.5
      gopd: 1.2.0
      has-proto: 1.2.0
      is-typed-array: 1.1.15

  typed-array-byte-offset@1.0.4:
    dependencies:
      available-typed-arrays: 1.0.7
      call-bind: 1.0.8
      for-each: 0.3.5
      gopd: 1.2.0
      has-proto: 1.2.0
      is-typed-array: 1.1.15
      reflect.getprototypeof: 1.0.10

  typed-array-length@1.0.7:
    dependencies:
      call-bind: 1.0.8
      for-each: 0.3.5
      gopd: 1.2.0
      is-typed-array: 1.1.15
      possible-typed-array-names: 1.1.0
      reflect.getprototypeof: 1.0.10

  typescript-eslint@7.9.0(eslint@9.3.0)(typescript@5.0.2):
    dependencies:
      '@typescript-eslint/eslint-plugin': 7.9.0(@typescript-eslint/parser@7.9.0(eslint@9.3.0)(typescript@5.0.2))(eslint@9.3.0)(typescript@5.0.2)
      '@typescript-eslint/parser': 7.9.0(eslint@9.3.0)(typescript@5.0.2)
      '@typescript-eslint/utils': 7.9.0(eslint@9.3.0)(typescript@5.0.2)
      eslint: 9.3.0
    optionalDependencies:
      typescript: 5.0.2
    transitivePeerDependencies:
      - supports-color

  typescript@5.0.2: {}

  typescript@5.4.5: {}

  typescript@5.6.3: {}

  typescript@5.7.2: {}

  unbox-primitive@1.1.0:
    dependencies:
      call-bound: 1.0.4
      has-bigints: 1.1.0
      has-symbols: 1.1.0
      which-boxed-primitive: 1.1.1

  undici-types@6.19.8: {}

  undici@5.29.0:
    dependencies:
      '@fastify/busboy': 2.1.1

  undici@6.19.8: {}

  undici@6.21.1: {}

  universalify@0.1.2: {}

  update-browserslist-db@1.1.3(browserslist@4.25.0):
    dependencies:
      browserslist: 4.25.0
      escalade: 3.2.0
      picocolors: 1.1.1

  uri-js@4.4.1:
    dependencies:
      punycode: 2.3.1

  uuid@10.0.0: {}

  uuid@9.0.1: {}

  v8-to-istanbul@9.3.0:
    dependencies:
      '@jridgewell/trace-mapping': 0.3.25
      '@types/istanbul-lib-coverage': 2.0.6
      convert-source-map: 2.0.0

  validate-npm-package-license@3.0.4:
    dependencies:
      spdx-correct: 3.2.0
      spdx-expression-parse: 3.0.1

  vite@5.2.0:
    dependencies:
      esbuild: 0.20.2
      postcss: 8.5.4
      rollup: 4.41.1
    optionalDependencies:
      fsevents: 2.3.3
    optional: true

  vite@5.2.0(@types/node@18.15.5):
    dependencies:
      esbuild: 0.20.2
      postcss: 8.5.4
      rollup: 4.41.1
    optionalDependencies:
      '@types/node': 18.15.5
      fsevents: 2.3.3

  vite@5.2.0(@types/node@20.16.5):
    dependencies:
      esbuild: 0.20.2
      postcss: 8.5.4
      rollup: 4.41.1
    optionalDependencies:
      '@types/node': 20.16.5
      fsevents: 2.3.3

  vite@5.2.0(@types/node@22.7.7):
    dependencies:
      esbuild: 0.20.2
      postcss: 8.5.4
      rollup: 4.41.1
    optionalDependencies:
      '@types/node': 22.7.7
      fsevents: 2.3.3

  walker@1.0.8:
    dependencies:
      makeerror: 1.0.12

  wcwidth@1.0.1:
    dependencies:
      defaults: 1.0.4

  web-streams-polyfill@4.0.0-beta.3: {}

  webidl-conversions@3.0.1: {}

  webidl-conversions@4.0.2: {}

  whatwg-url@5.0.0:
    dependencies:
      tr46: 0.0.3
      webidl-conversions: 3.0.1

  whatwg-url@7.1.0:
    dependencies:
      lodash.sortby: 4.7.0
      tr46: 1.0.1
      webidl-conversions: 4.0.2

  which-boxed-primitive@1.1.1:
    dependencies:
      is-bigint: 1.1.0
      is-boolean-object: 1.2.2
      is-number-object: 1.1.1
      is-string: 1.1.1
      is-symbol: 1.1.1

  which-builtin-type@1.2.1:
    dependencies:
      call-bound: 1.0.4
      function.prototype.name: 1.1.8
      has-tostringtag: 1.0.2
      is-async-function: 2.1.1
      is-date-object: 1.1.0
      is-finalizationregistry: 1.1.1
      is-generator-function: 1.1.0
      is-regex: 1.2.1
      is-weakref: 1.1.1
      isarray: 2.0.5
      which-boxed-primitive: 1.1.1
      which-collection: 1.0.2
      which-typed-array: 1.1.19

  which-collection@1.0.2:
    dependencies:
      is-map: 2.0.3
      is-set: 2.0.3
      is-weakmap: 2.0.2
      is-weakset: 2.0.4

  which-module@2.0.1: {}

  which-pm@2.2.0:
    dependencies:
      load-yaml-file: 0.2.0
      path-exists: 4.0.0

  which-typed-array@1.1.19:
    dependencies:
      available-typed-arrays: 1.0.7
      call-bind: 1.0.8
      call-bound: 1.0.4
      for-each: 0.3.5
      get-proto: 1.0.1
      gopd: 1.2.0
      has-tostringtag: 1.0.2

  which@1.3.1:
    dependencies:
      isexe: 2.0.0

  which@2.0.2:
    dependencies:
      isexe: 2.0.0

  word-wrap@1.2.5: {}

  wrap-ansi@5.1.0:
    dependencies:
      ansi-styles: 3.2.1
      string-width: 3.1.0
      strip-ansi: 5.2.0

  wrap-ansi@6.2.0:
    dependencies:
      ansi-styles: 4.3.0
      string-width: 4.2.3
      strip-ansi: 6.0.1

  wrap-ansi@7.0.0:
    dependencies:
      ansi-styles: 4.3.0
      string-width: 4.2.3
      strip-ansi: 6.0.1

  wrap-ansi@8.1.0:
    dependencies:
      ansi-styles: 6.2.1
      string-width: 5.1.2
      strip-ansi: 7.1.0

  wrappy@1.0.2: {}

  write-file-atomic@4.0.2:
    dependencies:
      imurmurhash: 0.1.4
      signal-exit: 3.0.7

  ws@7.5.10: {}

  ws@8.16.0: {}

  ws@8.18.2: {}

  y18n@4.0.3: {}

  y18n@5.0.8: {}

  yallist@2.1.2: {}

  yallist@3.1.1: {}

  yallist@4.0.0: {}

  yaml@1.10.2: {}

  yargs-parser@13.1.2:
    dependencies:
      camelcase: 5.3.1
      decamelize: 1.2.0

  yargs-parser@18.1.3:
    dependencies:
      camelcase: 5.3.1
      decamelize: 1.2.0

  yargs-parser@20.2.9: {}

  yargs-parser@21.1.1: {}

  yargs@13.3.2:
    dependencies:
      cliui: 5.0.0
      find-up: 3.0.0
      get-caller-file: 2.0.5
      require-directory: 2.1.1
      require-main-filename: 2.0.0
      set-blocking: 2.0.0
      string-width: 3.1.0
      which-module: 2.0.1
      y18n: 4.0.3
      yargs-parser: 13.1.2

  yargs@15.4.1:
    dependencies:
      cliui: 6.0.0
      decamelize: 1.2.0
      find-up: 4.1.0
      get-caller-file: 2.0.5
      require-directory: 2.1.1
      require-main-filename: 2.0.0
      set-blocking: 2.0.0
      string-width: 4.2.3
      which-module: 2.0.1
      y18n: 4.0.3
      yargs-parser: 18.1.3

  yargs@16.2.0:
    dependencies:
      cliui: 7.0.4
      escalade: 3.2.0
      get-caller-file: 2.0.5
      require-directory: 2.1.1
      string-width: 4.2.3
      y18n: 5.0.8
      yargs-parser: 20.2.9

  yargs@17.7.2:
    dependencies:
      cliui: 8.0.1
      escalade: 3.2.0
      get-caller-file: 2.0.5
      require-directory: 2.1.1
      string-width: 4.2.3
      y18n: 5.0.8
      yargs-parser: 21.1.1

  yocto-queue@0.1.0: {}

  yocto-queue@1.2.1: {}

  yoctocolors-cjs@2.1.2: {}<|MERGE_RESOLUTION|>--- conflicted
+++ resolved
@@ -213,7 +213,7 @@
         version: 3.0.0
       tsup:
         specifier: 6.7.0
-        version: 6.7.0(@swc/core@1.7.36)(postcss@8.5.4)(typescript@5.0.2)
+        version: 6.7.0(@swc/core@1.11.29)(postcss@8.5.4)(typescript@5.0.2)
       typescript:
         specifier: 5.0.2
         version: 5.0.2
@@ -408,7 +408,7 @@
     devDependencies:
       '@roboplay/robo.js':
         specifier: 0.6.1
-        version: 0.6.1(@swc/core@1.7.36)(discord.js@14.7.1)(typescript@5.7.2)
+        version: 0.6.1(@swc/core@1.11.29)(discord.js@14.7.1)(typescript@5.7.2)
       '@types/node':
         specifier: 18.14.6
         version: 18.14.6
@@ -511,17 +511,13 @@
         version: 5.6.3
 
   packages/robo:
-    dependencies:
-      robo.js:
-        specifier: 'link:'
-        version: 'link:'
     devDependencies:
       '@swc/core':
         specifier: 1.11.29
         version: 1.11.29
       '@types/jest':
         specifier: ^29.5.5
-        version: 29.5.14
+        version: 29.5.5
       '@types/node':
         specifier: 18.15.5
         version: 18.15.5
@@ -542,17 +538,10 @@
         version: 4.5.4
       ts-jest:
         specifier: ^29.1.1
-<<<<<<< HEAD
         version: 29.1.1(@babel/core@7.27.3)(@jest/types@29.6.3)(babel-jest@29.7.0(@babel/core@7.27.3))(jest@29.7.0(@types/node@18.15.5))(typescript@5.4.5)
       tsup:
         specifier: 6.7.0
-        version: 6.7.0(@swc/core@1.3.41)(postcss@8.5.4)(typescript@5.4.5)
-=======
-        version: 29.3.4(@babel/core@7.27.3)(esbuild@0.17.19)(jest@29.7.0)(typescript@5.4.5)
-      tsup:
-        specifier: 6.7.0
-        version: 6.7.0(@swc/core@1.11.29)(typescript@5.4.5)
->>>>>>> d71c6709
+        version: 6.7.0(@swc/core@1.11.29)(postcss@8.5.4)(typescript@5.4.5)
       typescript:
         specifier: 5.4.5
         version: 5.4.5
@@ -592,7 +581,7 @@
         version: 3.0.0
       tsup:
         specifier: 6.7.0
-        version: 6.7.0(@swc/core@1.7.36)(postcss@8.5.4)(typescript@5.0.2)
+        version: 6.7.0(@swc/core@1.11.29)(postcss@8.5.4)(typescript@5.0.2)
       typescript:
         specifier: 5.0.2
         version: 5.0.2
@@ -601,10 +590,10 @@
     dependencies:
       '@roboplay/sage':
         specifier: 0.6.15
-        version: 0.6.15(@swc/core@1.7.36)(keyv@4.5.4)(typescript@5.7.2)(vite@5.2.0)
+        version: 0.6.15(@swc/core@1.11.29)(keyv@4.5.4)(typescript@5.7.2)(vite@5.2.0)
       robo.js:
         specifier: ^0.10.26
-        version: 0.10.26(@swc/core@1.7.36)(discord.js@14.19.3)(keyv@4.5.4)(typescript@5.7.2)(vite@5.2.0)
+        version: 0.10.26(@swc/core@1.11.29)(discord.js@14.19.3)(keyv@4.5.4)(typescript@5.7.2)(vite@5.2.0)
     devDependencies:
       tsx:
         specifier: ^4.19.2
@@ -1737,8 +1726,8 @@
   '@sinonjs/fake-timers@10.3.0':
     resolution: {integrity: sha512-V4BG07kuYSUkTCSBHG8G8TNhM+F19jXFWnQtzj+we8DrkpSBCee9Z3Ms8yiGer/dlmhe35/Xdgyo3/0rQKg7YA==}
 
-  '@swc/core-darwin-arm64@1.3.41':
-    resolution: {integrity: sha512-D4fybODToO/BvuP35bionDUrSuTVVr8eW+mApr1unOqb3mfiqOrVv0VP2fpWNRYiA+xMq+oBCB6KcGpL60HKWQ==}
+  '@swc/core-darwin-arm64@1.11.29':
+    resolution: {integrity: sha512-whsCX7URzbuS5aET58c75Dloby3Gtj/ITk2vc4WW6pSDQKSPDuONsIcZ7B2ng8oz0K6ttbi4p3H/PNPQLJ4maQ==}
     engines: {node: '>=10'}
     cpu: [arm64]
     os: [darwin]
@@ -1749,8 +1738,8 @@
     cpu: [arm64]
     os: [darwin]
 
-  '@swc/core-darwin-x64@1.3.41':
-    resolution: {integrity: sha512-0RoVyiPCnylf3TG77C3S86PRSmaq+SaYB4VDLJFz3qcEHz1pfP0LhyskhgX4wjQV1mveDzFEn1BVAuo0eOMwZA==}
+  '@swc/core-darwin-x64@1.11.29':
+    resolution: {integrity: sha512-S3eTo/KYFk+76cWJRgX30hylN5XkSmjYtCBnM4jPLYn7L6zWYEPajsFLmruQEiTEDUg0gBEWLMNyUeghtswouw==}
     engines: {node: '>=10'}
     cpu: [x64]
     os: [darwin]
@@ -1761,8 +1750,8 @@
     cpu: [x64]
     os: [darwin]
 
-  '@swc/core-linux-arm-gnueabihf@1.3.41':
-    resolution: {integrity: sha512-mZW7GeY7Uw1nkKoWpx898ou20oCSt8MR+jAVuAhMjX+G4Zr0WWXYSigWNiRymhR6Q9KhyvoFpMckguSvYWmXsw==}
+  '@swc/core-linux-arm-gnueabihf@1.11.29':
+    resolution: {integrity: sha512-o9gdshbzkUMG6azldHdmKklcfrcMx+a23d/2qHQHPDLUPAN+Trd+sDQUYArK5Fcm7TlpG4sczz95ghN0DMkM7g==}
     engines: {node: '>=10'}
     cpu: [arm]
     os: [linux]
@@ -1773,8 +1762,8 @@
     cpu: [arm]
     os: [linux]
 
-  '@swc/core-linux-arm64-gnu@1.3.41':
-    resolution: {integrity: sha512-e91LGn+6KuLFw3sWk5swwGc/dP4tXs0mg3HrhjImRoofU02Bb9aHcj5zgrSO8ZByvDtm/Knn16h1ojxIMOFaxg==}
+  '@swc/core-linux-arm64-gnu@1.11.29':
+    resolution: {integrity: sha512-sLoaciOgUKQF1KX9T6hPGzvhOQaJn+3DHy4LOHeXhQqvBgr+7QcZ+hl4uixPKTzxk6hy6Hb0QOvQEdBAAR1gXw==}
     engines: {node: '>=10'}
     cpu: [arm64]
     os: [linux]
@@ -1785,8 +1774,8 @@
     cpu: [arm64]
     os: [linux]
 
-  '@swc/core-linux-arm64-musl@1.3.41':
-    resolution: {integrity: sha512-Q7hmrniLWsQ7zjtImGcjx1tl5/Qxpel+fC+OXTnGvAyyoGssSftIBlXMnqVLteL78zhxIPAzi+gizWAe5RGqrA==}
+  '@swc/core-linux-arm64-musl@1.11.29':
+    resolution: {integrity: sha512-PwjB10BC0N+Ce7RU/L23eYch6lXFHz7r3NFavIcwDNa/AAqywfxyxh13OeRy+P0cg7NDpWEETWspXeI4Ek8otw==}
     engines: {node: '>=10'}
     cpu: [arm64]
     os: [linux]
@@ -1797,8 +1786,8 @@
     cpu: [arm64]
     os: [linux]
 
-  '@swc/core-linux-x64-gnu@1.3.41':
-    resolution: {integrity: sha512-h4sv1sCfZQgRIwmykz8WPqVpbvHb13Qm3SsrbOudhAp2MuzpWzsgMP5hAEpdCP/nWreiCz3aoM6L8JeakRDq0g==}
+  '@swc/core-linux-x64-gnu@1.11.29':
+    resolution: {integrity: sha512-i62vBVoPaVe9A3mc6gJG07n0/e7FVeAvdD9uzZTtGLiuIfVfIBta8EMquzvf+POLycSk79Z6lRhGPZPJPYiQaA==}
     engines: {node: '>=10'}
     cpu: [x64]
     os: [linux]
@@ -1809,8 +1798,8 @@
     cpu: [x64]
     os: [linux]
 
-  '@swc/core-linux-x64-musl@1.3.41':
-    resolution: {integrity: sha512-Z7c26i38378d0NT/dcz8qPSAXm41lqhNzykdhKhI+95mA9m4pskP18T/0I45rmyx1ywifypu+Ip+SXmKeVSPgQ==}
+  '@swc/core-linux-x64-musl@1.11.29':
+    resolution: {integrity: sha512-YER0XU1xqFdK0hKkfSVX1YIyCvMDI7K07GIpefPvcfyNGs38AXKhb2byySDjbVxkdl4dycaxxhRyhQ2gKSlsFQ==}
     engines: {node: '>=10'}
     cpu: [x64]
     os: [linux]
@@ -1821,8 +1810,8 @@
     cpu: [x64]
     os: [linux]
 
-  '@swc/core-win32-arm64-msvc@1.3.41':
-    resolution: {integrity: sha512-I0CYnPc+ZGc912YeN0TykIOf/Q7yJQHRwDuhewwD6RkbiSEaVfSux5pAmmdoKw2aGMSq+cwLmgPe9HYLRNz+4w==}
+  '@swc/core-win32-arm64-msvc@1.11.29':
+    resolution: {integrity: sha512-po+WHw+k9g6FAg5IJ+sMwtA/fIUL3zPQ4m/uJgONBATCVnDDkyW6dBA49uHNVtSEvjvhuD8DVWdFP847YTcITw==}
     engines: {node: '>=10'}
     cpu: [arm64]
     os: [win32]
@@ -1833,8 +1822,8 @@
     cpu: [arm64]
     os: [win32]
 
-  '@swc/core-win32-ia32-msvc@1.3.41':
-    resolution: {integrity: sha512-EygN4CVDWF29/U2T5fXGfWyLvRbMd2hiUgkciAl7zHuyJ6nKl+kpodqV2A0Wd4sFtSNedU0gQEBEXEe7cqvmsA==}
+  '@swc/core-win32-ia32-msvc@1.11.29':
+    resolution: {integrity: sha512-h+NjOrbqdRBYr5ItmStmQt6x3tnhqgwbj9YxdGPepbTDamFv7vFnhZR0YfB3jz3UKJ8H3uGJ65Zw1VsC+xpFkg==}
     engines: {node: '>=10'}
     cpu: [ia32]
     os: [win32]
@@ -1845,8 +1834,8 @@
     cpu: [ia32]
     os: [win32]
 
-  '@swc/core-win32-x64-msvc@1.3.41':
-    resolution: {integrity: sha512-Mfp8qD1hNwWWRy0ISdwQJu1g0UYoVTtuQlO0z3aGbXqL51ew9e56+8j3M1U9i95lXFyWkARgjDCcKkQi+WezyA==}
+  '@swc/core-win32-x64-msvc@1.11.29':
+    resolution: {integrity: sha512-Q8cs2BDV9wqDvqobkXOYdC+pLUSEpX/KvI0Dgfun1F+LzuLotRFuDhrvkU9ETJA6OnD2+Fn/ieHgloiKA/Mn/g==}
     engines: {node: '>=10'}
     cpu: [x64]
     os: [win32]
@@ -1857,9 +1846,14 @@
     cpu: [x64]
     os: [win32]
 
-  '@swc/core@1.3.41':
-    resolution: {integrity: sha512-v6P2dfqJDpZ/7RXPvWge9oI6YgolDM0jtNhQZ2qdXrLBzaWQdDoBGBTJ8KN/nTgGhX3IkNvSB1fafXQ+nVnqAQ==}
+  '@swc/core@1.11.29':
+    resolution: {integrity: sha512-g4mThMIpWbNhV8G2rWp5a5/Igv8/2UFRJx2yImrLGMgrDDYZIopqZ/z0jZxDgqNA1QDx93rpwNF7jGsxVWcMlA==}
     engines: {node: '>=10'}
+    peerDependencies:
+      '@swc/helpers': '>=0.5.17'
+    peerDependenciesMeta:
+      '@swc/helpers':
+        optional: true
 
   '@swc/core@1.7.36':
     resolution: {integrity: sha512-bu7ymMX+LCJOSSrKank25Jaq66ymLVA9fOUuy4ck3/6rbXdLw+pIJPnIDKQ9uNcxww8KDxOuJk9Ui9pqR+aGFw==}
@@ -3698,9 +3692,6 @@
 
   jsonfile@4.0.0:
     resolution: {integrity: sha512-m6F1R3z8jjlf2imQHS2Qez5sjKWQzbuuhuJ/FKYFRZvPE3PuHcSMVZzfsLhGVOkfd20obL5SWEBew5ShlquNxg==}
-
-  keyv@4.5.2:
-    resolution: {integrity: sha512-5MHbFaKn8cNSmVW7BYnijeAVlE4cYA/SVkifVgrh7yotnfhKmjuXpDKjrABLnT0SfHWV21P8ow07OGfRrNDg8g==}
 
   keyv@4.5.4:
     resolution: {integrity: sha512-oxVHkHR/EJf2CNXnWxRLW6mg7JyCCUcG0DtEGmL2ctUo1PNTin1PUil+r/+4r5MpVgC/fn1kjsx7mjSujKqIpw==}
@@ -6341,6 +6332,19 @@
   '@pkgjs/parseargs@0.11.0':
     optional: true
 
+  '@roboplay/robo.js@0.6.1(@swc/core@1.11.29)(discord.js@14.7.1)(typescript@5.7.2)':
+    dependencies:
+      chalk: 5.2.0
+      commander: 10.0.1
+      discord.js: 14.7.1
+      dotenv: 16.0.3
+      node-watch: 0.7.3
+      p-limit: 4.0.0
+      tar: 6.2.1
+    optionalDependencies:
+      '@swc/core': 1.11.29
+      typescript: 5.7.2
+
   '@roboplay/robo.js@0.6.1(@swc/core@1.7.36)(discord.js@14.7.1)(typescript@5.6.3)':
     dependencies:
       chalk: 5.2.0
@@ -6354,19 +6358,6 @@
       '@swc/core': 1.7.36
       typescript: 5.6.3
 
-  '@roboplay/robo.js@0.6.1(@swc/core@1.7.36)(discord.js@14.7.1)(typescript@5.7.2)':
-    dependencies:
-      chalk: 5.2.0
-      commander: 10.0.1
-      discord.js: 14.7.1
-      dotenv: 16.0.3
-      node-watch: 0.7.3
-      p-limit: 4.0.0
-      tar: 6.2.1
-    optionalDependencies:
-      '@swc/core': 1.7.36
-      typescript: 5.7.2
-
   '@roboplay/robo.js@0.9.6(@swc/core@1.7.36)(discord.js@14.16.3)(keyv@4.5.4)(typescript@5.6.3)':
     dependencies:
       discord.js: 14.16.3
@@ -6375,13 +6366,13 @@
       keyv: 4.5.4
       typescript: 5.6.3
 
-  '@roboplay/sage@0.6.15(@swc/core@1.7.36)(keyv@4.5.4)(typescript@5.7.2)(vite@5.2.0)':
+  '@roboplay/sage@0.6.15(@swc/core@1.11.29)(keyv@4.5.4)(typescript@5.7.2)(vite@5.2.0)':
     dependencies:
       '@inquirer/prompts': 4.3.3
       commander: 10.0.0
       depcheck: 1.4.7
       discord.js: 14.19.3
-      robo.js: 0.10.28(@swc/core@1.7.36)(discord.js@14.19.3)(keyv@4.5.4)(typescript@5.7.2)(vite@5.2.0)
+      robo.js: 0.10.28(@swc/core@1.11.29)(discord.js@14.19.3)(keyv@4.5.4)(typescript@5.7.2)(vite@5.2.0)
       tar: 6.2.1
     transitivePeerDependencies:
       - '@swc/core'
@@ -6475,189 +6466,67 @@
     dependencies:
       '@sinonjs/commons': 3.0.1
 
-<<<<<<< HEAD
-  '@swc/core-darwin-arm64@1.3.41':
-=======
-  /@swc/core-darwin-arm64@1.11.29:
-    resolution: {integrity: sha512-whsCX7URzbuS5aET58c75Dloby3Gtj/ITk2vc4WW6pSDQKSPDuONsIcZ7B2ng8oz0K6ttbi4p3H/PNPQLJ4maQ==}
-    engines: {node: '>=10'}
-    cpu: [arm64]
-    os: [darwin]
-    requiresBuild: true
-    dev: true
->>>>>>> d71c6709
+  '@swc/core-darwin-arm64@1.11.29':
     optional: true
 
   '@swc/core-darwin-arm64@1.7.36':
     optional: true
 
-<<<<<<< HEAD
-  '@swc/core-darwin-x64@1.3.41':
-=======
-  /@swc/core-darwin-x64@1.11.29:
-    resolution: {integrity: sha512-S3eTo/KYFk+76cWJRgX30hylN5XkSmjYtCBnM4jPLYn7L6zWYEPajsFLmruQEiTEDUg0gBEWLMNyUeghtswouw==}
-    engines: {node: '>=10'}
-    cpu: [x64]
-    os: [darwin]
-    requiresBuild: true
-    dev: true
->>>>>>> d71c6709
+  '@swc/core-darwin-x64@1.11.29':
     optional: true
 
   '@swc/core-darwin-x64@1.7.36':
     optional: true
 
-<<<<<<< HEAD
-  '@swc/core-linux-arm-gnueabihf@1.3.41':
-=======
-  /@swc/core-linux-arm-gnueabihf@1.11.29:
-    resolution: {integrity: sha512-o9gdshbzkUMG6azldHdmKklcfrcMx+a23d/2qHQHPDLUPAN+Trd+sDQUYArK5Fcm7TlpG4sczz95ghN0DMkM7g==}
-    engines: {node: '>=10'}
-    cpu: [arm]
-    os: [linux]
-    requiresBuild: true
-    dev: true
->>>>>>> d71c6709
+  '@swc/core-linux-arm-gnueabihf@1.11.29':
     optional: true
 
   '@swc/core-linux-arm-gnueabihf@1.7.36':
     optional: true
 
-<<<<<<< HEAD
-  '@swc/core-linux-arm64-gnu@1.3.41':
-=======
-  /@swc/core-linux-arm64-gnu@1.11.29:
-    resolution: {integrity: sha512-sLoaciOgUKQF1KX9T6hPGzvhOQaJn+3DHy4LOHeXhQqvBgr+7QcZ+hl4uixPKTzxk6hy6Hb0QOvQEdBAAR1gXw==}
-    engines: {node: '>=10'}
-    cpu: [arm64]
-    os: [linux]
-    requiresBuild: true
-    dev: true
->>>>>>> d71c6709
+  '@swc/core-linux-arm64-gnu@1.11.29':
     optional: true
 
   '@swc/core-linux-arm64-gnu@1.7.36':
     optional: true
 
-<<<<<<< HEAD
-  '@swc/core-linux-arm64-musl@1.3.41':
-=======
-  /@swc/core-linux-arm64-musl@1.11.29:
-    resolution: {integrity: sha512-PwjB10BC0N+Ce7RU/L23eYch6lXFHz7r3NFavIcwDNa/AAqywfxyxh13OeRy+P0cg7NDpWEETWspXeI4Ek8otw==}
-    engines: {node: '>=10'}
-    cpu: [arm64]
-    os: [linux]
-    requiresBuild: true
-    dev: true
->>>>>>> d71c6709
+  '@swc/core-linux-arm64-musl@1.11.29':
     optional: true
 
   '@swc/core-linux-arm64-musl@1.7.36':
     optional: true
 
-<<<<<<< HEAD
-  '@swc/core-linux-x64-gnu@1.3.41':
-=======
-  /@swc/core-linux-x64-gnu@1.11.29:
-    resolution: {integrity: sha512-i62vBVoPaVe9A3mc6gJG07n0/e7FVeAvdD9uzZTtGLiuIfVfIBta8EMquzvf+POLycSk79Z6lRhGPZPJPYiQaA==}
-    engines: {node: '>=10'}
-    cpu: [x64]
-    os: [linux]
-    requiresBuild: true
-    dev: true
->>>>>>> d71c6709
+  '@swc/core-linux-x64-gnu@1.11.29':
     optional: true
 
   '@swc/core-linux-x64-gnu@1.7.36':
     optional: true
 
-<<<<<<< HEAD
-  '@swc/core-linux-x64-musl@1.3.41':
-=======
-  /@swc/core-linux-x64-musl@1.11.29:
-    resolution: {integrity: sha512-YER0XU1xqFdK0hKkfSVX1YIyCvMDI7K07GIpefPvcfyNGs38AXKhb2byySDjbVxkdl4dycaxxhRyhQ2gKSlsFQ==}
-    engines: {node: '>=10'}
-    cpu: [x64]
-    os: [linux]
-    requiresBuild: true
-    dev: true
->>>>>>> d71c6709
+  '@swc/core-linux-x64-musl@1.11.29':
     optional: true
 
   '@swc/core-linux-x64-musl@1.7.36':
     optional: true
 
-<<<<<<< HEAD
-  '@swc/core-win32-arm64-msvc@1.3.41':
-=======
-  /@swc/core-win32-arm64-msvc@1.11.29:
-    resolution: {integrity: sha512-po+WHw+k9g6FAg5IJ+sMwtA/fIUL3zPQ4m/uJgONBATCVnDDkyW6dBA49uHNVtSEvjvhuD8DVWdFP847YTcITw==}
-    engines: {node: '>=10'}
-    cpu: [arm64]
-    os: [win32]
-    requiresBuild: true
-    dev: true
->>>>>>> d71c6709
+  '@swc/core-win32-arm64-msvc@1.11.29':
     optional: true
 
   '@swc/core-win32-arm64-msvc@1.7.36':
     optional: true
 
-<<<<<<< HEAD
-  '@swc/core-win32-ia32-msvc@1.3.41':
-=======
-  /@swc/core-win32-ia32-msvc@1.11.29:
-    resolution: {integrity: sha512-h+NjOrbqdRBYr5ItmStmQt6x3tnhqgwbj9YxdGPepbTDamFv7vFnhZR0YfB3jz3UKJ8H3uGJ65Zw1VsC+xpFkg==}
-    engines: {node: '>=10'}
-    cpu: [ia32]
-    os: [win32]
-    requiresBuild: true
-    dev: true
->>>>>>> d71c6709
+  '@swc/core-win32-ia32-msvc@1.11.29':
     optional: true
 
   '@swc/core-win32-ia32-msvc@1.7.36':
     optional: true
 
-<<<<<<< HEAD
-  '@swc/core-win32-x64-msvc@1.3.41':
-=======
-  /@swc/core-win32-x64-msvc@1.11.29:
-    resolution: {integrity: sha512-Q8cs2BDV9wqDvqobkXOYdC+pLUSEpX/KvI0Dgfun1F+LzuLotRFuDhrvkU9ETJA6OnD2+Fn/ieHgloiKA/Mn/g==}
-    engines: {node: '>=10'}
-    cpu: [x64]
-    os: [win32]
-    requiresBuild: true
-    dev: true
->>>>>>> d71c6709
+  '@swc/core-win32-x64-msvc@1.11.29':
     optional: true
 
   '@swc/core-win32-x64-msvc@1.7.36':
     optional: true
 
-<<<<<<< HEAD
-  '@swc/core@1.3.41':
-    optionalDependencies:
-      '@swc/core-darwin-arm64': 1.3.41
-      '@swc/core-darwin-x64': 1.3.41
-      '@swc/core-linux-arm-gnueabihf': 1.3.41
-      '@swc/core-linux-arm64-gnu': 1.3.41
-      '@swc/core-linux-arm64-musl': 1.3.41
-      '@swc/core-linux-x64-gnu': 1.3.41
-      '@swc/core-linux-x64-musl': 1.3.41
-      '@swc/core-win32-arm64-msvc': 1.3.41
-      '@swc/core-win32-ia32-msvc': 1.3.41
-      '@swc/core-win32-x64-msvc': 1.3.41
-=======
-  /@swc/core@1.11.29:
-    resolution: {integrity: sha512-g4mThMIpWbNhV8G2rWp5a5/Igv8/2UFRJx2yImrLGMgrDDYZIopqZ/z0jZxDgqNA1QDx93rpwNF7jGsxVWcMlA==}
-    engines: {node: '>=10'}
-    requiresBuild: true
-    peerDependencies:
-      '@swc/helpers': '>=0.5.17'
-    peerDependenciesMeta:
-      '@swc/helpers':
-        optional: true
+  '@swc/core@1.11.29':
     dependencies:
       '@swc/counter': 0.1.3
       '@swc/types': 0.1.21
@@ -6672,8 +6541,6 @@
       '@swc/core-win32-arm64-msvc': 1.11.29
       '@swc/core-win32-ia32-msvc': 1.11.29
       '@swc/core-win32-x64-msvc': 1.11.29
-    dev: true
->>>>>>> d71c6709
 
   '@swc/core@1.7.36':
     dependencies:
@@ -6773,12 +6640,7 @@
     dependencies:
       '@types/istanbul-lib-report': 3.0.3
 
-<<<<<<< HEAD
   '@types/jest@29.5.5':
-=======
-  /@types/jest@29.5.14:
-    resolution: {integrity: sha512-ZN+4sdnLUbo8EVvVc2ao0GFW6oVrQRPn4K2lglySj7APvSrgzxHiNNK99us4WDMi57xxA2yggblIAMNhXOotLQ==}
->>>>>>> d71c6709
     dependencies:
       expect: 29.7.0
       pretty-format: 29.7.0
@@ -6852,12 +6714,7 @@
 
   '@types/ws@8.5.10':
     dependencies:
-<<<<<<< HEAD
-      '@types/node': 20.16.5
-=======
       '@types/node': 20.17.55
-    dev: true
->>>>>>> d71c6709
 
   '@types/yargs-parser@21.0.3': {}
 
@@ -7765,21 +7622,7 @@
 
   eastasianwidth@0.2.0: {}
 
-<<<<<<< HEAD
   electron-to-chromium@1.5.161: {}
-=======
-  /ejs@3.1.10:
-    resolution: {integrity: sha512-UeJmFfOrAQS8OJWPZ4qtgHyWExa088/MtK5UEyoJGFH67cDEXkZSviOiKRCZ4Xij0zxI3JECgYs3oKx+AizQBA==}
-    engines: {node: '>=0.10.0'}
-    hasBin: true
-    dependencies:
-      jake: 10.9.2
-    dev: true
-
-  /electron-to-chromium@1.5.161:
-    resolution: {integrity: sha512-hwtetwfKNZo/UlwHIVBlKZVdy7o8bIZxxKs0Mv/ROPiQQQmDgdm5a+KvKtBsxM8ZjFzTaCeLoodZ8jiBE3o9rA==}
-    dev: true
->>>>>>> d71c6709
 
   emittery@0.13.1: {}
 
@@ -8226,19 +8069,7 @@
       strtok3: 7.1.1
       token-types: 5.0.1
 
-<<<<<<< HEAD
   fill-range@7.1.1:
-=======
-  /filelist@1.0.4:
-    resolution: {integrity: sha512-w1cEuf3S+DrLCQL7ET6kz+gmlJdbq9J7yXCSjK/OZCPA+qEN1WyF4ZAf0YYJa4/shHJra2t/d/r8SV4Ji+x+8Q==}
-    dependencies:
-      minimatch: 5.1.6
-    dev: true
-
-  /fill-range@7.1.1:
-    resolution: {integrity: sha512-YsGpe3WHLK8ZYi4tWDg2Jy3ebRz2rXowDxnld4bkQB00cc/1Zw9AWnC0i9ztDJitivtQvaI9KaLyKrc+hBW0yg==}
-    engines: {node: '>=8'}
->>>>>>> d71c6709
     dependencies:
       to-regex-range: 5.0.1
 
@@ -8772,24 +8603,7 @@
     optionalDependencies:
       '@pkgjs/parseargs': 0.11.0
 
-<<<<<<< HEAD
   jest-changed-files@29.7.0:
-=======
-  /jake@10.9.2:
-    resolution: {integrity: sha512-2P4SQ0HrLQ+fw6llpLnOaGAvN2Zu6778SJMrCUwns4fOoG9ayrTiZk3VV8sCPkVZF8ab0zksVpS8FDY5pRCNBA==}
-    engines: {node: '>=10'}
-    hasBin: true
-    dependencies:
-      async: 3.2.6
-      chalk: 4.1.2
-      filelist: 1.0.4
-      minimatch: 3.1.2
-    dev: true
-
-  /jest-changed-files@29.7.0:
-    resolution: {integrity: sha512-fEArFiwf1BpQ+4bXSprcDc3/x4HSzL4al2tozwVpDFpsxALjLYdyiIK4e5Vz66GQJIbXJ82+35PtysofptNX2w==}
-    engines: {node: ^14.15.0 || ^16.10.0 || >=18.0.0}
->>>>>>> d71c6709
     dependencies:
       execa: 5.1.1
       jest-util: 29.7.0
@@ -9174,16 +8988,7 @@
     optionalDependencies:
       graceful-fs: 4.2.11
 
-<<<<<<< HEAD
-  keyv@4.5.2:
-    dependencies:
-      json-buffer: 3.0.1
-
   keyv@4.5.4:
-=======
-  /keyv@4.5.4:
-    resolution: {integrity: sha512-oxVHkHR/EJf2CNXnWxRLW6mg7JyCCUcG0DtEGmL2ctUo1PNTin1PUil+r/+4r5MpVgC/fn1kjsx7mjSujKqIpw==}
->>>>>>> d71c6709
     dependencies:
       json-buffer: 3.0.1
 
@@ -9340,20 +9145,7 @@
     dependencies:
       brace-expansion: 1.1.11
 
-<<<<<<< HEAD
   minimatch@7.4.6:
-=======
-  /minimatch@5.1.6:
-    resolution: {integrity: sha512-lKwV/1brpG6mBUFHtb7NUmtABCb2WZZmm2wNiOA5hAb8VdCS4B3dtMWyvcoViccwAW/COERjXLt0zP1zXUN26g==}
-    engines: {node: '>=10'}
-    dependencies:
-      brace-expansion: 2.0.1
-    dev: true
-
-  /minimatch@7.4.6:
-    resolution: {integrity: sha512-sBz8G/YjVniEz6lKPNpKxXwazJe4c19fEfV2GDMX6AjFz+MX9uDWIZW8XreVhkFW3fkIdTv/gxWr/Kks5FFAVw==}
-    engines: {node: '>=10'}
->>>>>>> d71c6709
     dependencies:
       brace-expansion: 2.0.1
 
@@ -9813,20 +9605,20 @@
     dependencies:
       glob: 7.2.3
 
-  robo.js@0.10.26(@swc/core@1.7.36)(discord.js@14.19.3)(keyv@4.5.4)(typescript@5.7.2)(vite@5.2.0):
+  robo.js@0.10.26(@swc/core@1.11.29)(discord.js@14.19.3)(keyv@4.5.4)(typescript@5.7.2)(vite@5.2.0):
     dependencies:
       discord.js: 14.19.3
     optionalDependencies:
-      '@swc/core': 1.7.36
+      '@swc/core': 1.11.29
       keyv: 4.5.4
       typescript: 5.7.2
       vite: 5.2.0
 
-  robo.js@0.10.28(@swc/core@1.7.36)(discord.js@14.19.3)(keyv@4.5.4)(typescript@5.7.2)(vite@5.2.0):
+  robo.js@0.10.28(@swc/core@1.11.29)(discord.js@14.19.3)(keyv@4.5.4)(typescript@5.7.2)(vite@5.2.0):
     dependencies:
       discord.js: 14.19.3
     optionalDependencies:
-      '@swc/core': 1.7.36
+      '@swc/core': 1.11.29
       keyv: 4.5.4
       typescript: 5.7.2
       vite: 5.2.0
@@ -10239,40 +10031,9 @@
 
   ts-interface-checker@0.1.13: {}
 
-<<<<<<< HEAD
   ts-jest@29.1.1(@babel/core@7.27.3)(@jest/types@29.6.3)(babel-jest@29.7.0(@babel/core@7.27.3))(jest@29.7.0(@types/node@18.15.5))(typescript@5.4.5):
-=======
-  /ts-jest@29.3.4(@babel/core@7.27.3)(esbuild@0.17.19)(jest@29.7.0)(typescript@5.4.5):
-    resolution: {integrity: sha512-Iqbrm8IXOmV+ggWHOTEbjwyCf2xZlUMv5npExksXohL+tk8va4Fjhb+X2+Rt9NBmgO7bJ8WpnMLOwih/DnMlFA==}
-    engines: {node: ^14.15.0 || ^16.10.0 || ^18.0.0 || >=20.0.0}
-    hasBin: true
-    peerDependencies:
-      '@babel/core': '>=7.0.0-beta.0 <8'
-      '@jest/transform': ^29.0.0
-      '@jest/types': ^29.0.0
-      babel-jest: ^29.0.0
-      esbuild: '*'
-      jest: ^29.0.0
-      typescript: '>=4.3 <6'
-    peerDependenciesMeta:
-      '@babel/core':
-        optional: true
-      '@jest/transform':
-        optional: true
-      '@jest/types':
-        optional: true
-      babel-jest:
-        optional: true
-      esbuild:
-        optional: true
->>>>>>> d71c6709
     dependencies:
       bs-logger: 0.2.6
-<<<<<<< HEAD
-=======
-      ejs: 3.1.10
-      esbuild: 0.17.19
->>>>>>> d71c6709
       fast-json-stable-stringify: 2.1.0
       jest: 29.7.0(@types/node@18.15.5)
       jest-util: 29.7.0
@@ -10280,7 +10041,6 @@
       lodash.memoize: 4.1.2
       make-error: 1.3.6
       semver: 7.7.2
-      type-fest: 4.41.0
       typescript: 5.4.5
       yargs-parser: 21.1.1
     optionalDependencies:
@@ -10294,28 +10054,8 @@
 
   tslib@2.8.1: {}
 
-<<<<<<< HEAD
-  tsup@6.7.0(@swc/core@1.3.41)(postcss@8.5.4)(typescript@5.4.5):
-    dependencies:
-=======
-  /tsup@6.7.0(@swc/core@1.11.29)(typescript@5.4.5):
-    resolution: {integrity: sha512-L3o8hGkaHnu5TdJns+mCqFsDBo83bJ44rlK7e6VdanIvpea4ArPcU3swWGsLVbXak1PqQx/V+SSmFPujBK+zEQ==}
-    engines: {node: '>=14.18'}
-    hasBin: true
-    peerDependencies:
-      '@swc/core': ^1
-      postcss: ^8.4.12
-      typescript: '>=4.1.0'
-    peerDependenciesMeta:
-      '@swc/core':
-        optional: true
-      postcss:
-        optional: true
-      typescript:
-        optional: true
-    dependencies:
-      '@swc/core': 1.11.29
->>>>>>> d71c6709
+  tsup@6.7.0(@swc/core@1.11.29)(postcss@8.5.4)(typescript@5.0.2):
+    dependencies:
       bundle-require: 4.2.1(esbuild@0.17.19)
       cac: 6.7.14
       chokidar: 3.6.0
@@ -10331,14 +10071,14 @@
       sucrase: 3.35.0
       tree-kill: 1.2.2
     optionalDependencies:
-      '@swc/core': 1.3.41
+      '@swc/core': 1.11.29
       postcss: 8.5.4
-      typescript: 5.4.5
+      typescript: 5.0.2
     transitivePeerDependencies:
       - supports-color
       - ts-node
 
-  tsup@6.7.0(@swc/core@1.7.36)(postcss@8.5.4)(typescript@5.0.2):
+  tsup@6.7.0(@swc/core@1.11.29)(postcss@8.5.4)(typescript@5.4.5):
     dependencies:
       bundle-require: 4.2.1(esbuild@0.17.19)
       cac: 6.7.14
@@ -10355,9 +10095,9 @@
       sucrase: 3.35.0
       tree-kill: 1.2.2
     optionalDependencies:
-      '@swc/core': 1.7.36
+      '@swc/core': 1.11.29
       postcss: 8.5.4
-      typescript: 5.0.2
+      typescript: 5.4.5
     transitivePeerDependencies:
       - supports-color
       - ts-node
@@ -10427,18 +10167,7 @@
 
   type-fest@0.8.1: {}
 
-<<<<<<< HEAD
   typed-array-buffer@1.0.3:
-=======
-  /type-fest@4.41.0:
-    resolution: {integrity: sha512-TeTSQ6H5YHvpqVwBRcnLDCBnDOHWYu7IvGbHT6N8AOymcr9PJGjc1GTtiWZTYg0NCgYwvnYWEkVChQAr9bjfwA==}
-    engines: {node: '>=16'}
-    dev: true
-
-  /typed-array-buffer@1.0.3:
-    resolution: {integrity: sha512-nAYYwfY3qnzX30IkA6AQZjVbtK6duGontcQm1WSG1MD94YLqK0515GNApXkoxKOWMusVssAHWLh9SeaoefYFGw==}
-    engines: {node: '>= 0.4'}
->>>>>>> d71c6709
     dependencies:
       call-bound: 1.0.4
       es-errors: 1.3.0
