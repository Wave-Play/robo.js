{
	"name": "@roboplay/robo.js",
<<<<<<< HEAD
	"version": "0.9.9",
=======
	"version": "0.9.10",
>>>>>>> d0ecd6af
	"private": false,
	"description": "Turbocharge Discord.js with effortless power!",
	"keywords": [
		"discord",
		"bot",
		"framework",
		"discord.js",
		"javascript",
		"typescript",
		"waveplay",
		"robo",
		"robo.js",
		"roboplay",
		"discordjs"
	],
	"main": "dist/index.js",
	"engines": {
		"node": ">=18.0.0"
	},
	"scripts": {
		"build": "tsup && tsup --config tsup-cli.config.ts && tsup --config tsup-codemod.config.ts",
		"dev": "chokidar \"src/**/*.ts\" \"codemod/**/*.ts\" -d 1000 -c \"pnpm build\" --initial",
		"test": "jest --config jest.config.mjs"
	},
	"bin": {
		"robo": "dist/cli/index.js"
	},
	"type": "module",
	"license": "MIT",
	"files": [
		"dist/",
		"src/",
		"LICENSE",
		"README.md",
		"types.js",
		"types.d.ts"
	],
	"author": "WavePlay <dev@waveplay.com> (waveplay.com)",
	"contributors": [
		"Pkmmte Xeleon <pk@waveplay.com>"
	],
	"repository": {
		"type": "git",
		"url": "https://github.com/Wave-Play/robo.js.git",
		"directory": "packages/robo"
	},
	"publishConfig": {
		"access": "public",
		"registry": "https://registry.npmjs.org/"
	},
	"devDependencies": {
		"@swc/core": "1.3.41",
		"@types/jest": "^29.5.5",
		"@types/node": "18.15.5",
		"chokidar-cli": "^3.0.0",
		"discord.js": "14.11.0",
		"jest": "^29.7.0",
		"jest-resolver-enhanced": "^1.1.0",
		"keyv": "^4.5.2",
		"ts-jest": "^29.1.1",
		"tsup": "6.7.0",
		"typescript": "5.0.2"
	},
	"peerDependencies": {
		"@swc/core": "^1.3.41",
		"discord.js": "^14.0.0",
		"keyv": "^4.5.2",
		"typescript": "^5.0.0"
	},
	"peerDependenciesMeta": {
		"@swc/core": {
			"optional": true
		},
		"discord.js": {
			"optional": false
		},
		"keyv": {
			"optional": true
		},
		"typescript": {
			"optional": true
		}
	}
}<|MERGE_RESOLUTION|>--- conflicted
+++ resolved
@@ -1,10 +1,6 @@
 {
 	"name": "@roboplay/robo.js",
-<<<<<<< HEAD
-	"version": "0.9.9",
-=======
 	"version": "0.9.10",
->>>>>>> d0ecd6af
 	"private": false,
 	"description": "Turbocharge Discord.js with effortless power!",
 	"keywords": [
