--- conflicted
+++ resolved
@@ -1,4 +1,3 @@
-<<<<<<< HEAD
 import type { LogLevel } from '../core/logger.js'
 import type { CommandContext, CommandIntegrationType } from './commands.js'
 
@@ -136,7 +135,6 @@
 }
 
 export default {}
-=======
 export type * from './api.js'
 export type * from './commands.js'
 export type * from './common.js'
@@ -178,5 +176,4 @@
 	registered: number
 	errors: RegisterCommandsError[]
 	retries?: RegisterCommandsRetry[]
-}
->>>>>>> d7eaae75
+}