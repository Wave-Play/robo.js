import { Compiler } from './../cli/utils/compiler.js'
import { Collection, Snowflake } from 'discord.js'
import path from 'node:path'
import { pathToFileURL } from 'node:url'
import { hasProperties } from '../cli/utils/utils.js'
import { logger } from './logger.js'
import { color, composeColors, hex } from './color.js'
import { getConfig } from './config.js'
import { Globals } from './globals.js'
<<<<<<< HEAD
import { portalUtils } from './portal-utils.js'
=======
import type { Api, BaseConfig, Command, Context, Event, HandlerRecord, Middleware } from '../types/index.js'
>>>>>>> 10c5e519

export default class Portal {
	private _enabledModules: Record<string, boolean> = {}
	private _enabledCommands: Record<string, boolean> = {}
	private _enabledEvents: Record<string, boolean> = {}
	private _enabledMiddleware: Record<string, boolean> = {}
	private _enabledContexts: Record<string, boolean> = {}
	private _serverRestrictions: Record<string, string[]> = {}
	private _modules: Record<string, Module> = {}
	private _keepRegistered: boolean = false

	constructor() {}

	get apis(): Collection<string, HandlerRecord<Api>> {
		return Globals.getPortalValues().apis
	}

	get commands(): Collection<string, HandlerRecord<Command>> {
		return Globals.getPortalValues().commands
	}

	get context(): Collection<string, HandlerRecord<Context>> {
		return Globals.getPortalValues().context
	}

	get events(): Collection<string, HandlerRecord<Event>[]> {
		return Globals.getPortalValues().events
	}

	get middleware(): HandlerRecord<Middleware>[] {
		return Globals.getPortalValues().middleware
	}

	get moduleKeys() {
		return Globals.getPortalValues().moduleKeys
	}
	
	get serverRestrictions() {
		return this._serverRestrictions
	}
	
	get enabledState() {
		return {
			modules: this._enabledModules,
			commands: this._enabledCommands,
			events: this._enabledEvents,
			middleware: this._enabledMiddleware,
			contexts: this._enabledContexts
		}
	}

	setKeepRegistered(keepRegistered: boolean): void {
		this._keepRegistered = keepRegistered;
	}

	get keepRegistered(): boolean {
		return this._keepRegistered;
	}
	
	/**
	 * Disables a module. This prevents all of its commands, contexts, events and middleware from being registered.
	 * @param {string | symbol} id The ID of the module to disable.
	 * @returns {void}
	 */
	disableModule(id: string | symbol): void {
		portalUtils.setEnabled(this._enabledModules, id.toString(), false);
	}

	/**
	 * Enables a module. This allows all of its commands, contexts, events and middleware to be registered.
	 * @param {string | symbol} id The ID of the module to enable.
	 * @returns {void}
	 */
	enableModule(id: string | symbol): void {
		portalUtils.setEnabled(this._enabledModules, id.toString(), true);
	}

	module(moduleName: string) {
		let moduleInstance = this._modules[moduleName]
		if (!moduleInstance) {
			moduleInstance = new Module(
				moduleName,
				this._enabledModules,
				this._enabledCommands,
				this._enabledEvents,
				this._enabledMiddleware,
				this._enabledContexts,
				this._serverRestrictions,
				() => this._keepRegistered
			)
			this._modules[moduleName] = moduleInstance
		}
		return moduleInstance
	}

	command(commandName: string) {
		return new CommandController(commandName, this._enabledCommands, this._serverRestrictions)
	}

	event(eventName: string) {
		return new EventController(eventName, this._enabledEvents, this._serverRestrictions)
	}

	middlewareController(middlewareName: string) {
		return new MiddlewareController(middlewareName, this._enabledMiddleware, this._serverRestrictions)
	}

	contextController(contextName: string) {
		return new ContextController(contextName, this._enabledContexts, this._serverRestrictions)
	}

	isEnabledForServer(key: string, serverId: Snowflake): boolean {
		return portalUtils.isEnabledForServer(this._serverRestrictions, key, serverId);
	}

	/**
	 * Populates the Portal instance from the manifest file.
	 *
	 * Warning: Do not call this method directly. Use the `portal` export instead.
	 */
	public static async open() {
		const apis = await loadHandlerRecords<HandlerRecord<Api>>('api')
		const commands = await loadHandlerRecords<HandlerRecord<Command>>('commands')
		const context = await loadHandlerRecords<HandlerRecord<Context>>('context')
		const events = await loadHandlerRecords<HandlerRecord<Event>[]>('events')
		const middleware = [...(await loadHandlerRecords<HandlerRecord<Middleware>>('middleware')).values()]

		Globals.registerPortal(apis, commands, context, events, middleware)

		const config = getConfig()
		if (config?.portal?.keepRegistered) {
			if (globalThis.robo?.portal) {
				(globalThis.robo.portal as Portal).setKeepRegistered(true)
			}
		}
	}
}

class Module {
	constructor(
		private _moduleName: string,
		private _enabledModules: Record<string, boolean>,
		private _enabledCommands: Record<string, boolean>,
		private _enabledEvents: Record<string, boolean>,
		private _enabledMiddleware: Record<string, boolean>,
		private _enabledContexts: Record<string, boolean>,
		private _serverRestrictions: Record<string, string[]>,
		private _getKeepRegistered: () => boolean
	) {}

	get isEnabled(): boolean {
		return portalUtils.isEnabled(this._enabledModules, this._moduleName);
	}

	setEnabled(value: boolean): void {
		portalUtils.setEnabled(this._enabledModules, this._moduleName, value);

		if (!value && !this._getKeepRegistered()) {
			portalUtils.unregisterModuleCommands(this._enabledCommands, this._moduleName);
			portalUtils.unregisterModuleEvents(this._enabledEvents, this._moduleName);
			portalUtils.unregisterModuleMiddleware(this._enabledMiddleware, this._moduleName);
			portalUtils.unregisterModuleContexts(this._enabledContexts, this._moduleName);
		}
	}

	setServerOnly(serverIds: string[] | string): void {
		portalUtils.setServerOnly(this._serverRestrictions, this._moduleName, serverIds)
		portalUtils.applyModuleServerRestrictions(this._serverRestrictions, this._moduleName)
	}
}

class CommandController {
	constructor(
		private _commandName: string,
		private _enabledCommands: Record<string, boolean>,
		private _serverRestrictions: Record<string, string[]>
	) {}

	get isEnabled(): boolean {
		return portalUtils.isEnabled(this._enabledCommands, this._commandName);
	}

	setEnabled(value: boolean): void {
		portalUtils.setEnabled(this._enabledCommands, this._commandName, value);
	}

	setServerOnly(serverIds: string[] | string): void {
		portalUtils.setServerOnly(this._serverRestrictions, this._commandName, serverIds);
	}
}

class EventController {
	constructor(
		private _eventKey: string,
		private _enabledEvents: Record<string, boolean>,
		private _serverRestrictions: Record<string, string[]>
	) {}

	get isEnabled(): boolean {
		return portalUtils.isEnabled(this._enabledEvents, this._eventKey);
	}

	setEnabled(value: boolean): void {
		portalUtils.setEnabled(this._enabledEvents, this._eventKey, value);
	}

	setServerOnly(serverIds: string[] | string): void {
		portalUtils.setServerOnly(this._serverRestrictions, this._eventKey, serverIds);
	}
}

class MiddlewareController {
	constructor(
		private _middlewareName: string,
		private _enabledMiddleware: Record<string, boolean>,
		private _serverRestrictions: Record<string, string[]>
	) {}

	get isEnabled(): boolean {
		return portalUtils.isEnabled(this._enabledMiddleware, this._middlewareName);
	}

	setEnabled(value: boolean): void {
		portalUtils.setEnabled(this._enabledMiddleware, this._middlewareName, value);
	}

	setServerOnly(serverIds: string[] | string): void {
		portalUtils.setServerOnly(this._serverRestrictions, this._middlewareName, serverIds);
	}
}

class ContextController {
	constructor(
		private _contextName: string,
		private _enabledContexts: Record<string, boolean>,
		private _serverRestrictions: Record<string, string[]>
	) {}

	get isEnabled(): boolean {
		return portalUtils.isEnabled(this._enabledContexts, this._contextName);
	}

	setEnabled(value: boolean): void {
		portalUtils.setEnabled(this._enabledContexts, this._contextName, value);
	}

	setServerOnly(serverIds: string[] | string): void {
		portalUtils.setServerOnly(this._serverRestrictions, this._contextName, serverIds);
	}
}

/**
 * Gets the config options for a specific plugin package.
 *
 * @param packageName The name of the package to get the options for.
 * @returns The options for the package, or null if the package is not installed nor configured.
 */
export function getPluginOptions(packageName: string): unknown | null {
	const config = getConfig()
	const pluginOptions = config?.plugins?.find((plugin) => {
		return (typeof plugin === 'string' ? plugin : plugin[0]) === packageName
	})
	const options = typeof pluginOptions === 'string' ? null : pluginOptions?.[1]

	return options ?? null
}

interface ScanOptions<T> {
	manifestEntries: Record<string, T | T[]> | T[]
	parentEntry?: T
	recursionKeys?: string[]
	type: string
}
type ScanPredicate = <T>(entry: T, entryKeys: string[]) => Promise<void>

async function scanEntries<T>(predicate: ScanPredicate, options: ScanOptions<T>) {
	const { manifestEntries, parentEntry = {}, recursionKeys = [], type } = options
	const promises: Promise<unknown>[] = []

	for (const entryName in manifestEntries) {
		const entryItem =
			Array.isArray(manifestEntries) && type !== 'middleware'
				? (manifestEntries as T[])
				: (manifestEntries as Record<string, T | T[]>)[entryName]
		const entries = Array.isArray(entryItem) ? entryItem : [entryItem]

		entries.forEach((entry) => {
			const entryKeys = [...recursionKeys, entryName]
			const mergedEntry = { ...parentEntry, ...entry }
			promises.push(predicate(mergedEntry, entryKeys))

			if (hasProperties<{ subcommands: Record<string, T> }>(entry, ['subcommands']) && entry.subcommands) {
				const resursion = scanEntries(predicate, {
					manifestEntries: entry.subcommands,
					parentEntry: mergedEntry,
					recursionKeys: entryKeys,
					type
				})
				promises.push(resursion)
			} else if (hasProperties<{ subroutes: Record<string, T> }>(entry, ['subroutes']) && entry.subroutes) {
				const resursion = scanEntries(predicate, {
					manifestEntries: entry.subroutes,
					parentEntry: mergedEntry,
					recursionKeys: entryKeys,
					type
				})
				promises.push(resursion)
			}
		})
	}

	return Promise.all(promises)
}

async function loadHandlerRecords<T extends HandlerRecord | HandlerRecord[]>(
	type: 'api' | 'commands' | 'context' | 'events' | 'middleware'
) {
	const collection = new Collection<string, T>()
	const manifest = Compiler.getManifest()

	// Log manifest objects as debug info
	const pcolor =
		type === 'commands'
			? composeColors(color.blue, color.bold)
			: type === 'context'
			? composeColors(hex('#536DFE'), color.bold)
			: type === 'events'
			? composeColors(color.magenta, color.bold)
			: composeColors(color.gray, color.bold)
	const formatApi = (api: string) => pcolor(`${api}`)
	const formatCommand = (command: string) => pcolor(`/${command}`)
	const formatContext = (context: string) => pcolor(`${context} (${context})`)
	const formatEvent = (event: string) => pcolor(`${event} (${manifest.events[event].length})`)
	const formatMiddleware = (middleware: string) => pcolor(manifest.middleware[parseInt(middleware)]?.__path)
	const formatter =
		type === 'api'
			? formatApi
			: type === 'commands'
			? formatCommand
			: type === 'context'
			? formatContext
			: type === 'events'
			? formatEvent
			: formatMiddleware
	const handlers = Object.keys(manifest[type]).map(formatter)
	logger.debug(`Loading ${type}: ${handlers.join(', ')}`)

	const scanPredicate: ScanPredicate = async <U>(entry: BaseConfig & U, entryKeys: string[]) => {
		// Skip for nested entries (no __path)
		if (!entry.__path) {
			return
		}

		// Load the module
		const basePath = path.join(process.cwd(), entry.__plugin?.path ?? '.')
		const importPath = pathToFileURL(path.join(basePath, entry.__path)).toString()

		const handler: HandlerRecord = {
			auto: entry.__auto,
			description: entry.description,
			handler: await import(importPath),
			key: entryKeys.join('/'),
			module: entry.__module,
			path: entry.__path,
			plugin: entry.__plugin,
			type: type === 'events' ? 'event' : type === 'commands' ? 'command' : type
		}

		if (entry.serverOnly) {
			const servers = Array.isArray(entry.serverOnly) ? entry.serverOnly : [entry.serverOnly]
			const handlerKey = type === 'commands' ? entryKeys.join(' ') : entryKeys[0]

			if (!globalThis.robo) {
				Globals.init()
			}

			// yay
			const portalAny = globalThis.robo.portal as any
			if (portalAny && typeof portalAny.serverRestrictions === 'object') {
				portalUtils.setServerOnly(portalAny.serverRestrictions, handlerKey, servers);
			}
		}

		if (entry.disabled === true) {
			const handlerKey = type === 'commands' ? entryKeys.join(' ') : entryKeys[0]

			if (!globalThis.robo) {
				Globals.init()
			}

			const portalAny = globalThis.robo.portal as any
			if (portalAny && portalAny.enabledState) {
				if (type === 'commands') {
					portalUtils.setEnabled(portalAny.enabledState.commands, handlerKey, false);
				} else if (type === 'context') {
					portalUtils.setEnabled(portalAny.enabledState.contexts, handlerKey, false);
				} else if (type === 'events') {
					const eventKey = `${handlerKey}:${portalAny.enabledState.events[handlerKey] || 0}`
					portalUtils.setEnabled(portalAny.enabledState.events, eventKey, false);
				} else if (type === 'middleware') {
					portalUtils.setEnabled(portalAny.enabledState.middleware, handlerKey, false);
				}
			}
		}

		// Assign the handler to the collection, handling difference between types
		if (type === 'events') {
			const eventKey = entryKeys[0]
			if (!collection.has(eventKey)) {
				collection.set(eventKey, [] as T)
			}
			const handlers = collection.get(eventKey) as HandlerRecord[]
			handlers.push(handler)
		} else if (type === 'commands') {
			const commandKey = entryKeys.join(' ')
			collection.set(commandKey, handler as T)
		} else if (type === 'context') {
			const contextKey = entryKeys[0]
			collection.set(contextKey, handler as T)
		} else if (type === 'middleware') {
			collection.set(entryKeys[0], handler as T)
		} else if (type === 'api') {
			collection.set(entryKeys.join('/'), handler as T)
		}
	}

	// Scan context a bit differently due to nesting
	if (type === 'context') {
		await scanEntries(scanPredicate, { manifestEntries: manifest.context.message, type })
		await scanEntries(scanPredicate, { manifestEntries: manifest.context.user, type })
	} else {
		await scanEntries(scanPredicate, { manifestEntries: manifest[type], type })
	}

	return collection
}<|MERGE_RESOLUTION|>--- conflicted
+++ resolved
@@ -7,11 +7,8 @@
 import { color, composeColors, hex } from './color.js'
 import { getConfig } from './config.js'
 import { Globals } from './globals.js'
-<<<<<<< HEAD
+import type { Api, BaseConfig, Command, Context, Event, HandlerRecord, Middleware } from '../types/index.js'
 import { portalUtils } from './portal-utils.js'
-=======
-import type { Api, BaseConfig, Command, Context, Event, HandlerRecord, Middleware } from '../types/index.js'
->>>>>>> 10c5e519
 
 export default class Portal {
 	private _enabledModules: Record<string, boolean> = {}
