import { portal } from './robo.js'
import { CommandInteraction, ContextMenuCommandInteraction } from 'discord.js'
import { getSage, timeout, withEphemeralDefer, withEphemeralReply } from '../cli/utils/utils.js'
import { getConfig } from './config.js'
import { BUFFER, DEFAULT_CONFIG, TIMEOUT, discordLogger } from './constants.js'
import { printErrorResponse } from './debug.js'
import { color } from './color.js'
import path from 'node:path'
import type {
	AutocompleteInteraction,
	ChatInputCommandInteraction,
	InteractionDeferReplyOptions,
	Message
} from 'discord.js'
import type {
	CommandConfig,
	ContextConfig,
	Event,
	HandlerRecord,
	PluginData,
	SmartCommandConfig
} from '../types/index.js'

export async function executeAutocompleteHandler(interaction: AutocompleteInteraction, commandKey: string) {
	const command = portal.commands.get(commandKey)
	if (!command) {
		discordLogger.error(`No command matching ${commandKey} was found.`)
		return
	}

	// Check if the command's module is enabled
	if (command.module && !portal.module(command.module).isEnabled) {
		discordLogger.debug(`Tried to execute disabled command from module: ${color.bold(command.module)}`)
		return
	}

	// Check if the command itself is enabled
	if (!portal.command(commandKey).isEnabled) {
		discordLogger.debug(`Tried to execute disabled command: ${color.bold(commandKey)}`)
		return
	}

	if (interaction.guildId && !portal.isEnabledForServer(commandKey, interaction.guildId)) {
		discordLogger.debug(`Command ${color.bold(commandKey)} is not enabled for server ${interaction.guildId}`)
		return
	}

	// Execute middleware
	try {
		for (const middleware of portal.middleware) {
			if (!portal.middlewareController(middleware.key || String(portal.middleware.indexOf(middleware))).isEnabled) {
				continue
			}

			if (interaction.guildId && !portal.isEnabledForServer(middleware.key || String(portal.middleware.indexOf(middleware)), interaction.guildId)) {
				continue
			}
			
			discordLogger.debug(
				`Executing middleware: ${color.bold(path.join(middleware.plugin?.path ?? '.', middleware.path))}`
			)
			const result = await middleware.handler.default({
				payload: [interaction],
				record: command
			})

			if (result && result.abort) {
				discordLogger.debug(`Middleware aborted autocomplete: ${color.bold(interaction.commandName)}`)
				return
			}
		}
	} catch (error) {
		discordLogger.error('Aborting due to middleware error:', error)
		return
	}

	const config = getConfig()
	try {
		// Delegate to autocomplete handler
		discordLogger.debug(
			`Executing autocomplete handler: ${color.bold(path.join(command.plugin?.path ?? '.', command.path))}`
		)
		const promises = [command.handler.autocomplete(interaction)]
		const timeoutDuration = config?.timeouts?.autocomplete

		// Enforce timeout only if custom timeout is configured
		if (timeoutDuration) {
<<<<<<< HEAD
			promises.push(
				timeout(
					() => [] as Array<{
						name: string;
						value: string | number;
					}>,
					timeoutDuration
				)
			)
=======
			// @ts-expect-error - Timeout callback can return anything
			promises.push(timeout((): unknown[] => [], timeoutDuration))
>>>>>>> 10c5e519
		}

		// Wait for response or timeout
		const response = await Promise.race(promises)
		if (!response) {
			throw new Error('Autocomplete timed out')
		}

		await interaction.respond(response)
	} catch (error) {
		discordLogger.error('Autocomplete error:', error)
	}
}

export async function executeCommandHandler(interaction: ChatInputCommandInteraction, commandKey: string) {
	// Find command handler
	const command = portal.commands.get(commandKey)
	if (!command) {
		discordLogger.error(`No command matching "${commandKey}" was found.`)
		return
	}

	// Check if the command's module is enabled
	if (command.module && !portal.module(command.module).isEnabled) {
		discordLogger.debug(`Tried to execute disabled command from module: ${color.bold(command.module)}`)
		return
	}

	if (!portal.command(commandKey).isEnabled) {
		discordLogger.debug(`Tried to execute disabled command: ${color.bold(commandKey)}`)
		return
	}

	if (interaction.guildId && !portal.isEnabledForServer(commandKey, interaction.guildId)) {
		discordLogger.debug(`Command ${color.bold(commandKey)} is not enabled for server ${interaction.guildId}`)
		return
	}

	// Execute middleware
	try {
		for (const middleware of portal.middleware) {
			if (!portal.middlewareController(middleware.key || String(portal.middleware.indexOf(middleware))).isEnabled) {
				continue
			}

			if (interaction.guildId && !portal.isEnabledForServer(middleware.key || String(portal.middleware.indexOf(middleware)), interaction.guildId)) {
				continue
			}
			
			discordLogger.debug(
				`Executing middleware: ${color.bold(path.join(middleware.plugin?.path ?? '.', middleware.path))}`
			)
			const result = await middleware.handler.default({
				payload: [interaction],
				record: command
			})

			if (result && result.abort) {
				discordLogger.debug(`Middleware aborted command: ${color.bold(commandKey)}`)
				return
			}
		}
	} catch (error) {
		discordLogger.error('Aborting due to middleware error:', error)
		return
	}

	// Prepare options and config
	const commandConfig: CommandConfig = command.handler.config
	const config = getConfig()
	const sage = getSage(commandConfig, config)
	discordLogger.debug(`Sage options:`, sage)

	try {
		discordLogger.debug(
			`Executing command handler: ${color.bold(path.join(command.plugin?.path ?? '.', command.path))}`
		)
		if (!command.handler.default) {
			throw `Missing default export function for command: ${color.bold('/' + commandKey)}`
		}

		// Patch deferReply to prevent failures due to multiple deferrals
		patchDeferReply(interaction)

		// Delegate to command handler
		const options = extractCommandOptions(interaction, commandConfig?.options)
		const result = command.handler.default(interaction, options)
		const promises = []
		let response

		if (sage.defer && result instanceof Promise) {
			const bufferTime = timeout(() => BUFFER, sage.deferBuffer)
			const raceResult = await Promise.race([result, bufferTime])

			if (raceResult === BUFFER && !interaction.replied) {
				discordLogger.debug(`Sage is deferring async command...`)
				promises.push(result)

				if (!interaction.deferred) {
					try {
						await interaction.deferReply(withEphemeralDefer({}, sage.ephemeral))
					} catch (error) {
						const message = error instanceof Error ? error.message : (error as string)
						if (
							!message.includes('Unknown interaction') &&
							!message.includes('Interaction has already been acknowledged')
						) {
							throw error
						} else {
							discordLogger.debug(`Interaction was already handled, skipping Sage deferral`)
						}
					}
				}
			} else {
				response = raceResult
			}
		} else if (result instanceof Promise) {
			promises.push(result)
		}

		// Enforce timeout only if custom timeout is configured
		if (promises.length > 0) {
			if (config?.timeouts?.commandDeferral) {
				promises.push(timeout(() => TIMEOUT, config.timeouts.commandDeferral))
			}

			// Wait for response or timeout
			response = await Promise.race(promises)
			if (response === TIMEOUT) {
				throw new Error('Command timed out')
			}
		} else if (!(result instanceof Promise)) {
			response = result
		}

		// Stop here if command returned nothing
		if (response === undefined) {
			discordLogger.debug('Command returned void, skipping response')
			return
		}

		discordLogger.debug(`Sage is handling reply:`, response)
		const reply = typeof response === 'string' ? { content: response } : response
		const isValidReply = !reply.id
		if (isValidReply && interaction.deferred) {
			// TODO: Fix reply objects themselves being used here
			await interaction.editReply(reply)
		} else if (isValidReply) {
			await interaction.reply(withEphemeralReply(reply, sage.ephemeral))
		} else {
			const command = color.bold('/' + commandKey)
			discordLogger.warn(`Invalid return value for command ${command}. Did you accidentally return a message object?`)
		}
	} catch (error) {
		discordLogger.error(error)
		printErrorResponse(error, interaction)
	}
}

export async function executeContextHandler(interaction: ContextMenuCommandInteraction, commandKey: string) {
	// Find command handler
	const command = portal.context.get(commandKey)
	if (!command) {
		discordLogger.error(`No context menu command matching "${commandKey}" was found.`)
		return
	}

	// Check if the context menu's module is enabled
	if (command.module && !portal.module(command.module).isEnabled) {
		discordLogger.debug(`Tried to execute disabled context menu command from module: ${color.bold(command.module)}`)
		return
	}

	if (!portal.contextController(commandKey).isEnabled) {
		discordLogger.debug(`Tried to execute disabled context menu command: ${color.bold(commandKey)}`)
		return
	}

	if (interaction.guildId && !portal.isEnabledForServer(commandKey, interaction.guildId)) {
		discordLogger.debug(`Context menu command ${color.bold(commandKey)} is not enabled for server ${interaction.guildId}`)
		return
	}

	// Execute middleware
	try {
		for (const middleware of portal.middleware) {
			if (!portal.middlewareController(middleware.key || String(portal.middleware.indexOf(middleware))).isEnabled) {
				continue
			}

			if (interaction.guildId && !portal.isEnabledForServer(middleware.key || String(portal.middleware.indexOf(middleware)), interaction.guildId)) {
				continue
			}
			
			discordLogger.debug(
				`Executing middleware: ${color.bold(path.join(middleware.plugin?.path ?? '.', middleware.path))}`
			)
			const result = await middleware.handler.default({
				payload: [interaction],
				record: command
			})

			if (result && result.abort) {
				discordLogger.debug(`Middleware aborted context command: ${color.bold(commandKey)}`)
				return
			}
		}
	} catch (error) {
		discordLogger.error('Aborting due to middleware error:', error)
		return
	}

	// Prepare options and config
	const commandConfig: ContextConfig = command.handler.config
	const config = getConfig()
	const sage = getSage(commandConfig, config)
	discordLogger.debug(`Sage options:`, sage)

	try {
		discordLogger.debug(
			`Executing context menu handler: ${color.bold(path.join(command.plugin?.path ?? '.', command.path))}`
		)
		if (!command.handler.default) {
			throw `Missing default export function for command: ${color.bold('/' + commandKey)}`
		}

		// Determine target
		let target
		if (interaction.isMessageContextMenuCommand()) {
			target = interaction.targetMessage
		} else if (interaction.isUserContextMenuCommand()) {
			target = interaction.targetUser
		}

		// Delegate to context menu handler
		const result = command.handler.default(interaction, target)
		const promises = []
		let response

		if (sage.defer && result instanceof Promise) {
			const bufferTime = timeout(() => BUFFER, sage.deferBuffer)
			const raceResult = await Promise.race([result, bufferTime])

			if (raceResult === BUFFER && !interaction.replied) {
				discordLogger.debug(`Sage is deferring async command...`)
				promises.push(result)
				if (!interaction.deferred) {
					await interaction.deferReply(withEphemeralReply({}, sage.ephemeral))
				}
			} else {
				response = raceResult
			}
		}

		// Enforce timeout only if custom timeout is configured
		if (promises.length > 0) {
			if (config?.timeouts?.commandDeferral) {
				promises.push(timeout(() => TIMEOUT, config.timeouts.commandDeferral))
			}

			// Wait for response or timeout
			response = await Promise.race(promises)
			if (response === TIMEOUT) {
				throw new Error('Context menu command timed out')
			}
		} else if (!(result instanceof Promise)) {
			response = result
		}

		// Stop here if command returned nothing
		if (response === undefined) {
			discordLogger.debug('Context menu command returned void, skipping response')
			return
		}

		discordLogger.debug(`Sage is handling reply:`, response)
		const reply = typeof response === 'string' ? { content: response } : response
		if (interaction.deferred) {
			await interaction.editReply(reply)
		} else {
			await interaction.reply(reply)
		}
	} catch (error) {
		discordLogger.error(error)
		printErrorResponse(error, interaction)
	}
}

export async function executeEventHandler(
	plugins: Map<string, PluginData> | null,
	eventName: string,
	...eventData: unknown[]
) {
	const callbacks = portal.events.get(eventName)
	if (!callbacks?.length) {
		return Promise.resolve()
	}

	const config = getConfig()
	const isLifecycleEvent = eventName.startsWith('_')
	await Promise.all(
		callbacks.map(async (callback: HandlerRecord<Event>, index: number) => {
			try {
				discordLogger.debug(
					`Executing event handler: ${color.bold(path.join(callback.plugin?.path ?? '.', callback.path))}`
				)
				if (!callback.handler.default) {
					throw `Missing default export function for event: ${color.bold(eventName)}`
				}

				// Check if the event's module is enabled
				if (callback.module && !portal.module(callback.module).isEnabled) {
					discordLogger.debug(`Tried to execute disabled event from module: ${color.bold(callback.module)}`)
					return
				}

				const eventKey = `${eventName}:${index}`
				if (!portal.event(eventKey).isEnabled) {
					discordLogger.debug(`Tried to execute disabled event: ${color.bold(eventKey)}`)
					return
				}

				const interaction = eventData[0] as any
				const guildId = interaction?.guildId || interaction?.guild?.id
				if (guildId && !portal.isEnabledForServer(eventKey, guildId)) {
					discordLogger.debug(`Event ${color.bold(eventKey)} is not enabled for server ${guildId}`)
					return
				}

				// Execute middleware
				try {
					for (const middleware of portal.middleware) {
						if (!portal.middlewareController(middleware.key || String(portal.middleware.indexOf(middleware))).isEnabled) {
							continue
						}

						if (guildId && !portal.isEnabledForServer(middleware.key || String(portal.middleware.indexOf(middleware)), guildId)) {
							continue
						}

						discordLogger.debug(
							`Executing middleware: ${color.bold(path.join(middleware.plugin?.path ?? '.', middleware.path))}`
						)
						const result = await middleware.handler.default({
							payload: eventData,
							record: callback
						})

						if (result && result.abort) {
							discordLogger.debug(`Middleware aborted event: ${color.bold(eventName)}`)
							return
						}
					}
				} catch (error) {
					discordLogger.error('Aborting due to middleware error:', error)
					return
				}

				// Execute handler without timeout if not a lifecycle event
				const handlerPromise = callback.handler.default(...eventData, plugins?.get(callback.plugin?.name)?.options)
				if (!isLifecycleEvent) {
					return await handlerPromise
				}

				// Enforce timeouts for lifecycle events
				const timeoutPromise = timeout(() => TIMEOUT, config?.timeouts?.lifecycle || DEFAULT_CONFIG.timeouts.lifecycle)
				return await Promise.race([handlerPromise, timeoutPromise])
			} catch (error) {
				try {
					const metaOptions = plugins?.get(callback.plugin?.name)?.metaOptions ?? {}
					let message

					if (error === TIMEOUT) {
						message = `${eventName} lifecycle event handler timed out`
						discordLogger.warn(message)
					} else if (!callback.plugin) {
						message = `Error executing ${eventName} event handler`
						discordLogger.error(message, error)
					} else if (eventName === '_start' && metaOptions.failSafe) {
						message = `${callback.plugin.name} plugin failed to start`
						discordLogger.warn(message, error)
					} else {
						message = `${callback.plugin.name} plugin error in event ${eventName}`
						discordLogger.error(message, error)
					}

					// Print error response to Discord if in development mode
					printErrorResponse(error, eventData[0], message, callback)
				} catch (nestedError) {
					discordLogger.error(`Error handling event error...`, nestedError)
				}
			}
		})
	)
}

export function createCommandConfig<C extends CommandConfig>(config: SmartCommandConfig<C>): C {
	return config as C
}

// TODO: Consider using `null` instead of `undefined` for more explicit absence of value and DJS consistency
/**
 * Extracts command options from a Discord interaction
 */
export function extractCommandOptions(
	interaction: ChatInputCommandInteraction,
	commandOptions: CommandConfig['options']
) {
	const options: Record<string, unknown> = {}

	commandOptions?.forEach((option) => {
		if (option.type === 'attachment') {
			options[option.name] = interaction.options.getAttachment(option.name, option.required) ?? undefined
		} else if (option.type === 'boolean') {
			options[option.name] = interaction.options.getBoolean(option.name, option.required) ?? undefined
		} else if (option.type === 'channel') {
			options[option.name] = interaction.options.getChannel(option.name, option.required) ?? undefined
		} else if (option.type === 'integer') {
			options[option.name] = interaction.options.getInteger(option.name, option.required) ?? undefined
		} else if (option.type === 'member') {
			options[option.name] = interaction.options.getMember(option.name) ?? undefined
		} else if (option.type === 'mention') {
			options[option.name] = interaction.options.getMentionable(option.name, option.required) ?? undefined
		} else if (option.type === 'number') {
			options[option.name] = interaction.options.getNumber(option.name, option.required) ?? undefined
		} else if (option.type === 'role') {
			options[option.name] = interaction.options.getRole(option.name, option.required) ?? undefined
		} else if (option.type === 'string') {
			options[option.name] = interaction.options.getString(option.name, option.required) ?? undefined
		} else if (option.type === 'user') {
			options[option.name] = interaction.options.getUser(option.name, option.required) ?? undefined
		}
	})

	return options
}

function patchDeferReply(interaction: CommandInteraction) {
	const originalDeferReply = interaction.deferReply.bind(interaction)
	let deferredPromise: Promise<void> | Promise<Message> | undefined
	let alreadyDeferredWithMessage = false

	// @ts-expect-error - Patch the deferReply method to prevent multiple deferrals
	interaction.deferReply = async function (
		this: CommandInteraction,
		options?: InteractionDeferReplyOptions
	): Promise<void | Message> {
		// If it's already been called, just return the stored promise
		if (deferredPromise) {
			// If user requests fetchReply this time but it wasn't fetched previously, just fetch it now.
			if (options?.fetchReply && !alreadyDeferredWithMessage) {
				return this.fetchReply()
			}

			return deferredPromise
		}

		// If not called yet:
		if (options?.fetchReply) {
			// @ts-expect-error - Defer and fetch the message right away
			deferredPromise = originalDeferReply(options)
			alreadyDeferredWithMessage = true
			return deferredPromise
		} else {
			// @ts-expect-error - Defer without fetching
			deferredPromise = originalDeferReply(options)
			return deferredPromise
		}
	}
}<|MERGE_RESOLUTION|>--- conflicted
+++ resolved
@@ -85,7 +85,6 @@
 
 		// Enforce timeout only if custom timeout is configured
 		if (timeoutDuration) {
-<<<<<<< HEAD
 			promises.push(
 				timeout(
 					() => [] as Array<{
@@ -95,10 +94,6 @@
 					timeoutDuration
 				)
 			)
-=======
-			// @ts-expect-error - Timeout callback can return anything
-			promises.push(timeout((): unknown[] => [], timeoutDuration))
->>>>>>> 10c5e519
 		}
 
 		// Wait for response or timeout
