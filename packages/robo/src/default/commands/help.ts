// @ts-expect-error - This is valid once command file is parsed
import { getManifest, portal } from 'robo.js'
import {
	ActionRowBuilder,
	AutocompleteInteraction,
	ButtonBuilder,
	ButtonInteraction,
	ButtonStyle,
	Colors,
	CommandInteraction,
	EmbedBuilder,
	Snowflake,
	StringSelectMenuBuilder,
	StringSelectMenuInteraction
} from 'discord.js'
import type { CommandConfig, CommandEntry } from '../../types'

const COMMANDS_PER_PAGE = 20
const NAMESPACE = '__robo.js__default__helpmenu'

export const config: CommandConfig = {
	description: 'Displays a list of commands.',
	options: [
		{
			name: 'command',
			description: 'Select a command to view details.',
			type: 'string',
			autocomplete: true,
			required: false
		},
		{
			name: 'category',
			description: 'Filter commands by category.',
			type: 'string',
			required: false,
			autocomplete: true
		}
	]
}

export default async (interaction: CommandInteraction) => {
	const manifest = getManifest()
	const commands = getInnermostCommands(manifest.commands)

	const serverId = interaction.guildId
	const filteredByAvailability = commands.filter(cmd => {
		if (cmd.key && portal.command(cmd.key) && !portal.command(cmd.key).isEnabled) return false

		if (cmd.command.__module && portal.module(cmd.command.__module) && !portal.module(cmd.command.__module).isEnabled) return false

		if (serverId && cmd.key && !portal.isEnabledForServer(cmd.key, serverId)) return false

		return true
	})

	const query = interaction.options.get('command')?.value as string
	const category = interaction.options.get('category')?.value as string
<<<<<<< HEAD
	const queriedCmd = filteredByAvailability.filter((cmd) => cmd.key == query)[0]
=======
	const queriedCmd = commands.filter((cmd) => cmd.key == query)[0]
>>>>>>> 36270464

	if (queriedCmd) {
		return {
			embeds: [createCommandEmbed(queriedCmd)]
		}
	} else {
<<<<<<< HEAD
		const categorizedCommands = categorizeCommands(filteredByAvailability)
		const categories = Object.keys(categorizedCommands)
		const filteredCommands = category ? categorizedCommands[category] || [] : filteredByAvailability
=======
		const categorizedCommands = categorizeCommands(commands)
		const categories = Object.keys(categorizedCommands)
		const filteredCommands = category ? categorizedCommands[category] || [] : commands
>>>>>>> 36270464

		const page = 0
		const totalPages = Math.ceil(filteredCommands.length / COMMANDS_PER_PAGE)

		return {
			embeds: [createEmbed(filteredCommands, page, totalPages, category)],
			components: [
				createCategoryMenu(categories, category, interaction.user.id),
				...(totalPages > 1 ? [createPaginationButtons(page, totalPages, category, interaction.user.id)] : [])
			]
		}
	}
}

export const autocomplete = (interaction: AutocompleteInteraction) => {
	const focusedOption = interaction.options.getFocused(true)
	const manifest = getManifest()
	const commands = getInnermostCommands(manifest.commands)

<<<<<<< HEAD
	const serverId = interaction.guildId
	const filteredByAvailability = commands.filter(cmd => {
		if (cmd.key && portal.command(cmd.key) && !portal.command(cmd.key).isEnabled) return false

		if (cmd.command.__module && portal.module(cmd.command.__module) && !portal.module(cmd.command.__module).isEnabled) return false

		if (serverId && cmd.key && !portal.isEnabledForServer(cmd.key, serverId)) return false

		return true
	})

	if (focusedOption.name === 'category') {
		const query = (focusedOption.value || '').toLowerCase().trim()
		const categories = getCategoryList(filteredByAvailability)
=======
	if (focusedOption.name === 'category') {
		const query = (focusedOption.value || '').toLowerCase().trim()
		const categories = getCategoryList(commands)
>>>>>>> 36270464

		if (!query) {
			return categories.map((cat) => ({ name: cat, value: cat })).slice(0, 24)
		} else {
			const results = categories.filter((cat) => cat.toLowerCase().includes(query))
			return results.map((cat) => ({ name: cat, value: cat })).slice(0, 24)
		}
	} else {
		const query = ((focusedOption.value as string) ?? '').replace('/', '').toLowerCase().trim()
		if (!query) {
<<<<<<< HEAD
			return filteredByAvailability.map((cmd) => ({ name: `/${cmd.key}`, value: cmd.key })).slice(0, 24)
		} else {
			const results = filteredByAvailability.filter((cmd) => cmd.key.toLowerCase().includes(query))
=======
			return commands.map((cmd) => ({ name: `/${cmd.key}`, value: cmd.key })).slice(0, 24)
		} else {
			const results = commands.filter((cmd) => cmd.key.toLowerCase().includes(query))
>>>>>>> 36270464
			return results.map((cmd) => ({ name: `/${cmd.key}`, value: cmd.key })).slice(0, 24)
		}
	}
}

function getInnermostCommands(
	commands: Record<string, CommandEntry>,
	prefix = '',
	categoryPath = ''
): { key: string; command: CommandEntry; category?: string }[] {
	let innermostCommands: { key: string; command: CommandEntry; category?: string }[] = []
	const keys = Object.keys(commands)

	for (const key of keys) {
		if (commands[key].subcommands) {
			const subCommandPrefix = prefix ? `${prefix} ${key}` : key
			const subCategoryPath = categoryPath || key
			const subInnermostCommands = getInnermostCommands(commands[key].subcommands, subCommandPrefix, subCategoryPath)
			innermostCommands = innermostCommands.concat(subInnermostCommands)
		} else {
			const commandPath = prefix ? `${prefix} ${key}` : key
			const pathParts = commandPath.split(' ')
			const category = categoryPath || (pathParts.length > 1 ? pathParts[0] : 'General')
			innermostCommands.push({ key: commandPath, command: commands[key], category })
		}
	}

	return innermostCommands
}

function categorizeCommands(commands: { key: string; command: CommandEntry; category?: string }[]) {
	const categorized: Record<string, { key: string; command: CommandEntry; category?: string }[]> = {}

	for (const cmd of commands) {
		const category = cmd.category || 'General'
		if (!categorized[category]) {
			categorized[category] = []
		}
		categorized[category].push(cmd)
	}

	return categorized
}

function getCategoryList(commands: { key: string; command: CommandEntry; category?: string }[]) {
	const categories = new Set<string>()

	for (const cmd of commands) {
		categories.add(cmd.category || 'General')
	}

	return Array.from(categories).sort()
}

function createCommandEmbed({ key, command }: { key: string; command: CommandEntry }) {
	const poweredBy = process.env.ROBOPLAY_HOST
		? 'Powered by [**RoboPlay** ✨](https://roboplay.dev)'
		: 'Powered by [**Robo.js**](https://robojs.dev)'
	const embed = new EmbedBuilder()
		.setTitle(`/${key}`)
		.setColor(Colors.Blurple)
		.setDescription(`${command.description || 'No description provided.'}\n\n> ${poweredBy}`)

	if (command.options && command.options.length > 0) {
		const optionsDescription = command.options
			.map((option) => {
				const required = option.required ? 'Required' : 'Optional'
				const autocomplete = option.autocomplete ? 'Suggested' : ''
				const choicable = option.choices?.length ? 'Choosable' : ''
				const type = option.type ? `${option.type.charAt(0).toUpperCase() + option.type.slice(1)}` : ''
				return `**${option.name}**: ${option.description || 'No description'} (${[
					autocomplete || choicable,
					required,
					type
				]
					.join(' ')
					.trim()})`
			})
			.join('\n')

		embed.addFields({ name: '__Options__', value: optionsDescription })
	}

	return embed
}

function createEmbed(
	commands: {
		key: string
		command: CommandEntry
		category?: string
	}[],
	page: number,
	totalPages: number,
	category?: string
) {
	const poweredBy = process.env.ROBOPLAY_HOST
		? 'Powered by [**RoboPlay** ✨](https://roboplay.dev)'
		: 'Powered by [**Robo.js**](https://robojs.dev)'

	const start = page * COMMANDS_PER_PAGE
	const end = start + COMMANDS_PER_PAGE
	const pageCommands = commands.slice(start, end)

	const title = category ? `Commands: ${category}` : 'Commands'

	return new EmbedBuilder()
		.setTitle(title)
		.setColor(Colors.Blurple)
		.addFields(
			...pageCommands.map(({ key, command }) => ({
				name: `/${key}`,
				value: command.description || 'No description provided.',
				inline: false
			})),
			{ name: '\u200b', value: poweredBy, inline: false }
		)
		.setFooter(
			totalPages > 1
				? {
						text: `Page: ${page + 1} / ${totalPages}`
				  }
				: null
		)
}

function createCategoryMenu(categories: string[], selectedCategory: string | undefined, userId: string) {
	return new ActionRowBuilder<StringSelectMenuBuilder>().addComponents(
		new StringSelectMenuBuilder()
			.setCustomId(`${NAMESPACE}@category@${selectedCategory || 'all'}@${userId}`)
			.setPlaceholder('Select a category')
			.addOptions([
				{
					label: 'All Commands',
					value: 'all',
					default: !selectedCategory
				},
				...categories.map((category) => ({
					label: category,
					value: category,
					default: category === selectedCategory
				}))
			])
	)
}

function createPaginationButtons(page: number, totalPages: number, category: string | undefined, user: Snowflake) {
	return new ActionRowBuilder<ButtonBuilder>().addComponents(
		new ButtonBuilder()
			.setCustomId(`${NAMESPACE}@previous@${page}@${user}@${category || 'all'}`)
			.setEmoji('⏪')
			.setStyle(ButtonStyle.Primary)
			.setDisabled(page === 0),
		new ButtonBuilder()
			.setCustomId(`${NAMESPACE}@next@${page}@${user}@${category || 'all'}`)
			.setEmoji('⏭')
			.setStyle(ButtonStyle.Primary)
			.setDisabled(page === totalPages - 1)
	)
}

export async function handleHelpMenuInteraction(interaction: ButtonInteraction | StringSelectMenuInteraction) {
	if (!interaction.isButton() && !interaction.isStringSelectMenu()) {
		return
	}

	// Parse the page number and direction from the custom ID
	const parts = interaction.customId.split('@')
	const prefix = parts[0]
	const action = parts[1]

	// Namespace check
	if (prefix !== NAMESPACE) {
		return
	}

	// Check user
	const userId = parts[3]
	if (userId.toString() !== interaction.user.id.toString()) {
		return await interaction.reply({
			ephemeral: true,
			content: "This isn't the help menu. Use `/help` to access the list of commands."
		})
	}

	const manifest = getManifest()
	const commands = getInnermostCommands(manifest.commands)

	if (interaction.isStringSelectMenu()) {
		const selectedCategory = interaction.values[0]
		const categorizedCommands = categorizeCommands(commands)
		const categories = Object.keys(categorizedCommands)

		const filteredCommands = selectedCategory === 'all' ? commands : categorizedCommands[selectedCategory] || []

		const page = 0
		const totalPages = Math.ceil(filteredCommands.length / COMMANDS_PER_PAGE)

		await interaction.update({
			embeds: [
				createEmbed(filteredCommands, page, totalPages, selectedCategory === 'all' ? undefined : selectedCategory)
			],
			components: [
				createCategoryMenu(categories, selectedCategory === 'all' ? undefined : selectedCategory, interaction.user.id),
				...(totalPages > 1
					? [
							createPaginationButtons(
								page,
								totalPages,
								selectedCategory === 'all' ? undefined : selectedCategory,
								interaction.user.id
							)
					  ]
					: [])
			]
		})
		return
	}

	if (interaction.isButton()) {
		let page = parseInt(parts[2], 10) || 0
		const category = parts[4] === 'all' ? undefined : parts[4]

		const categorizedCommands = categorizeCommands(commands)
		const categories = Object.keys(categorizedCommands)
		const filteredCommands = category ? categorizedCommands[category] || [] : commands

		const totalPages = Math.ceil(filteredCommands.length / COMMANDS_PER_PAGE)

		// Adjust page based on the button pressed
		if (action === 'previous' && page > 0) {
			page--
		} else if (action === 'next' && page < totalPages - 1) {
			page++
		}

		await interaction.update({
			embeds: [createEmbed(filteredCommands, page, totalPages, category)],
			components: [
				createCategoryMenu(categories, category, interaction.user.id),
				createPaginationButtons(page, totalPages, category, interaction.user.id)
			]
		})
	}
}<|MERGE_RESOLUTION|>--- conflicted
+++ resolved
@@ -55,26 +55,16 @@
 
 	const query = interaction.options.get('command')?.value as string
 	const category = interaction.options.get('category')?.value as string
-<<<<<<< HEAD
 	const queriedCmd = filteredByAvailability.filter((cmd) => cmd.key == query)[0]
-=======
-	const queriedCmd = commands.filter((cmd) => cmd.key == query)[0]
->>>>>>> 36270464
 
 	if (queriedCmd) {
 		return {
 			embeds: [createCommandEmbed(queriedCmd)]
 		}
 	} else {
-<<<<<<< HEAD
-		const categorizedCommands = categorizeCommands(filteredByAvailability)
-		const categories = Object.keys(categorizedCommands)
-		const filteredCommands = category ? categorizedCommands[category] || [] : filteredByAvailability
-=======
 		const categorizedCommands = categorizeCommands(commands)
 		const categories = Object.keys(categorizedCommands)
 		const filteredCommands = category ? categorizedCommands[category] || [] : commands
->>>>>>> 36270464
 
 		const page = 0
 		const totalPages = Math.ceil(filteredCommands.length / COMMANDS_PER_PAGE)
@@ -93,8 +83,6 @@
 	const focusedOption = interaction.options.getFocused(true)
 	const manifest = getManifest()
 	const commands = getInnermostCommands(manifest.commands)
-
-<<<<<<< HEAD
 	const serverId = interaction.guildId
 	const filteredByAvailability = commands.filter(cmd => {
 		if (cmd.key && portal.command(cmd.key) && !portal.command(cmd.key).isEnabled) return false
@@ -109,11 +97,6 @@
 	if (focusedOption.name === 'category') {
 		const query = (focusedOption.value || '').toLowerCase().trim()
 		const categories = getCategoryList(filteredByAvailability)
-=======
-	if (focusedOption.name === 'category') {
-		const query = (focusedOption.value || '').toLowerCase().trim()
-		const categories = getCategoryList(commands)
->>>>>>> 36270464
 
 		if (!query) {
 			return categories.map((cat) => ({ name: cat, value: cat })).slice(0, 24)
@@ -124,15 +107,9 @@
 	} else {
 		const query = ((focusedOption.value as string) ?? '').replace('/', '').toLowerCase().trim()
 		if (!query) {
-<<<<<<< HEAD
 			return filteredByAvailability.map((cmd) => ({ name: `/${cmd.key}`, value: cmd.key })).slice(0, 24)
 		} else {
 			const results = filteredByAvailability.filter((cmd) => cmd.key.toLowerCase().includes(query))
-=======
-			return commands.map((cmd) => ({ name: `/${cmd.key}`, value: cmd.key })).slice(0, 24)
-		} else {
-			const results = commands.filter((cmd) => cmd.key.toLowerCase().includes(query))
->>>>>>> 36270464
 			return results.map((cmd) => ({ name: `/${cmd.key}`, value: cmd.key })).slice(0, 24)
 		}
 	}
