--- conflicted
+++ resolved
@@ -62,15 +62,7 @@
 				{
 					title: testPrefix + `Unban`,
 					description: `User <@${userId}> has been unbanned`,
-<<<<<<< HEAD
-					thumbnail: userAvatar
-						? {
-								url: userAvatar
-						  }
-						: undefined,
-=======
 					thumbnail: avatar,
->>>>>>> 0dbc9e9f
 					color: Colors.Green,
 					timestamp: new Date().toISOString(),
 					footer: {
