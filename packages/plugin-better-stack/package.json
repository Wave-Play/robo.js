{
  "name": "@roboplay/plugin-better-stack",
  "description": "",
  "version": "0.1.0",
  "type": "module",
  "private": false,
  "main": ".robo/build/index.js",
  "license": "MIT",
  "author": "WavePlay <dev@waveplay.com> (waveplay.com)",
  "contributors": [
    "Pkmmte Xeleon <pk@waveplay.com>"
  ],
  "files": [
    ".robo/",
    "src/",
    "LICENSE",
    "README.md"
  ],
  "publishConfig": {
    "access": "public",
    "registry": "https://registry.npmjs.org/"
  },
  "scripts": {
    "build": "robo build plugin",
    "dev": "NODE_OPTIONS=--enable-source-maps robo build plugin --watch"
  },
  "dependencies": {
    "@logtail/node": "^0.4.12"
  },
  "devDependencies": {
<<<<<<< HEAD
    "@roboplay/robo.js": "0.9.9",
=======
    "@roboplay/robo.js": "0.9.10",
>>>>>>> d0ecd6af
    "@swc/core": "^1.3.44",
    "@types/node": "^18.14.6",
    "discord.js": "^14.7.1",
    "typescript": "^5.0.0"
  },
  "peerDependencies": {
<<<<<<< HEAD
    "@roboplay/robo.js": "^0.9.9"
=======
    "@roboplay/robo.js": "^0.9.10"
>>>>>>> d0ecd6af
  },
  "peerDependenciesMeta": {
    "@roboplay/robo.js": {
      "optional": false
    }
  }
}<|MERGE_RESOLUTION|>--- conflicted
+++ resolved
@@ -28,22 +28,14 @@
     "@logtail/node": "^0.4.12"
   },
   "devDependencies": {
-<<<<<<< HEAD
-    "@roboplay/robo.js": "0.9.9",
-=======
-    "@roboplay/robo.js": "0.9.10",
->>>>>>> d0ecd6af
+    "@roboplay/robo.js": "0.9.6",
     "@swc/core": "^1.3.44",
     "@types/node": "^18.14.6",
     "discord.js": "^14.7.1",
     "typescript": "^5.0.0"
   },
   "peerDependencies": {
-<<<<<<< HEAD
-    "@roboplay/robo.js": "^0.9.9"
-=======
-    "@roboplay/robo.js": "^0.9.10"
->>>>>>> d0ecd6af
+    "@roboplay/robo.js": "^0.9.0"
   },
   "peerDependenciesMeta": {
     "@roboplay/robo.js": {
