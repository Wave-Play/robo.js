import { isReplyingToUser } from '@/core/ai.js'
import { logger } from '@/core/logger.js'
import { client } from 'robo.js'
import type { Message, Typing } from 'discord.js'

// 10 seconds emulates Discord's typing indicator timeout
const DEBOUNCE_TIME = 10_000

// Never wait longer than 1 second in case the message was sent
const DEBOUNCE_MAX = 1_000

/**
 * When a user currently being replied to starts typing, delay the reply.
 * This allows us to have a more natural conversation flow and better context.
 */
export default (event: Typing) => {
	const { user } = event

	// Don't debounce for self
	if (user.id === client.user?.id) {
		return
	}

	// Don't do anything unless currently replying to a user
	if (!isReplyingToUser(user.id)) {
		logger.debug(`User @${user.username} started typing but not currently replying`)
		return
	}
	logger.debug(`User @${user.username} started typing`)

	// Clear any existing debounce
	const state = UserStatus[event.user.id]
	if (state?.debounce) {
		clearTimeout(state.debounce)
	}

	// If not already typing, assume new context
	if (state && !state.activities?.has('typing')) {
		state.context = []
	}

	// Set a new debounce
	const debounce = setTimeout(() => {
		clearTimeout(debounce)
		clearUserTyping(event.user.id)
	}, DEBOUNCE_TIME + 100)

	// Update user state
	if (state) {
		state.activities.add('typing')
		state.debounce = debounce
		state.lastTypedAt = Date.now()
		return
	} else {
		UserStatus[event.user.id] = {
			activities: new Set<'speaking' | 'typing'>().add('typing'),
			context: [],
			debounce: debounce,
			lastTypedAt: Date.now()
		}
	}
}

interface UserState {
	activities: Set<'speaking' | 'typing'>
	context: string[]
	debounce: NodeJS.Timeout
	lastTypedAt: number
}
const UserStatus: Record<string, UserState> = {}

export function addUserFollowUp(userId: string, message: Message, messageContent: string) {
	const state = UserStatus[userId]

	// Don't add follow-ups if the user isn't typing
	if (!state?.activities?.has('typing')) {
		logger.debug(`User @${userId} isn't typing, can't add follow-up`)
		return
	}

	// Add the message to the user's context
	state.context.push(message.author.username + ': ' + messageContent)
	clearUserTyping(userId)
}

export function clearUserTyping(userId: string) {
	const state = UserStatus[userId]
	if (!state) {
		return
	}

	clearTimeout(state.debounce)
	state.activities.delete('typing')
	logger.debug(`Cleared typing state for @${userId}`)
}

export function isUserTyping(userId: string) {
	const state = UserStatus[userId]

	// No state means the user isn't typing
	if (!state) {
		return false
	}

	// No active typing means the user isn't typing
	if (!state.activities.has('typing')) {
		return false
	}

	// Not having typed in a while means the user isn't typing
	if (Date.now() - state.lastTypedAt > DEBOUNCE_TIME) {
		return false
	}

	return true
}

export function waitForTyping(userId: string) {
	return new Promise<string[]>((resolve) => {
<<<<<<< HEAD
		;(async () => {
=======
		const run = async () => {
>>>>>>> dcd2da55
			// Loop until the user stops typing
			while (isUserTyping(userId)) {
				const state = UserStatus[userId]

				// Delay by the remaining debounce time (up to max in case message was sent)
				const remaining = Math.min(DEBOUNCE_TIME - (Date.now() - state.lastTypedAt), DEBOUNCE_MAX)
				logger.debug(`Waiting for user @${userId} to stop typing (${remaining}ms)`)
				await new Promise((resolve) => setTimeout(resolve, remaining))
			}

			// Resolve with the user's context (while clearing for next time)
			const state = UserStatus[userId]
			const context = state?.context ?? []
			if (state) {
				state.context = []
				clearUserTyping(userId)
			}
			logger.debug(`User @${userId} stopped typing. Context:`, context)
			resolve(context)
		}
		run()
	})
}<|MERGE_RESOLUTION|>--- conflicted
+++ resolved
@@ -117,11 +117,7 @@
 
 export function waitForTyping(userId: string) {
 	return new Promise<string[]>((resolve) => {
-<<<<<<< HEAD
-		;(async () => {
-=======
 		const run = async () => {
->>>>>>> dcd2da55
 			// Loop until the user stops typing
 			while (isUserTyping(userId)) {
 				const state = UserStatus[userId]
