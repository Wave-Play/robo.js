--- conflicted
+++ resolved
@@ -24,11 +24,7 @@
 	verbose?: boolean
 	roboVersion?: string
 	update?: boolean
-<<<<<<< HEAD
 	creds?: boolean
-=======
-	noCreds?: boolean
->>>>>>> a032d972
 }
 
 new Command('create-robo <projectName>')
@@ -45,11 +41,7 @@
 	.option('-v --verbose', 'print more information for debugging')
 	.option('-rv, --robo-version <value>', 'specify a Robo.js version to use')
 	.option('-k, --kit <value>', 'choose a kit to start off with your Robo')
-<<<<<<< HEAD
 	.option('-nc, --no-creds <boolean>', 'Skips asking for the credentials', false)
-=======
-	.option('-nc, --no-creds', 'Skips asking for the credentials')
->>>>>>> a032d972
 	.action(async (options: CommandOptions, { args }) => {
 		logger({
 			level: options.verbose ? 'debug' : 'info'
@@ -174,12 +166,7 @@
 		// Ask the user for their Discord credentials (token and client ID) and store them for later use
 		// Skip this step if the user is creating a plugin
 		//
-<<<<<<< HEAD
-
-		if (!robo.isPlugin && !options.creds) {
-=======
 		if (!robo.isPlugin && options.noCreds) {
->>>>>>> a032d972
 			logger.debug(`Asking for Discord credentials...`)
 			await robo.askForDiscordCredentials()
 		}
