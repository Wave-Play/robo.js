--- conflicted
+++ resolved
@@ -147,17 +147,10 @@
 
 export function useDiscordSdkSetup(options) {
 	const { authenticate } = options ?? {}
-<<<<<<< HEAD
-	const [accessToken, setAccessToken] = (useState < string) | (null > null)
-	const [session, setSession] = (useState < DiscordSession) | (null > null)
-	const [error, setError] = (useState < string) | (null > null)
-	const [status, setStatus] = (useState < 'authenticating') | 'error' | 'loading' | 'pending' | ('ready' > 'pending')
-=======
 	const [accessToken, setAccessToken] = useState(null)
 	const [session, setSession] = useState(null)
 	const [error, setError] = useState(null)
 	const [status, setStatus] = useState('pending')
->>>>>>> 0dbc9e9f
 
 	const setupDiscordSdk = useCallback(async () => {
 		try {
