--- conflicted
+++ resolved
@@ -38,11 +38,7 @@
   "devDependencies": {
     "@discordjs/voice": "^0.16.0",
     "@roboplay/plugin-ai": "0.1.0",
-<<<<<<< HEAD
-    "@roboplay/robo.js": "0.9.9",
-=======
-    "@roboplay/robo.js": "0.9.10",
->>>>>>> d0ecd6af
+    "@roboplay/robo.js": "0.9.0",
     "@swc/core": "^1.3.44",
     "@types/fluent-ffmpeg": "^2.1.22",
     "@types/node": "^18.14.6",
@@ -52,11 +48,7 @@
   "peerDependencies": {
     "@discordjs/voice": "^0.16.0",
     "@roboplay/plugin-ai": "^0.1.0",
-<<<<<<< HEAD
-    "@roboplay/robo.js": "^0.9.9"
-=======
-    "@roboplay/robo.js": "^0.9.10"
->>>>>>> d0ecd6af
+    "@roboplay/robo.js": "^0.9.0"
   },
   "peerDependenciesMeta": {
     "@discordjs/voice": {
